# competition for Thundercleese
notifications:
  irc: "chat.freenode.net#enigma"
# disable the depth option for git allowing us to merge multiple prs simultaneously
git:
  depth: false
# don't build "feature" branches
branches:
  only:
    - "master"

before_install:
  - |
    # install general dependencies used by more than one job
    set -eo pipefail

    if [ "$TRAVIS_OS_NAME" == "linux" ]; then
      sudo add-apt-repository -y ppa:maarten-fonville/protobuf;
      sudo add-apt-repository -y ppa:mhier/libboost-latest;
      sudo apt-get update --option Acquire::Retries=100 --option Acquire::http::Timeout="60";
      # we always build the frontend as 64 bit, even for 32 bit game jobs
      # this is why we first install 64 bit png, then 32 bit png below
      sudo apt-get -y install build-essential zlib1g-dev libboost1.67-dev\
        libprotobuf-dev protobuf-compiler libglm-dev libpng-dev;

      if [ "$COMPILER" == "gcc32" ] || [ "$COMPILER" == "clang32" ]; then
        sudo dpkg --add-architecture i386;
        sudo apt-get -y install libc6:i386 libc++-dev:i386 libstdc++6:i386\
          libncurses5:i386 libx11-6:i386 libepoxy-dev:i386 libglu1-mesa-dev:i386\
          libgl1-mesa-dev:i386 lib32z1-dev libxrandr-dev:i386;

        if [ "$COMPILER" == "gcc32" ]; then
          sudo apt-get -y install gcc-multilib g++-multilib;
        fi

        sudo ln -s /usr/include/x86_64-linux-gnu/zconf.h /usr/include;
      elif [ "$COMPILER" == "MinGW64" ] || [ "$COMPILER" == "MinGW32" ]; then
        sudo apt-get -y install mingw-w64 wine;
        curl -L https://github.com/enigma-dev/enigma-dev/files/2431000/enigma-libs.zip > enigma-libs.zip;
        unzip enigma-libs.zip -d ENIGMAsystem/;
        mv ENIGMAsystem/Install ENIGMAsystem/Additional;
      else
<<<<<<< HEAD
        sudo apt-get -y install libc++-dev libepoxy-dev libglu1-mesa-dev libxrandr-dev;
=======
        sudo apt-get -y install libc++-dev libglew-dev libxrandr-dev;
>>>>>>> f093f872
      fi

      if [ "$AUDIO" == "OpenAL" ]; then
        sudo apt-get -y install libalure-dev libvorbisfile3 libvorbis-dev libdumb1-dev;
      elif [ "$AUDIO" == "SFML" ]; then
        sudo apt-get -y install libsfml-dev;
      fi

      if [ "$TEST_HARNESS" == true ]; then
        sudo add-apt-repository -y ppa:ubuntu-toolchain-r/test;
        sudo apt-get update --option Acquire::Retries=100 --option Acquire::http::Timeout="60";
        sudo apt-get -y install cmake libgtest-dev xvfb wmctrl xdotool xfwm4 lcov gcc-7\
          g++-7 cpp-7 pulseaudio libpugixml-dev libyaml-cpp-dev;

        # download rapidjson manually because ubuntu is ancient
        wget -O rapidjson-master.zip https://github.com/Tencent/rapidjson/archive/master.zip;
        unzip rapidjson-master.zip;
        sudo cp -a rapidjson-master/include/. /usr/include/;

        sudo update-alternatives --remove-all cpp;
        sudo update-alternatives --install /usr/bin/gcc gcc /usr/bin/gcc-7 \
                    15 \
                    --slave   /usr/bin/g++ g++ /usr/bin/g++-7 \
                    --slave   /usr/bin/gcov gcov /usr/bin/gcov-7 \
                    --slave   /usr/bin/gcov-dump gcov-dump /usr/bin/gcov-dump-7 \
                    --slave   /usr/bin/gcov-tool gcov-tool /usr/bin/gcov-tool-7 \
                    --slave   /usr/bin/gcc-ar gcc-ar /usr/bin/gcc-ar-7 \
                    --slave   /usr/bin/gcc-nm gcc-nm /usr/bin/gcc-nm-7 \
                    --slave   /usr/bin/gcc-ranlib gcc-ranlib /usr/bin/gcc-ranlib-7;
        pushd /usr/src/gtest;
        sudo cmake CMakeLists.txt;
        sudo make;
        sudo cp *.a /usr/lib
        popd
      fi
    elif [ "$TRAVIS_OS_NAME" == "osx" ]; then
      brew upgrade gcc || brew install gcc || brew link --overwrite gcc;
      brew install libepoxy protobuf pugixml;
    fi

# build JDI and the CLI
install:
  - |
    if [ "$TEST_HARNESS" != true ]; then
      make -j4
      CLI_ENABLE_EGM=FALSE make -j4 emake
      if [ "$COMPILER" == "gcc32" ] || [ "$COMPILER" == "clang32" ]; then
        # frontend uses 64 bit libpng but game will use 32 bit libpng
        sudo apt-get -y install libpng-dev:i386;
      fi
    fi

# by default most of our jobs will be run on a linux instance
os: linux
group: travis_latest
compiler: gcc
language: cpp

env:
  global:
    - OUTPUT=/tmp/test
    # this is the default config each job in the matrix overrides a subset of
    - COMPILER=gcc PLATFORM=xlib MODE=Debug GRAPHICS=OpenGL1 AUDIO=None COLLISION=None NETWORK=None WIDGETS=None EXTENSIONS="None"
  matrix:
    # Test Harness
    - TEST_HARNESS=true AUDIO=OpenAL
    # The big ol' None test.
    - COMPILER=gcc PLATFORM=None MODE=Debug GRAPHICS=None AUDIO=None COLLISION=None NETWORK=None WIDGETS=None EXTENSIONS="None"
    # Cross Compile
    - COMPILER=MinGW32 PLATFORM=Win32 MODE=Run GRAPHICS=OpenGL1
    - COMPILER=MinGW64 PLATFORM=Win32 MODE=Run GRAPHICS=OpenGL1
    # Game Modes
    - MODE=Run
    - MODE=Debug
    - MODE=Compile
    # Compilers
    - COMPILER=gcc32
    - COMPILER=clang
    - COMPILER=clang32
    # Graphics
    - GRAPHICS=OpenGL3
    # Audio
    - AUDIO=OpenAL
    - AUDIO=SFML
    # Collision
    - COLLISION=BBox NETWORK=None
    - COLLISION=Precise NETWORK=None
    # Networking
    - NETWORK=Asynchronous
    - NETWORK=BerkeleySockets
    # Extensions
    - EXTENSIONS="Alarms"
    - EXTENSIONS="DataStructures,Asynchronous"
    - EXTENSIONS="BasicGUI"
    - EXTENSIONS="DataStructures"
    - EXTENSIONS="DateTime"
    - EXTENSIONS="GM5Compat"
    - EXTENSIONS="IniFilesystem"
    - EXTENSIONS="DataStructures,Json"
    - EXTENSIONS="XRandR"
    - COLLISION=BBox EXTENSIONS="Paths"
    - COLLISION=BBox EXTENSIONS="Paths,MotionPlanning"
    - COLLISION=Precise EXTENSIONS="Paths,MotionPlanning"
    - GRAPHICS=OpenGL1 EXTENSIONS="ParticleSystems"
    - GRAPHICS=OpenGL3 EXTENSIONS="ParticleSystems"
    - EXTENSIONS="Timelines"
matrix:
  include:
    # SDL
    - env: PLATFORM=SDL
      before_script: sudo apt-get -y install libsdl2-dev libegl1-mesa-dev libgles2-mesa-dev
    # Widgets
    - env: WIDGETS=GTK+
      before_script: sudo apt-get -y install libgtk2.0-dev
    - env: WIDGETS=Zenity
      before_script: sudo apt-get -y install zenity
    - env: WIDGETS=KDialog
      before_script: sudo apt-get -y install kdebase-bin
    # GME (Note: requires an Audio system)
    - env: AUDIO=OpenAL EXTENSIONS="GME"
      before_script: sudo apt-get -y install libgme-dev
    - env: AUDIO=SFML EXTENSIONS="GME"
      before_script: sudo apt-get -y install libgme-dev
    # Box2D
    - env: EXTENSIONS="Box2DPhysics"
      before_script: sudo apt-get -y install libbox2d-dev
    - env: EXTENSIONS="StudioPhysics"
      before_script: sudo apt-get -y install libbox2d-dev
    # Bullet Physics
    - env: EXTENSIONS="BulletDynamics"
      before_script: sudo apt-get -y install libbullet-dev
    #FreeType
    - env: EXTENSIONS="ttf"
      before_script: sudo apt-get -y install libfreetype6-dev
    # OSX
    - { os: osx, osx_image: xcode9.2,
        env: COMPILER=clang PLATFORM=None }
    - { os: osx, osx_image: xcode9.2,
        env: COMPILER=gcc PLATFORM=None }
  # don't wait for OSX
  fast_finish: true
  allow_failures:
    - os: osx

before_script:
  - |
    if [ "$TEST_HARNESS" == true ]; then
      # Start xvfb before the script phase
      export DISPLAY=:1
      Xvfb :1 -screen 0 1024x768x24 &
      xfwm4 &
      sleep 3
    fi

script:
  - |
    if [ "$TEST_HARNESS" == true ]; then
      export ASAN_OPTIONS=detect_leaks=0;
      ./ci-regression.sh "/tmp/enigma-master" 4 || travis_terminate $?
    else
      ./ci-build.sh
    fi<|MERGE_RESOLUTION|>--- conflicted
+++ resolved
@@ -26,7 +26,7 @@
       if [ "$COMPILER" == "gcc32" ] || [ "$COMPILER" == "clang32" ]; then
         sudo dpkg --add-architecture i386;
         sudo apt-get -y install libc6:i386 libc++-dev:i386 libstdc++6:i386\
-          libncurses5:i386 libx11-6:i386 libepoxy-dev:i386 libglu1-mesa-dev:i386\
+          libncurses5:i386 libx11-6:i386 libepoxy-dev:i386\
           libgl1-mesa-dev:i386 lib32z1-dev libxrandr-dev:i386;
 
         if [ "$COMPILER" == "gcc32" ]; then
@@ -40,11 +40,7 @@
         unzip enigma-libs.zip -d ENIGMAsystem/;
         mv ENIGMAsystem/Install ENIGMAsystem/Additional;
       else
-<<<<<<< HEAD
-        sudo apt-get -y install libc++-dev libepoxy-dev libglu1-mesa-dev libxrandr-dev;
-=======
-        sudo apt-get -y install libc++-dev libglew-dev libxrandr-dev;
->>>>>>> f093f872
+        sudo apt-get -y install libc++-dev libepoxy-dev libxrandr-dev;
       fi
 
       if [ "$AUDIO" == "OpenAL" ]; then
