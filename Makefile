--- conflicted
+++ resolved
@@ -1,11 +1,7 @@
 PATH := $(eTCpath)$(PATH)
 SHELL=/bin/bash
 
-<<<<<<< HEAD
-.PHONY: ENIGMA all clean Game clean-game clean-protos libpng-util libProtocols libEGM required-directories .FORCE
-=======
-.PHONY: ENIGMA all clean Game clean-game emake emake-tests gm2egm libpng-util libProtocols libEGM required-directories .FORCE
->>>>>>> 9eefc9a8
+.PHONY: ENIGMA all clean Game clean-game clean-protos emake emake-tests gm2egm libpng-util libProtocols libEGM required-directories .FORCE
 
 ENIGMA: .FORCE libProtocols libpng-util
 	$(MAKE) -C CompilerSource
@@ -14,7 +10,6 @@
 	$(MAKE) -C CompilerSource/ clean
 	$(MAKE) -C CommandLine/emake/ clean
 	$(MAKE) -C CommandLine/libEGM/ clean
-	$(MAKE) -C CommandLine/emake-tests/ clean
 	$(MAKE) -C CommandLine/testing/ clean
 	$(MAKE) -C shared/libpng-util/ clean
 	$(MAKE) -C shared/protos/ clean
@@ -41,9 +36,6 @@
 libEGM: .FORCE libpng-util libProtocols
 	$(MAKE) -C CommandLine/libEGM/
 
-emake-tests: .FORCE libEGM
-	$(MAKE) -C CommandLine/emake-tests/
-
 EMAKE_TARGETS = .FORCE
 
 ifneq ($(CLI_ENABLE_EGM), FALSE)
