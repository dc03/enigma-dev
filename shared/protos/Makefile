include ../../Config.mk

<<<<<<< HEAD
clean:
	$(RM) -r $(LIBRARY) $(OBJDIR)

SOURCES := $(wildcard *.proto) $(wildcard Configuration/*.proto)
=======
PROTO_SOURCES := $(wildcard *.proto)
>>>>>>> 9eefc9a8
SOURCES_GRPC :=
ifeq ($(CLI_ENABLE_SERVER), TRUE)
	SOURCES_GRPC += server.proto
	LDFLAGS += -lgrpc++
	CXXFLAGS += -D_WIN32_WINNT=0x0600

	GRPC_CPP_PLUGIN_PATH ?= $(shell which grpc_cpp_plugin)$(BIN_EXT)
else
	# older protobuf does not even support the RPC syntax
	# so don't even run protoc on server.proto when off
	PROTO_SOURCES := $(filter-out server.proto,$(PROTO_SOURCES))
endif

TARGET := ../../libProtocols$(LIB_EXT)

CXXFLAGS += -I$(OBJ_DIR) -fPIC
LDFLAGS += -shared -lprotobuf

GENERATED := $(addprefix $(OBJ_DIR)/,$(PROTO_SOURCES:.proto=.pb.cc) $(PROTO_SOURCES:.proto=.pb.h) $(SOURCES_GRPC:.proto=.grpc.pb.cc) $(SOURCES_GRPC:.proto=.grpc.pb.h))
OBJECTS := $(addprefix $(OBJ_DIR)/,$(PROTO_SOURCES:.proto=.pb.o) $(SOURCES_GRPC:.proto=.grpc.pb.o))

include ../../Default.mk

<|MERGE_RESOLUTION|>--- conflicted
+++ resolved
@@ -1,13 +1,6 @@
 include ../../Config.mk
 
-<<<<<<< HEAD
-clean:
-	$(RM) -r $(LIBRARY) $(OBJDIR)
-
-SOURCES := $(wildcard *.proto) $(wildcard Configuration/*.proto)
-=======
-PROTO_SOURCES := $(wildcard *.proto)
->>>>>>> 9eefc9a8
+PROTO_SOURCES := $(wildcard *.proto) $(wildcard Configuration/*.proto)
 SOURCES_GRPC :=
 ifeq ($(CLI_ENABLE_SERVER), TRUE)
 	SOURCES_GRPC += server.proto
