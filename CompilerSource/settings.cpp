/********************************************************************************\
**                                                                              **
**  Copyright (C) 2008 Josh Ventura                                             **
**  Copyright (C) 2014 Seth N. Hetu                                             **
**                                                                              **
**  This file is a part of the ENIGMA Development Environment.                  **
**                                                                              **
**                                                                              **
**  ENIGMA is free software: you can redistribute it and/or modify it under the **
**  terms of the GNU General Public License as published by the Free Software   **
**  Foundation, version 3 of the license or any later version.                  **
**                                                                              **
**  This application and its source code is distributed AS-IS, WITHOUT ANY      **
**  WARRANTY; without even the implied warranty of MERCHANTABILITY or FITNESS   **
**  FOR A PARTICULAR PURPOSE. See the GNU General Public License for more       **
**  details.                                                                    **
**                                                                              **
**  You should have recieved a copy of the GNU General Public License along     **
**  with this code. If not, see <http://www.gnu.org/licenses/>                  **
**                                                                              **
**  ENIGMA is an environment designed to create games and other programs with a **
**  high-level, fully compilable language. Developers of ENIGMA or anything     **
**  associated with ENIGMA are in no way responsible for its users or           **
**  applications created by its users, or damages caused by the environment     **
**  or programs made in the environment.                                        **
**                                                                              **
\********************************************************************************/

#include "settings.h"

namespace extensions
{
  sdk_descriptor targetSDK;
  api_descriptor targetAPI;
  compiler_descriptor targetOS;
}

namespace setting
{
  //Compatibility / Progess options
  bool use_cpp_strings = 0;  // Defines what language strings are inherited from.    0 = GML,               1 = C++
  bool use_cpp_escapes = 0;  // Defines what language strings are inherited from.    0 = GML,               1 = C++
  bool use_gml_equals = 0;   // Defines what language operator= is inherited from.   0 = C++,               1 = GML
  bool use_incrementals = 0; // Defines how operators ++ and -- are treated.         0 = GML,               1 = C++
  bool literal_autocast = 0; // Determines how literals are treated.                 0 = enigma::variant,   1 = C++ scalars
  bool inherit_objects = 0;  // Determines whether objects should automatically inherit locals and events from their parents
  COMPLIANCE_LVL compliance_mode = COMPL_STANDARD;
<<<<<<< HEAD
}
=======
  string keyword_blacklist = "";
};

>>>>>>> f0cf8807
<|MERGE_RESOLUTION|>--- conflicted
+++ resolved
@@ -45,10 +45,5 @@
   bool literal_autocast = 0; // Determines how literals are treated.                 0 = enigma::variant,   1 = C++ scalars
   bool inherit_objects = 0;  // Determines whether objects should automatically inherit locals and events from their parents
   COMPLIANCE_LVL compliance_mode = COMPL_STANDARD;
-<<<<<<< HEAD
-}
-=======
   string keyword_blacklist = "";
-};
-
->>>>>>> f0cf8807
+}