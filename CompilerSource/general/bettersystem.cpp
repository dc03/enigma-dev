--- conflicted
+++ resolved
@@ -30,8 +30,6 @@
 #include <cstdlib>
 #include <cstring>
 #include <iostream>
-
-using namespace std;
 
 #include "bettersystem.h"
 #include "OS_Switchboard.h"
@@ -49,7 +47,6 @@
 #endif
 
 using std::string;
-typedef size_t pt;
 
 #if CURRENT_PLATFORM_ID == OS_DRAGONFLY
 kvm_t *kd = nullptr;
@@ -68,9 +65,9 @@
   #define cut_beginning_string(x) ((x)+1)
   #define cut_termining_string(x) ((x)-1)
 #endif
-inline string cutout_block(const char* source, pt& pos, bool& qed)
+inline string cutout_block(const char* source, size_t& pos, bool& qed)
 {
-  pt spos = pos;
+  size_t spos = pos;
   qed = false;
   string ret;
 
@@ -130,7 +127,7 @@
         return 0;
 
       DWORD result;
-      bool qued; pt pos = 0;
+      bool qued; size_t pos = 0;
       string ename = cutout_block(fcmd, pos, qued);
       if (ename == "")
         return 0;
@@ -269,21 +266,28 @@
       return e_exec(cmd, eCenviron);
     }
 #else
+    #include <vector>
+    #include <algorithm>
+    #include <cstdlib>
+    #include <csignal>
+
     #include <fcntl.h>
     #include <unistd.h>
     #include <sys/wait.h>
     #include <sys/stat.h>
-
+    #include <sys/types.h>
+
+    extern char **environ;
     const mode_t laxpermissions = S_IRUSR | S_IWUSR | S_IRGRP | S_IWGRP | S_IROTH | S_IWOTH;
 
-#if CURRENT_PLATFORM_ID ==  OS_MACOSX
+#if CURRENT_PLATFORM_ID == OS_MACOSX
+    #include <libproc.h>
+    #include <sys/proc_info.h>
     #include <crt_externs.h>
     #define environ (*_NSGetEnviron())
     extern char **environ;
 #endif
 
-<<<<<<< HEAD
-=======
     using std::vector;
 
 #if CURRENT_PLATFORM_ID == OS_FREEBSD
@@ -357,7 +361,6 @@
     }
 #endif
 
->>>>>>> fad7d5ff
     void path_coerce(string &ename)
     {
       char* a = getenv("PATH");
@@ -390,7 +393,7 @@
       if (!*fcmd)
         return 0;
 
-      bool qued; pt pos = 0;
+      bool qued; size_t pos = 0;
       string ename = cutout_block(fcmd, pos, qued);
       if (ename == "")
         return 0;
@@ -505,7 +508,7 @@
           // wait for entire process group to signal,
           // important for GNU make to stop outputting
           // before run buttons are enabled again
-          waitpid(-fk,&result,__WALL);
+          WaitForAllChildrenToDie(-fk, &result);
           break;
         }
         usleep(10000); // hundredth of a second
@@ -521,7 +524,7 @@
       cout << "TRUE\n\n";
       path.insert(0, "PATH=");
       if (path != "PATH=") path += ":";
-      path += getenv("PATH");
+      path += getenv("PATH") ? : "";
       const char *Cenviron[2] = { path.c_str(), NULL };
       return e_exec(cmd, Cenviron);
     }
