--- conflicted
+++ resolved
@@ -53,37 +53,15 @@
 
   is_ is;
   namespace visible {
-<<<<<<< HEAD
-    string toString(int n) { return std::to_string(n); }
-    string toString(long n) { return std::to_string(n); }
-    string toString(short n) { return std::to_string(n); }
-    string toString(unsigned n) { return std::to_string(n); }
-    string toString(unsigned long n) { return std::to_string(n); }
-#if __cplusplus >= 201100
-    string toString(long long n) { return std::to_string(n); }
-    string toString(unsigned long long n) { return std::to_string(n); }
-#endif
-    string toString(unsigned short n) { return std::to_string(n); }
+    string toString(int16_t n) { return std::to_string(n); }
+    string toString(int32_t n) { return std::to_string(n); }
+    string toString(int64_t n) { return std::to_string(n); }
+    string toString(uint16_t n) { return std::to_string(n); }
+    string toString(uint32_t n) { return std::to_string(n); }
+    string toString(uint64_t n) { return std::to_string(n); }
     string toString(char n) { return std::to_string(n); }
     string toString(char* n) { if (n == nullptr) return ""; else return string(n); }
     string toString(float n) { return std::to_string(n); }
     string toString(double n) { return std::to_string(n); }
-#if __GNUC__ //64bit compilers define size_t as something more than unsigned
-#if __x86_64__ || __ppc64__
-    string toString(size_t n) { return std::to_string(n); }
-#endif
-#endif
-=======
-    string toString(int16_t n) { char buf[7]; return string(buf, snprintf(buf, sizeof(buf), "%" PRIi16, n)); }
-    string toString(int32_t n) { char buf[12]; return string(buf, snprintf(buf, sizeof(buf), "%" PRIi32, n)); }
-    string toString(int64_t n) { char buf[32]; return string(buf, snprintf(buf, sizeof(buf), "%" PRIi64, n)); }
-    string toString(uint16_t n) { char buf[6]; return string(buf, snprintf(buf, sizeof(buf), "%" PRIu16, n)); }
-    string toString(uint32_t n) { char buf[11]; return string(buf, snprintf(buf, sizeof(buf), "%" PRIu32, n)); }
-    string toString(uint64_t n) { char buf[21]; return string(buf, snprintf(buf, sizeof(buf), "%" PRIu64, n)); }
-    string toString(char n) { char buf[8]; return string(buf,sprintf(buf,"%d", n)); }
-    string toString(char* n) { return string(n); }
-    string toString(float n) { char buf[32]; return string(buf,sprintf(buf,"%g", n)); }
-    string toString(double n) { char buf[32]; return string(buf,sprintf(buf,"%g", n)); }
->>>>>>> 7049b411
   }
 }