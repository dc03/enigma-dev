/**
  @file  lang_CPP.h
  @brief Defines the C++ languages adapter class.
  
  @section License
    Copyright (C) 2008-2012 Josh Ventura
    This file is a part of the ENIGMA Development Environment.

    ENIGMA is free software: you can redistribute it and/or modify it under the
    terms of the GNU General Public License as published by the Free Software
    Foundation, version 3 of the license or any later version.

    This application and its source code is distributed AS-IS, WITHOUT ANY WARRANTY; 
    without even the implied warranty of MERCHANTABILITY or FITNESS FOR A PARTICULAR
    PURPOSE. See the GNU General Public License for more details.

    You should have recieved a copy of the GNU General Public License along
    with this code. If not, see <http://www.gnu.org/licenses/>
**/

#ifndef _LANG_CPP__H
#define _LANG_CPP__H
#include "language_adapter.h"
#include <Storage/definition.h>
#include <API/context.h>
#include <ostream>

struct lang_CPP: language_adapter {
  /// The context of all parsed definitions.
  jdi::context definitions;
  
  /// The ENIGMA namespace.
  jdi::definition_scope *namespace_enigma;
  
  // Utility
  string get_name();
  
  // Sizable utilities
  int link_globals(parsed_object*, EnigmaStruct*, compile_context &ctex);

  // IDE_EDITABLEs added before compile
<<<<<<< HEAD
  int compile_writeGlobals(compile_context &ctex);
  int compile_write_resource_names(compile_context &ctex);
  int compile_writeObjectData(compile_context &ctex);
  int compile_writeObjAccess(compile_context &ctex);
  int compile_writeFontInfo(compile_context &ctex);
  int compile_writeRoomData(compile_context &ctex);
  int compile_writeDefraggedEvents(compile_context &ctex);
  int compile_handle_templates(compile_context &ctex);
  
  struct resource_writer_cpp: resource_writer {
    FILE *gameModule; ///< The executable built by the C++ compiler
    string gameFname; ///< The filename of the game module; used to run it
    size_t resourceblock_start; ///< The starting position of the resources we are writing to this game.
    int module_write_sprites    (compile_context &ctex); ///< Method to write all sprites to the compiled module
    int module_write_sounds     (compile_context &ctex); ///< Method to write all sounds to the compiled module
    int module_write_backgrounds(compile_context &ctex); ///< Method to write all backgrounds to the compiled module
    int module_write_paths      (compile_context &ctex); ///< Method to write all paths to the compiled module
    int module_write_fonts      (compile_context &ctex); ///< Method to write all fonts to the compiled module
    int module_write_extensions (compile_context &ctex); ///< Method to write any and all extension resources to the compiled module
    int module_finalize         (compile_context &ctex); ///< Finalize the module
    resource_writer_cpp(FILE *gmod, string gfname); ///< Construct with a game module
  };
=======
  int compile_parseAndLink(EnigmaStruct*,parsed_script*[]);
  int compile_parseSecondary(map<int,parsed_object*>&,parsed_script*[],int scrcount,map<int,parsed_room*>&,parsed_object*);
  int compile_writeGlobals(EnigmaStruct*,parsed_object*);
  int compile_writeObjectData(EnigmaStruct*,parsed_object*);
  int compile_writeObjAccess(map<int,parsed_object*>&,parsed_object*);
  int compile_writeFontInfo(EnigmaStruct* es);
  int compile_writeRoomData(EnigmaStruct* es, parsed_object *EGMglobal);
  int compile_writeShaderData(EnigmaStruct* es, parsed_object *EGMglobal);
  int compile_writeDefraggedEvents(EnigmaStruct* es);
  int compile_handle_templates(EnigmaStruct* es);

  // Resources added to module
  int module_write_sprites(EnigmaStruct *es, FILE *gameModule);
  int module_write_sounds(EnigmaStruct *es, FILE *gameModule);
  int module_write_backgrounds(EnigmaStruct *es, FILE *gameModule);
  int module_write_paths(EnigmaStruct *es, FILE *gameModule);
  int module_write_fonts(EnigmaStruct *es, FILE *gameModule);
>>>>>>> 8ec4daea
  
  int  load_shared_locals();
  int load_extension_locals();
  void clear_ide_editables();
  typedef map<string, definition*> sol_map; ///< Shared Object Locals Map. lol sol
  sol_map shared_object_locals;
  
<<<<<<< HEAD
  const char* establish_bearings(const char *compiler);
  syntax_error* definitionsModified(const char*, const char*);
  resource_writer *compile(compile_context &ctex, const char* filename);
  void run_game(compile_context &ctex, resource_writer *resw);
  int rebuild();
=======
  virtual syntax_error* definitionsModified(const char*, const char*);
  virtual int compile(EnigmaStruct *es, const char* exe_filename, int mode);
>>>>>>> 8ec4daea
  
  bool global_exists(string name);
  jdi::definition* find_typename(string name);
  
  string format_expression(AST *ast); ///< Format an AST into a C++ expression string
  void print_to_stream(compile_context &ctex, parsed_code& code, int indent, ostream &os); ///< Print formatted C++ code to a stream
  
  // Oher attributes and properties
  static const char *gen_license; ///< The license placed at the top of generated files
  string MAKE_paths;
  string MAKE_tcpaths;
  string MAKE_location;
  string TOPLEVEL_cflags;
  string TOPLEVEL_cppflags;
  string TOPLEVEL_cxxflags;
  string TOPLEVEL_links;
  string CXX_override;
  string CC_override;
  string WINDRES_location;
  string TOPLEVEL_ldflags;
  
  virtual ~lang_CPP();
};

#endif<|MERGE_RESOLUTION|>--- conflicted
+++ resolved
@@ -39,15 +39,16 @@
   int link_globals(parsed_object*, EnigmaStruct*, compile_context &ctex);
 
   // IDE_EDITABLEs added before compile
-<<<<<<< HEAD
-  int compile_writeGlobals(compile_context &ctex);
+  int compile_write_globals       (compile_context &ctex);
+  int compile_write_settings      (compile_context &ctex);
   int compile_write_resource_names(compile_context &ctex);
-  int compile_writeObjectData(compile_context &ctex);
-  int compile_writeObjAccess(compile_context &ctex);
-  int compile_writeFontInfo(compile_context &ctex);
-  int compile_writeRoomData(compile_context &ctex);
-  int compile_writeDefraggedEvents(compile_context &ctex);
-  int compile_handle_templates(compile_context &ctex);
+  int compile_write_object_data   (compile_context &ctex);
+  int compile_write_obj_access    (compile_context &ctex);
+  int compile_write_font_info     (compile_context &ctex);
+  int compile_write_room_data     (compile_context &ctex);
+  int compile_write_defragd_events(compile_context &ctex);
+  int compile_write_shader_data   (compile_context &ctex);
+  int compile_handle_templates    (compile_context &ctex);
   
   struct resource_writer_cpp: resource_writer {
     FILE *gameModule; ///< The executable built by the C++ compiler
@@ -62,25 +63,6 @@
     int module_finalize         (compile_context &ctex); ///< Finalize the module
     resource_writer_cpp(FILE *gmod, string gfname); ///< Construct with a game module
   };
-=======
-  int compile_parseAndLink(EnigmaStruct*,parsed_script*[]);
-  int compile_parseSecondary(map<int,parsed_object*>&,parsed_script*[],int scrcount,map<int,parsed_room*>&,parsed_object*);
-  int compile_writeGlobals(EnigmaStruct*,parsed_object*);
-  int compile_writeObjectData(EnigmaStruct*,parsed_object*);
-  int compile_writeObjAccess(map<int,parsed_object*>&,parsed_object*);
-  int compile_writeFontInfo(EnigmaStruct* es);
-  int compile_writeRoomData(EnigmaStruct* es, parsed_object *EGMglobal);
-  int compile_writeShaderData(EnigmaStruct* es, parsed_object *EGMglobal);
-  int compile_writeDefraggedEvents(EnigmaStruct* es);
-  int compile_handle_templates(EnigmaStruct* es);
-
-  // Resources added to module
-  int module_write_sprites(EnigmaStruct *es, FILE *gameModule);
-  int module_write_sounds(EnigmaStruct *es, FILE *gameModule);
-  int module_write_backgrounds(EnigmaStruct *es, FILE *gameModule);
-  int module_write_paths(EnigmaStruct *es, FILE *gameModule);
-  int module_write_fonts(EnigmaStruct *es, FILE *gameModule);
->>>>>>> 8ec4daea
   
   int  load_shared_locals();
   int load_extension_locals();
@@ -88,16 +70,11 @@
   typedef map<string, definition*> sol_map; ///< Shared Object Locals Map. lol sol
   sol_map shared_object_locals;
   
-<<<<<<< HEAD
-  const char* establish_bearings(const char *compiler);
-  syntax_error* definitionsModified(const char*, const char*);
-  resource_writer *compile(compile_context &ctex, const char* filename);
-  void run_game(compile_context &ctex, resource_writer *resw);
-  int rebuild();
-=======
-  virtual syntax_error* definitionsModified(const char*, const char*);
-  virtual int compile(EnigmaStruct *es, const char* exe_filename, int mode);
->>>>>>> 8ec4daea
+  const char*      establish_bearings (const char *compiler);
+  syntax_error*    definitionsModified(const char*, const char*);
+  resource_writer* compile (compile_context &ctex, const char* filename);
+  void             run_game(compile_context &ctex, resource_writer *resw);
+  int              rebuild ();
   
   bool global_exists(string name);
   jdi::definition* find_typename(string name);
