--- conflicted
+++ resolved
@@ -137,7 +137,6 @@
   setting::use_gml_equals    = !settree.get("inherit-equivalence-from").toInt();
   setting::literal_autocast  = settree.get("treat-literals-as").toInt();
   setting::inherit_objects   = settree.get("inherit-objects").toBool();
-<<<<<<< HEAD
   switch (settree.get("compliance-mode").toInt()) {
     case 2:
       setting::compliance_mode = setting::COMPL_GM8;
@@ -148,10 +147,7 @@
     default:
       setting::compliance_mode = setting::COMPL_STANDARD;
   }
-=======
   setting::automatic_semicolons   = settree.get("automatic-semicolons").toBool();
-  setting::compliance_mode = settree.get("compliance-mode").toInt()==1 ? setting::COMPL_GM5 : setting::COMPL_STANDARD;
->>>>>>> 91e2587b
   setting::keyword_blacklist = settree.get("keyword-blacklist").toString();
 
   // Use a platform-specific make directory.
