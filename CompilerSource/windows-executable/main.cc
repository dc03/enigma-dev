/** Copyright (C) 2013 Josh Ventura
*** Copyright (C) 2013 Robert B. Colton
***
*** This file is a part of the ENIGMA Development Environment.
***
*** ENIGMA is free software: you can redistribute it and/or modify it under the
*** terms of the GNU General Public License as published by the Free Software
*** Foundation, version 3 of the license or any later version.
***
*** This application and its source code is distributed AS-IS, WITHOUT ANY
*** WARRANTY; without even the implied warranty of MERCHANTABILITY or FITNESS
*** FOR A PARTICULAR PURPOSE. See the GNU General Public License for more
*** details.
***
*** You should have received a copy of the GNU General Public License along
*** with this code. If not, see <http://www.gnu.org/licenses/>
**/

#include <windows.h>
#include <stdio.h>
#include <iostream>
#include <string>
#include <map>
#include <vector>

using namespace std;

int better_system(
    const char* jname, const char* param, const char *direc = NULL)
{
  DWORD exit_status;

  if (direc)
    SetCurrentDirectory(direc);

  STARTUPINFO StartupInfo;
  PROCESS_INFORMATION ProcessInformation;

  ZeroMemory(&StartupInfo, sizeof(StartupInfo));
  StartupInfo.cb = sizeof(StartupInfo);

  ZeroMemory(&ProcessInformation, sizeof(ProcessInformation));

  char buf[2048];
  sprintf(buf, "\"%s\" %s", jname, param);
  if (CreateProcess(
      0,(CHAR*)buf,NULL,NULL,TRUE,CREATE_DEFAULT_ERROR_MODE,NULL,NULL,
      &StartupInfo,&ProcessInformation ))
  {
    WaitForSingleObject(ProcessInformation.hProcess, INFINITE);
    GetExitCodeProcess(ProcessInformation.hProcess, &exit_status);
    CloseHandle(ProcessInformation.hProcess);
    CloseHandle(ProcessInformation.hThread);
  }
  else
    return -1;
  return exit_status;
}

typedef const char* const EMessage;
EMessage
 java_not_found =
  "Could not find Java.exe. Please install Sun's Java runtime environment.\r\n"
  "http://www.java.com/en/download/manual.jsp\r\n\r\n"
  "If you already have Java, and believe you have received this message in "
  "error, you could try adding it to your system PATH variable.";

#define fixFont(hwnd) SendMessage( \
    hwnd, WM_SETFONT, (WPARAM)GetStockObject(DEFAULT_GUI_FONT), 0);

char drive_letter[4] = { '\\', 0, 0, 0 };
HWND dlb = NULL, cbb = NULL;

typedef vector<string> CommandLineStringArgs;

void myReplace(
    std::string& str, const std::string& oldStr, const std::string& newStr)
{
  size_t pos = 0;
  while ((pos = str.find(oldStr, pos)) != std::string::npos)
  {
    str.replace(pos, oldStr.length(), newStr);
    pos += newStr.length();
  }
}

string exepath;
string settingspath;

void output_error(const char* msg) {
  HANDLE h = GetStdHandle(STD_OUTPUT_HANDLE);
  WORD wOldColorAttrs;
  CONSOLE_SCREEN_BUFFER_INFO csbiInfo;

  //First save the current color information
  GetConsoleScreenBufferInfo(h, &csbiInfo);
  wOldColorAttrs = csbiInfo.wAttributes;

  // Set the new color information
  SetConsoleTextAttribute(h,
      FOREGROUND_RED | BACKGROUND_BLUE | FOREGROUND_INTENSITY);

  cout << "ERROR! ";
  // Restore the original colors
  SetConsoleTextAttribute(h, wOldColorAttrs);
  cout << msg << "\n";
}

void output_warning(const char* msg) {
<<<<<<< HEAD
  HANDLE h = GetStdHandle(STD_OUTPUT_HANDLE);
  WORD wOldColorAttrs;
  CONSOLE_SCREEN_BUFFER_INFO csbiInfo;

  //First save the current color information
  GetConsoleScreenBufferInfo(h, &csbiInfo);
  wOldColorAttrs = csbiInfo.wAttributes;

  // Set the new color information
  SetConsoleTextAttribute(h,
      FOREGROUND_RED | FOREGROUND_GREEN | BACKGROUND_BLUE
      | FOREGROUND_INTENSITY);

  cout << "WARNING! ";
  // Restore the original colors
  SetConsoleTextAttribute(h, wOldColorAttrs);
  cout << msg << "\n";
=======
    HANDLE h = GetStdHandle ( STD_OUTPUT_HANDLE );
    WORD wOldColorAttrs;
    CONSOLE_SCREEN_BUFFER_INFO csbiInfo;

    //First save the current color information
    GetConsoleScreenBufferInfo(h, &csbiInfo);
    wOldColorAttrs = csbiInfo.wAttributes;

    // Set the new color information
    SetConsoleTextAttribute ( h, FOREGROUND_RED | BACKGROUND_BLUE | FOREGROUND_INTENSITY );

    cout << "WARNING! ";
	// Restore the original colors
    SetConsoleTextAttribute ( h, wOldColorAttrs);
	cout << msg << "\n";
>>>>>>> 5615c98e
}

#include <ctime>

// Get current date/time, format is MM/DD/YYYY HH:MM:SS
const std::string currentDateTime() {
  time_t     now = time(0);
  struct tm  tstruct;
  char       buf[80];
  tstruct = *localtime(&now);
  // Visit http://www.cplusplus.com/reference/clibrary/ctime/strftime/
  // for more information about date/time format
  strftime(buf, sizeof(buf), "%m/%d/%Y %X", &tstruct);
  return buf;
}

void install_updates() {
  WritePrivateProfileString(
      "MAIN", "currentversion", "\"0.0.0.0\"", settingspath.c_str());
  string datetime = "\"" + currentDateTime() + "\"";
  WritePrivateProfileString(
      "MAIN", "lastupdated", datetime.c_str(), settingspath.c_str());
}

void show_update_change_log() {

}

void ask_for_updates() {
  char c;
  cin >> c;
  c = tolower(c);

  if (c == 'y') {
    install_updates();
  } else if (c == 'n') {
    return;
  } else if (c == 'g') {
    show_update_change_log();
    ask_for_updates();
  } else if (c == 'a') {
    WritePrivateProfileString(
        "MAIN", "checkforupdates", "0", settingspath.c_str());
  } else {
    puts("Please enter [Y], [N], [G], or [A]");
    ask_for_updates();
  }
  return;
}

void check_for_updates() {
  bool updatesavailable = false;
  if (updatesavailable) {
    HANDLE h = GetStdHandle ( STD_OUTPUT_HANDLE );
    WORD wOldColorAttrs;
    CONSOLE_SCREEN_BUFFER_INFO csbiInfo;

    //First save the current color information
    GetConsoleScreenBufferInfo(h, &csbiInfo);
    wOldColorAttrs = csbiInfo.wAttributes;

    // Set the new color information
<<<<<<< HEAD
    SetConsoleTextAttribute(h,
        FOREGROUND_BLUE | FOREGROUND_GREEN | BACKGROUND_BLUE
        | FOREGROUND_INTENSITY);

    char currentversion[256], lastupdated[256];
    GetPrivateProfileString(
        "MAIN", "lastupdated", "Never", lastupdated, 256,
        settingspath.c_str());
    GetPrivateProfileString(
        "MAIN", "currentversion", "0.0.0.0", currentversion, 256, 
        settingspath.c_str());
=======
    SetConsoleTextAttribute ( h, FOREGROUND_BLUE | BACKGROUND_BLUE | FOREGROUND_INTENSITY );

	char currentversion[256], lastupdated[256];
	GetPrivateProfileString("MAIN", "lastupdated", "Never", lastupdated, 256, settingspath.c_str());
	GetPrivateProfileString("MAIN", "currentversion", "0.0.0.0", currentversion, 256, settingspath.c_str());
>>>>>>> 5615c98e

    puts("*** Updates Available ***");

    // Restore the original colors
    SetConsoleTextAttribute ( h, wOldColorAttrs);

    string lvtxt = "Latest Version: ";
    puts(lvtxt.c_str());
    string cvtxt = "Current Version: " + string(currentversion);
    puts(cvtxt.c_str());
    string lutxt = "Last Updated: " + string(lastupdated) + "\n";
    puts(lutxt.c_str());

    puts("Would you like to install them?");
    puts("[Y] Yes");
    puts("[N] No");
    puts("[G] See change log");
    puts("[A] Never ask again for updates");
    ask_for_updates();
  }

  return;
}

#include <unistd.h>

/*
JoshDreamland> 
<JoshDreamland> put newlines after the commas
<JoshDreamland> and go ahead and include permutations for C:
<JoshDreamland> then just iterate that and do the check
*/

int main(int argc, char *argv[])
{
  //if setup script exists; run it then create flag file called "compiled"
  CommandLineStringArgs cmdlineStringArgs(&argv[0], &argv[0 + argc]);

  std::string path = cmdlineStringArgs[0];

  myReplace(path, "\\", "/");
  size_t pos = path.find_last_of("/");
  exepath.assign(path, 0, pos + 1);
  settingspath = exepath + "settings.ini";

  // set the console window title
  system("title ENIGMA Development Environment");
  system("Color 1F");
  puts("Copyright (C) 2013-2015 The ENIGMA Team\n");

  
  bool checkforupdates = GetPrivateProfileInt(
      "MAIN", "checkforupdates", 1, settingspath.c_str());
  if (checkforupdates) { check_for_updates(); }

  bool checkforjava = GetPrivateProfileInt(
      "MAIN", "checkforjava", 1, settingspath.c_str());
  bool redirectoutput = GetPrivateProfileInt(
      "MAIN", "redirectoutput", 1, settingspath.c_str());

  if (checkforjava) {
    // Ensure that Java is installed
    const char *jpath = "java";

    puts("Checking Java Installation");
    {
      char buf[MAX_PATH];
      GetEnvironmentVariable("programfiles", buf, MAX_PATH);
      string pfp = buf;
      GetEnvironmentVariable("programfiles(x86)", buf, MAX_PATH);
      string pfx86p = buf;

      string java_paths[] = {
          pfx86p + "\\Java\\jre8\\bin\\java.exe",
          pfx86p + "\\Java\\jre7\\bin\\java.exe",
          pfx86p + "\\Java\\jre6\\bin\\java.exe",
          "\\Program Files (x86)\\Java\\jre8\\bin\\",
          "\\Program Files (x86)\\Java\\jre7\\bin\\",
          "\\Program Files (x86)\\Java\\jre6\\bin\\",
          "C:\\Program Files (x86)\\Java\\jre8\\bin\\",
          "C:\\Program Files (x86)\\Java\\jre7\\bin\\",
          "C:\\Program Files (x86)\\Java\\jre6\\bin\\",
          pfp + "\\Java\\jre8\\bin\\java.exe",
          pfp + "\\Java\\jre7\\bin\\java.exe",
          pfp + "\\Java\\jre6\\bin\\java.exe",
          "\\Program Files\\Java\\jre8\\bin\\",
          "\\Program Files\\Java\\jre7\\bin\\",
          "\\Program Files\\Java\\jre6\\bin\\",
          "C:\\Program Files\\Java\\jre8\\bin\\",
          "C:\\Program Files\\Java\\jre7\\bin\\",
          "C:\\Program Files\\Java\\jre6\\bin\\"
      };
      
      int result = better_system(jpath, "-version");
      for (size_t i = 0; i < 18; i++) {
        int result = better_system(jpath = java_paths[i].c_str(), "-version");
        if (!result) break;
      }
      if (result)
      {
        output_error(java_not_found);
        if (redirectoutput) {
          MessageBox(NULL, java_not_found , "Java Runtime Environment", 
            MB_OK|MB_ICONERROR);
        }
        system("pause");
        return 0;
      }
    }
  }

  string setuppath = exepath + "setup";
  string zippath = exepath + "WinPatch.zip";

  bool setupcompleted = GetPrivateProfileInt(
      "MAIN", "setupcompleted", 0, settingspath.c_str());
  bool skippedsetup = GetPrivateProfileInt(
      "MAIN", "skippedsetup", 0, settingspath.c_str());

  if (!skippedsetup && !setupcompleted
      && INVALID_FILE_ATTRIBUTES == GetFileAttributes(setuppath.c_str())
      && GetLastError()== ERROR_FILE_NOT_FOUND)  //If setup script not found
  {
    output_error("Setup script not found.");
    bool launchanyway = false;
    if (redirectoutput) {
      launchanyway = (IDYES == MessageBox(
          NULL, "Setup script not found. Launch anyway? Useful in cases when "
              "compiling from source.", "Error", MB_YESNO | MB_ICONERROR));
    } else {
      puts("Launch anyway? Useful in cases when compiling from source. [y/n]");
      char c;
      do {
        cin >> c;
        c = tolower(c);
      } while( !cin.fail() && c!='y' && c!='n' );
      launchanyway = (c == 'y');
    }

    if (launchanyway) {
      WritePrivateProfileString(
          "MAIN", "skippedsetup", "1", settingspath.c_str());
    } else {
      if (!redirectoutput) {
        system("pause");
      }
      return -1;
    }
  }
  else if (!setupcompleted && !skippedsetup)  // make sure not already compiled
  {
    puts("Downloading and Compiling Binaries, please wait...");

    DWORD exit_status;
    PROCESS_INFORMATION ProcessInfo; //This is what we get as an [out] parameter
    STARTUPINFO StartupInfo; //This is an [in] parameter

    ZeroMemory(&StartupInfo, sizeof(STARTUPINFO));
    StartupInfo.cb = sizeof(STARTUPINFO); //Only compulsory field

    string bashpath = exepath + "git-bash.bat";
    string cmdline = "\"" + bashpath + "\" \"" + setuppath + "\"";

    if (CreateProcess(NULL,(char *)cmdline.c_str(),NULL,NULL,
      FALSE,0,NULL,NULL,&StartupInfo,&ProcessInfo)) {
        WaitForSingleObject(ProcessInfo.hProcess, INFINITE);
      GetExitCodeProcess(ProcessInfo.hProcess, &exit_status);
      CloseHandle(ProcessInfo.hProcess);
      CloseHandle(ProcessInfo.hThread);

      WritePrivateProfileString(
          "MAIN", "setupcompleted", "1", settingspath.c_str());
      string datetime = "\"" + currentDateTime() + "\"";
      WritePrivateProfileString(
          "MAIN", "dateinstalled", datetime.c_str(), settingspath.c_str());

      bool cleanupsetup = GetPrivateProfileInt(
          "MAIN", "cleanupsetup", 1, settingspath.c_str());
      if (cleanupsetup) {
        DeleteFile(setuppath.c_str());
        DeleteFile(zippath.c_str());
      }
      // everythings good now just continue on down below and load lgm
    } else {
      puts("ERROR: Failed to create process for obtaining binaries.");
      system("pause");
      return -1;
    }
  }

  //Set Environment Path
  puts("Setting Environment Path");
  string envpath = getenv("PATH");
  string fullpath = string("PATH=")
      + exepath + "mingw32/bin;"
      + exepath + "git/bin;"
      + envpath;

  putenv(fullpath.c_str());
  puts(fullpath.c_str());

  PROCESS_INFORMATION ProcessInfo; //This is what we get as an [out] parameter
  STARTUPINFO StartupInfo; //This is an [in] parameter

  //Set Working Directory
  string workpath = exepath + "enigma-dev/";
  //Test if subdirectory exists, if it doesn't, then assume exe is in it
  DWORD ftyp = GetFileAttributesA(workpath.c_str());
  if (ftyp == INVALID_FILE_ATTRIBUTES || !(ftyp & FILE_ATTRIBUTE_DIRECTORY))
  {
    workpath = exepath;
  }

  string output = "Setting Working Directory To: \"" + workpath + "\"";
    string cmdline = "cd \"" + workpath + "\"";
  CreateProcess(NULL,(char *)cmdline.c_str(),NULL,NULL,
    TRUE,CREATE_NO_WINDOW,NULL,NULL,&StartupInfo,&ProcessInfo);
  puts(output.c_str());
  chdir(workpath.c_str());

  //arguments
  string argsasstring = "";
  if (argc > 1) {
    myReplace(cmdlineStringArgs[1], "\\", "/");
    argsasstring += " \"" + cmdlineStringArgs[1] + "\"";
  } else {
    argsasstring += " \"\"";
  }

  //Run Lateral GM
  char idename[256], idecmd[256];
  GetPrivateProfileString(
      "MAIN", "idename", "lateralgm.jar", idename, 256, settingspath.c_str());
  GetPrivateProfileString(
      "MAIN", "idecommand", "java -jar", idecmd, 256, settingspath.c_str());

  string idepath = " \"" + workpath + string(idename) + "\"";
  cmdline = string(idecmd) + idepath;

  int useargs = GetPrivateProfileInt(
      "MAIN", "useargs", 1, settingspath.c_str());
  if (useargs)
    cmdline += argsasstring;

  puts(cmdline.c_str());
  SECURITY_ATTRIBUTES sa;
  sa.nLength = sizeof(sa);
  sa.lpSecurityDescriptor = NULL;
  sa.bInheritHandle = TRUE;

  HANDLE h = CreateFile("output_log.txt",
    FILE_WRITE_DATA,
    FILE_SHARE_WRITE | FILE_SHARE_READ,
    &sa,
    CREATE_ALWAYS,
    FILE_ATTRIBUTE_NORMAL,
    NULL );

  ZeroMemory(&StartupInfo, sizeof(STARTUPINFO));
  StartupInfo.cb = sizeof(STARTUPINFO); //Only compulsory field
  if (redirectoutput) {
    StartupInfo.dwFlags |= STARTF_USESTDHANDLES;
    StartupInfo.hStdInput = h;
    StartupInfo.hStdError = h;
    StartupInfo.hStdOutput = h;
  }

  DWORD flags = 0;

  if (redirectoutput) {
    flags += CREATE_NO_WINDOW;
  }

  CreateProcess(NULL,(char *)cmdline.c_str(),NULL,NULL,
    TRUE,flags,NULL,NULL,&StartupInfo,&ProcessInfo);

  bool closecmd = GetPrivateProfileInt(
      "MAIN", "closecmd", 1, settingspath.c_str());
  if (!closecmd)
    system("pause");

  return 0;
}<|MERGE_RESOLUTION|>--- conflicted
+++ resolved
@@ -25,8 +25,7 @@
 
 using namespace std;
 
-int better_system(
-    const char* jname, const char* param, const char *direc = NULL)
+int better_system(const char* jname, const char* param, const char *direc = NULL)
 {
   DWORD exit_status;
 
@@ -43,9 +42,7 @@
 
   char buf[2048];
   sprintf(buf, "\"%s\" %s", jname, param);
-  if (CreateProcess(
-      0,(CHAR*)buf,NULL,NULL,TRUE,CREATE_DEFAULT_ERROR_MODE,NULL,NULL,
-      &StartupInfo,&ProcessInformation ))
+  if (CreateProcess(0,(CHAR*)buf,NULL,NULL,TRUE,CREATE_DEFAULT_ERROR_MODE,NULL,NULL,&StartupInfo,&ProcessInformation ))
   {
     WaitForSingleObject(ProcessInformation.hProcess, INFINITE);
     GetExitCodeProcess(ProcessInformation.hProcess, &exit_status);
@@ -62,25 +59,23 @@
  java_not_found =
   "Could not find Java.exe. Please install Sun's Java runtime environment.\r\n"
   "http://www.java.com/en/download/manual.jsp\r\n\r\n"
-  "If you already have Java, and believe you have received this message in "
-  "error, you could try adding it to your system PATH variable.";
-
-#define fixFont(hwnd) SendMessage( \
-    hwnd, WM_SETFONT, (WPARAM)GetStockObject(DEFAULT_GUI_FONT), 0);
+  "If you already have Java, and believe you have received this message in error, you could "
+  "try adding it to your system PATH variable.";
+
+#define fixFont(hwnd) SendMessage(hwnd,WM_SETFONT,(WPARAM)GetStockObject(DEFAULT_GUI_FONT),0);
 
 char drive_letter[4] = { '\\', 0, 0, 0 };
 HWND dlb = NULL, cbb = NULL;
 
 typedef vector<string> CommandLineStringArgs;
 
-void myReplace(
-    std::string& str, const std::string& oldStr, const std::string& newStr)
+void myReplace(std::string& str, const std::string& oldStr, const std::string& newStr)
 {
   size_t pos = 0;
-  while ((pos = str.find(oldStr, pos)) != std::string::npos)
+  while((pos = str.find(oldStr, pos)) != std::string::npos)
   {
-    str.replace(pos, oldStr.length(), newStr);
-    pos += newStr.length();
+     str.replace(pos, oldStr.length(), newStr);
+     pos += newStr.length();
   }
 }
 
@@ -88,44 +83,24 @@
 string settingspath;
 
 void output_error(const char* msg) {
-  HANDLE h = GetStdHandle(STD_OUTPUT_HANDLE);
-  WORD wOldColorAttrs;
-  CONSOLE_SCREEN_BUFFER_INFO csbiInfo;
-
-  //First save the current color information
-  GetConsoleScreenBufferInfo(h, &csbiInfo);
-  wOldColorAttrs = csbiInfo.wAttributes;
-
-  // Set the new color information
-  SetConsoleTextAttribute(h,
-      FOREGROUND_RED | BACKGROUND_BLUE | FOREGROUND_INTENSITY);
-
-  cout << "ERROR! ";
-  // Restore the original colors
-  SetConsoleTextAttribute(h, wOldColorAttrs);
-  cout << msg << "\n";
+    HANDLE h = GetStdHandle ( STD_OUTPUT_HANDLE );
+    WORD wOldColorAttrs;
+    CONSOLE_SCREEN_BUFFER_INFO csbiInfo;
+
+    //First save the current color information
+    GetConsoleScreenBufferInfo(h, &csbiInfo);
+    wOldColorAttrs = csbiInfo.wAttributes;
+
+    // Set the new color information
+    SetConsoleTextAttribute ( h, FOREGROUND_RED | BACKGROUND_BLUE | FOREGROUND_INTENSITY );
+
+    cout << "ERROR! ";
+	// Restore the original colors
+    SetConsoleTextAttribute ( h, wOldColorAttrs);
+	cout << msg << "\n";
 }
 
 void output_warning(const char* msg) {
-<<<<<<< HEAD
-  HANDLE h = GetStdHandle(STD_OUTPUT_HANDLE);
-  WORD wOldColorAttrs;
-  CONSOLE_SCREEN_BUFFER_INFO csbiInfo;
-
-  //First save the current color information
-  GetConsoleScreenBufferInfo(h, &csbiInfo);
-  wOldColorAttrs = csbiInfo.wAttributes;
-
-  // Set the new color information
-  SetConsoleTextAttribute(h,
-      FOREGROUND_RED | FOREGROUND_GREEN | BACKGROUND_BLUE
-      | FOREGROUND_INTENSITY);
-
-  cout << "WARNING! ";
-  // Restore the original colors
-  SetConsoleTextAttribute(h, wOldColorAttrs);
-  cout << msg << "\n";
-=======
     HANDLE h = GetStdHandle ( STD_OUTPUT_HANDLE );
     WORD wOldColorAttrs;
     CONSOLE_SCREEN_BUFFER_INFO csbiInfo;
@@ -141,29 +116,27 @@
 	// Restore the original colors
     SetConsoleTextAttribute ( h, wOldColorAttrs);
 	cout << msg << "\n";
->>>>>>> 5615c98e
 }
 
 #include <ctime>
 
 // Get current date/time, format is MM/DD/YYYY HH:MM:SS
 const std::string currentDateTime() {
-  time_t     now = time(0);
-  struct tm  tstruct;
-  char       buf[80];
-  tstruct = *localtime(&now);
-  // Visit http://www.cplusplus.com/reference/clibrary/ctime/strftime/
-  // for more information about date/time format
-  strftime(buf, sizeof(buf), "%m/%d/%Y %X", &tstruct);
-  return buf;
+    time_t     now = time(0);
+    struct tm  tstruct;
+    char       buf[80];
+    tstruct = *localtime(&now);
+    // Visit http://www.cplusplus.com/reference/clibrary/ctime/strftime/
+    // for more information about date/time format
+    strftime(buf, sizeof(buf), "%m/%d/%Y %X", &tstruct);
+    return buf;
 }
 
 void install_updates() {
-  WritePrivateProfileString(
-      "MAIN", "currentversion", "\"0.0.0.0\"", settingspath.c_str());
-  string datetime = "\"" + currentDateTime() + "\"";
-  WritePrivateProfileString(
-      "MAIN", "lastupdated", datetime.c_str(), settingspath.c_str());
+
+	WritePrivateProfileString("MAIN", "currentversion", "\"0.0.0.0\"", settingspath.c_str());
+	string datetime = "\"" + currentDateTime() + "\"";
+	WritePrivateProfileString("MAIN", "lastupdated", datetime.c_str(), settingspath.c_str());
 }
 
 void show_update_change_log() {
@@ -183,8 +156,7 @@
     show_update_change_log();
     ask_for_updates();
   } else if (c == 'a') {
-    WritePrivateProfileString(
-        "MAIN", "checkforupdates", "0", settingspath.c_str());
+    WritePrivateProfileString("MAIN", "checkforupdates", "0", settingspath.c_str());
   } else {
     puts("Please enter [Y], [N], [G], or [A]");
     ask_for_updates();
@@ -204,37 +176,23 @@
     wOldColorAttrs = csbiInfo.wAttributes;
 
     // Set the new color information
-<<<<<<< HEAD
-    SetConsoleTextAttribute(h,
-        FOREGROUND_BLUE | FOREGROUND_GREEN | BACKGROUND_BLUE
-        | FOREGROUND_INTENSITY);
-
-    char currentversion[256], lastupdated[256];
-    GetPrivateProfileString(
-        "MAIN", "lastupdated", "Never", lastupdated, 256,
-        settingspath.c_str());
-    GetPrivateProfileString(
-        "MAIN", "currentversion", "0.0.0.0", currentversion, 256, 
-        settingspath.c_str());
-=======
     SetConsoleTextAttribute ( h, FOREGROUND_BLUE | BACKGROUND_BLUE | FOREGROUND_INTENSITY );
 
 	char currentversion[256], lastupdated[256];
 	GetPrivateProfileString("MAIN", "lastupdated", "Never", lastupdated, 256, settingspath.c_str());
 	GetPrivateProfileString("MAIN", "currentversion", "0.0.0.0", currentversion, 256, settingspath.c_str());
->>>>>>> 5615c98e
 
     puts("*** Updates Available ***");
 
     // Restore the original colors
     SetConsoleTextAttribute ( h, wOldColorAttrs);
 
-    string lvtxt = "Latest Version: ";
-    puts(lvtxt.c_str());
-    string cvtxt = "Current Version: " + string(currentversion);
-    puts(cvtxt.c_str());
-    string lutxt = "Last Updated: " + string(lastupdated) + "\n";
-    puts(lutxt.c_str());
+	string lvtxt = "Latest Version: ";
+	puts(lvtxt.c_str());
+	string cvtxt = "Current Version: " + string(currentversion);
+	puts(cvtxt.c_str());
+	string lutxt = "Last Updated: " + string(lastupdated) + "\n";
+	puts(lutxt.c_str());
 
     puts("Would you like to install them?");
     puts("[Y] Yes");
@@ -273,101 +231,88 @@
   system("Color 1F");
   puts("Copyright (C) 2013-2015 The ENIGMA Team\n");
 
-  
-  bool checkforupdates = GetPrivateProfileInt(
-      "MAIN", "checkforupdates", 1, settingspath.c_str());
+  bool checkforupdates = GetPrivateProfileInt("MAIN", "checkforupdates", 1, settingspath.c_str());
   if (checkforupdates) { check_for_updates(); }
 
-  bool checkforjava = GetPrivateProfileInt(
-      "MAIN", "checkforjava", 1, settingspath.c_str());
-  bool redirectoutput = GetPrivateProfileInt(
-      "MAIN", "redirectoutput", 1, settingspath.c_str());
+  bool checkforjava = GetPrivateProfileInt("MAIN", "checkforjava", 1, settingspath.c_str());
+  bool redirectoutput = GetPrivateProfileInt("MAIN", "redirectoutput", 1, settingspath.c_str());
 
   if (checkforjava) {
-    // Ensure that Java is installed
-    const char *jpath = "java";
-
-    puts("Checking Java Installation");
-    {
-      char buf[MAX_PATH];
-      GetEnvironmentVariable("programfiles", buf, MAX_PATH);
-      string pfp = buf;
-      GetEnvironmentVariable("programfiles(x86)", buf, MAX_PATH);
-      string pfx86p = buf;
-
-      string java_paths[] = {
-          pfx86p + "\\Java\\jre8\\bin\\java.exe",
-          pfx86p + "\\Java\\jre7\\bin\\java.exe",
-          pfx86p + "\\Java\\jre6\\bin\\java.exe",
-          "\\Program Files (x86)\\Java\\jre8\\bin\\",
-          "\\Program Files (x86)\\Java\\jre7\\bin\\",
-          "\\Program Files (x86)\\Java\\jre6\\bin\\",
-          "C:\\Program Files (x86)\\Java\\jre8\\bin\\",
-          "C:\\Program Files (x86)\\Java\\jre7\\bin\\",
-          "C:\\Program Files (x86)\\Java\\jre6\\bin\\",
-          pfp + "\\Java\\jre8\\bin\\java.exe",
-          pfp + "\\Java\\jre7\\bin\\java.exe",
-          pfp + "\\Java\\jre6\\bin\\java.exe",
-          "\\Program Files\\Java\\jre8\\bin\\",
-          "\\Program Files\\Java\\jre7\\bin\\",
-          "\\Program Files\\Java\\jre6\\bin\\",
-          "C:\\Program Files\\Java\\jre8\\bin\\",
-          "C:\\Program Files\\Java\\jre7\\bin\\",
-          "C:\\Program Files\\Java\\jre6\\bin\\"
-      };
-      
-      int result = better_system(jpath, "-version");
-      for (size_t i = 0; i < 18; i++) {
-        int result = better_system(jpath = java_paths[i].c_str(), "-version");
-        if (!result) break;
-      }
-      if (result)
-      {
-        output_error(java_not_found);
-        if (redirectoutput) {
-          MessageBox(NULL, java_not_found , "Java Runtime Environment", 
-            MB_OK|MB_ICONERROR);
-        }
-        system("pause");
-        return 0;
-      }
-    }
+	// Ensure that Java is installed
+	const char *jpath = "java";
+
+	puts("Checking Java Installation");
+	{
+		char buf[MAX_PATH];
+		GetEnvironmentVariable("programfiles", buf, MAX_PATH);
+		string pfp = buf; pfp += "\\Java\\jre6\\bin\\java.exe";
+		GetEnvironmentVariable("programfiles(x86)", buf, MAX_PATH);
+		string pfx86p = buf; pfx86p += "\\Java\\jre6\\bin\\java.exe";
+
+		int a = better_system(jpath, "-version");
+		if (a)
+		{
+			a = better_system(jpath = pfp.c_str(), "-version"); // This should hopefully take care of most of it
+			if (a)
+			{
+				a = better_system(jpath = pfx86p.c_str(), "-version"); //One would think this would take care of the rest
+				if (a)
+				{
+				a = better_system(jpath = "\\Program Files\\Java\\jre6\\bin\\java.exe", "-version");
+				if (a)
+				{
+					a = better_system(jpath = "\\Program Files (x86)\\Java\\jre6\\bin\\java.exe", "-version");
+					if (a)
+					{
+					a = better_system(jpath = "C:\\Program Files\\Java\\jre6\\bin\\java.exe", "-version"); //At this point, they're probably running something that uses C:.
+					if (a)
+						a = better_system(jpath = "C:\\Program Files (x86)\\Java\\jre6\\bin\\java.exe", "-version"); //What a fucked up configuration. *cough* dazappa *cough*
+					}
+				}
+				}
+			}
+		}
+		if (a)
+		{
+			output_error(java_not_found);
+			if (redirectoutput) {
+			  MessageBox(NULL, java_not_found , "Java Runtime Environment", MB_OK|MB_ICONERROR);
+			}
+			system("pause");
+			return 0;
+		}
+	}
   }
 
   string setuppath = exepath + "setup";
   string zippath = exepath + "WinPatch.zip";
 
-  bool setupcompleted = GetPrivateProfileInt(
-      "MAIN", "setupcompleted", 0, settingspath.c_str());
-  bool skippedsetup = GetPrivateProfileInt(
-      "MAIN", "skippedsetup", 0, settingspath.c_str());
-
-  if (!skippedsetup && !setupcompleted
-      && INVALID_FILE_ATTRIBUTES == GetFileAttributes(setuppath.c_str())
-      && GetLastError()== ERROR_FILE_NOT_FOUND)  //If setup script not found
+  bool setupcompleted = GetPrivateProfileInt("MAIN", "setupcompleted", 0, settingspath.c_str());
+  bool skippedsetup = GetPrivateProfileInt("MAIN", "skippedsetup", 0, settingspath.c_str());
+
+  if (!skippedsetup && !setupcompleted && INVALID_FILE_ATTRIBUTES == GetFileAttributes(setuppath.c_str()) && GetLastError()== ERROR_FILE_NOT_FOUND)  //If setup script not found
   {
-    output_error("Setup script not found.");
-    bool launchanyway = false;
-    if (redirectoutput) {
-      launchanyway = (IDYES == MessageBox(
-          NULL, "Setup script not found. Launch anyway? Useful in cases when "
-              "compiling from source.", "Error", MB_YESNO | MB_ICONERROR));
-    } else {
-      puts("Launch anyway? Useful in cases when compiling from source. [y/n]");
-      char c;
-      do {
-        cin >> c;
-        c = tolower(c);
-      } while( !cin.fail() && c!='y' && c!='n' );
-      launchanyway = (c == 'y');
-    }
-
-    if (launchanyway) {
-      WritePrivateProfileString(
-          "MAIN", "skippedsetup", "1", settingspath.c_str());
-    } else {
-      if (!redirectoutput) {
-        system("pause");
+	  output_error("Setup script not found.");
+	  bool launchanyway = false;
+	  if (redirectoutput) {
+		launchanyway = (IDYES == MessageBox(NULL, "Setup script not found. Launch anyway? Useful in cases when compiling from source.", "Error", MB_YESNO|MB_ICONERROR));
+	  } else {
+	    puts("Launch anyway? Useful in cases when compiling from source. [y/n]");
+		char c;
+		do{
+		  cin >> c;
+          c = tolower(c);
+		}while( !cin.fail() && c!='y' && c!='n' );
+		launchanyway = (c == 'y');
+	  }
+
+      if (launchanyway){
+          WritePrivateProfileString("MAIN", "skippedsetup", "1", settingspath.c_str());
+      } else {
+		  if (!redirectoutput) {
+            system("pause");
+		  }
+          return -1;
       }
       return -1;
     }
@@ -376,50 +321,44 @@
   {
     puts("Downloading and Compiling Binaries, please wait...");
 
-    DWORD exit_status;
-    PROCESS_INFORMATION ProcessInfo; //This is what we get as an [out] parameter
-    STARTUPINFO StartupInfo; //This is an [in] parameter
-
-    ZeroMemory(&StartupInfo, sizeof(STARTUPINFO));
-    StartupInfo.cb = sizeof(STARTUPINFO); //Only compulsory field
-
-    string bashpath = exepath + "git-bash.bat";
-    string cmdline = "\"" + bashpath + "\" \"" + setuppath + "\"";
-
-    if (CreateProcess(NULL,(char *)cmdline.c_str(),NULL,NULL,
-      FALSE,0,NULL,NULL,&StartupInfo,&ProcessInfo)) {
-        WaitForSingleObject(ProcessInfo.hProcess, INFINITE);
-      GetExitCodeProcess(ProcessInfo.hProcess, &exit_status);
-      CloseHandle(ProcessInfo.hProcess);
-      CloseHandle(ProcessInfo.hThread);
-
-      WritePrivateProfileString(
-          "MAIN", "setupcompleted", "1", settingspath.c_str());
-      string datetime = "\"" + currentDateTime() + "\"";
-      WritePrivateProfileString(
-          "MAIN", "dateinstalled", datetime.c_str(), settingspath.c_str());
-
-      bool cleanupsetup = GetPrivateProfileInt(
-          "MAIN", "cleanupsetup", 1, settingspath.c_str());
-      if (cleanupsetup) {
-        DeleteFile(setuppath.c_str());
-        DeleteFile(zippath.c_str());
-      }
-      // everythings good now just continue on down below and load lgm
-    } else {
-      puts("ERROR: Failed to create process for obtaining binaries.");
-      system("pause");
-      return -1;
-    }
+	DWORD exit_status;
+	PROCESS_INFORMATION ProcessInfo; //This is what we get as an [out] parameter
+	STARTUPINFO StartupInfo; //This is an [in] parameter
+
+	ZeroMemory(&StartupInfo, sizeof(STARTUPINFO));
+	StartupInfo.cb = sizeof(STARTUPINFO); //Only compulsory field
+
+	string bashpath = exepath + "git-bash.bat";
+	string cmdline = "\"" + bashpath + "\" \"" + setuppath + "\"";
+
+	if (CreateProcess(NULL,(char *)cmdline.c_str(),NULL,NULL,
+    FALSE,0,NULL,NULL,&StartupInfo,&ProcessInfo)) {
+	    WaitForSingleObject(ProcessInfo.hProcess, INFINITE);
+		GetExitCodeProcess(ProcessInfo.hProcess, &exit_status);
+		CloseHandle(ProcessInfo.hProcess);
+		CloseHandle(ProcessInfo.hThread);
+
+		WritePrivateProfileString("MAIN", "setupcompleted", "1", settingspath.c_str());
+		string datetime = "\"" + currentDateTime() + "\"";
+		WritePrivateProfileString("MAIN", "dateinstalled", datetime.c_str(), settingspath.c_str());
+
+		bool cleanupsetup = GetPrivateProfileInt("MAIN", "cleanupsetup", 1, settingspath.c_str());
+		if (cleanupsetup) {
+		  DeleteFile(setuppath.c_str());
+		  DeleteFile(zippath.c_str());
+		}
+		// everythings good now just continue on down below and load lgm
+	} else {
+		puts("ERROR: Failed to create process for obtaining binaries.");
+		system("pause");
+		return -1;
+	}
   }
 
   //Set Environment Path
   puts("Setting Environment Path");
   string envpath = getenv("PATH");
-  string fullpath = string("PATH=")
-      + exepath + "mingw32/bin;"
-      + exepath + "git/bin;"
-      + envpath;
+  string fullpath = string("PATH=") + exepath + "mingw32/bin;" + exepath + "git/bin;" + envpath;
 
   putenv(fullpath.c_str());
   puts(fullpath.c_str());
@@ -428,12 +367,11 @@
   STARTUPINFO StartupInfo; //This is an [in] parameter
 
   //Set Working Directory
-  string workpath = exepath + "enigma-dev/";
-  //Test if subdirectory exists, if it doesn't, then assume exe is in it
+  string workpath = exepath + "enigma-dev/"; //Test if subdirectory exists, if it doesn't, then assume exe is in it
   DWORD ftyp = GetFileAttributesA(workpath.c_str());
   if (ftyp == INVALID_FILE_ATTRIBUTES || !(ftyp & FILE_ATTRIBUTE_DIRECTORY))
   {
-    workpath = exepath;
+      workpath = exepath;
   }
 
   string output = "Setting Working Directory To: \"" + workpath + "\"";
