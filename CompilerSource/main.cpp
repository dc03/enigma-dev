--- conflicted
+++ resolved
@@ -1,313 +1,158 @@
-<<<<<<< HEAD
 /**
   @file  main.cpp
   @brief Implements the main DLL API calls.
-=======
-/** Copyright (C) 2008 Josh Ventura
-***
-*** This file is a part of the ENIGMA Development Environment.
-***
-*** ENIGMA is free software: you can redistribute it and/or modify it under the
-*** terms of the GNU General Public License as published by the Free Software
-*** Foundation, version 3 of the license or any later version.
-***
-*** This application and its source code is distributed AS-IS, WITHOUT ANY
-*** WARRANTY; without even the implied warranty of MERCHANTABILITY or FITNESS
-*** FOR A PARTICULAR PURPOSE. See the GNU General Public License for more
-*** details.
-***
-*** You should have received a copy of the GNU General Public License along
-*** with this code. If not, see <http://www.gnu.org/licenses/>
-**/
-
-#include <time.h>
-#include <string>
-#include <iostream>
-#include <vector>
-#include <cstdlib>
-#include <stdio.h>
-#include <map>
-
-using namespace std;
-#define flushl '\n' << flush
-#define flushs flush
-
-#include "general/darray.h"
-
-#include "syntax/syncheck.h"
-#include "parser/parser.h"
-#include "syntax/checkfile.h"
-#include "OS_Switchboard.h"
-
-int m_prog_loop_cfp();
-
-#include <sys/time.h>
-
-#ifdef _WIN32
- #include <windows.h>
- #define dllexport extern "C" __declspec(dllexport)
-   #define DECLARE_TIME() clock_t cs, ce
-   #define START_TIME() cs = clock()
-   #define STOP_TIME() ce = clock()
-   #define PRINT_TIME() (((ce - cs) * 1000)/CLOCKS_PER_SEC)
-#else
- #define dllexport extern "C"
- #include <cstdio>
-   #define DECLARE_TIME()  timeval ts, tn
-   #define START_TIME() gettimeofday(&ts,NULL);
-   #define STOP_TIME() gettimeofday(&tn,NULL);
-   #define PRINT_TIME() ((double(tn.tv_sec - ts.tv_sec) + double(tn.tv_usec - ts.tv_usec)/1000000.0)*1000)
-#endif
-
-extern void print_err_line_at(size_t a);
-
-extern const char* establish_bearings(const char *compiler);
-
-#include "backend/JavaCallbacks.h"
-
-#ifdef NOT_A_DLL
-#  undef dllexport
-#  define dllexport 
-#endif
-
-#include "languages/lang_CPP.h"
-#include <System/builtins.h>
-#include <API/jdi.h>
-
-#include "makedir.h"
-
-dllexport void libSetMakeDirectory(const char* dir) {
-#if CURRENT_PLATFORM_ID == OS_WINDOWS
-	setMakeDirectory(myReplace(escapeEnv(dir), "\\","/"));
-#else
-	setMakeDirectory(escapeEnv(dir));
-#endif
-}
-
-dllexport const char* libInit(EnigmaCallbacks* ecs)
-{
-  if (ecs)
-  {
-    cout << "Linking up to IDE" << endl;
-    ide_dia_open     = ecs->dia_open;
-    ide_dia_add      = ecs->dia_add;
-    ide_dia_clear    = ecs->dia_clear;
-    ide_dia_progress = ecs->dia_progress;
-    ide_dia_progress_text = ecs->dia_progress_text;
-    
-    ide_output_redirect_file = ecs->output_redirect_file;
-    ide_output_redirect_reset = ecs->output_redirect_reset;
-  }
-  else cout << "IDE Not Found. Continuing without graphical output." << endl;
   
-  cout << "Implementing JDI basics" << endl;
-  jdi::initialize();
-  jdi::builtin->output_types();
-  jdi::builtin->add_macro("true","1"); // Temporary, or permanent, fix for true/false in ENIGMA
-  jdi::builtin->add_macro("false","0"); // Added because polygone is a bitch
-  cout << endl << endl;
-  
-  cout << "Choosing language: C++" << endl;
-  current_language_name = "CPP";
-  current_language = languages[current_language_name] = new lang_CPP();
-  
-  cout << "Reading GCC builtins" << endl;
-  const char* a = establish_bearings("Compilers/" CURRENT_PLATFORM_NAME "/gcc.ey");
-  if (a)
-    cout << "ERROR: " << a << endl << "See scrollback for more information.\n";
-  
-  cout << "Creating parse context" << endl;
-  main_context = new jdi::context;
-  
-  return a;
-}
-
-dllexport void libFree() {
-  delete main_context;
-  delete current_language;
-  jdi::clean_up();
-}
-
-
-#include "OS_Switchboard.h"
-#include "settings-parse/crawler.h"
-#include "settings-parse/parse_ide_settings.h"
-#include "parser/object_storage.h"
-
-extern void print_definition(string n);
-
-#include "languages/language_adapter.h"
-
-dllexport syntax_error *definitionsModified(const char* wscode, const char* targetYaml)
-{
-  current_language->definitionsModified(wscode, targetYaml);
-  return &ide_passback_error;
-};
-
-void quickmember_script(jdi::definition_scope* scope, string name);
-dllexport syntax_error *syntaxCheck(int script_count, const char* *script_names, const char* code)
-{
-  cout << "******** Compiling Initialized ********" << endl;
-  
-  //First, we make a space to put our scripts.
-  jdi::using_scope globals_scope("<ENIGMA Resources>", main_context->get_global());
-  
-  cout << "Checkpoint." << endl;
-  for (int i = 0; i < script_count; i++)
-    quickmember_script(&globals_scope,script_names[i]);
->>>>>>> 8ec4daea
-  
-  @section License
-    Copyright (C) 2008-2013 Josh Ventura
+  @section License
+    Copyright (C) 2008-2013 Josh Ventura
     This file is a part of the ENIGMA Development Environment.
-
-    ENIGMA is free software: you can redistribute it and/or modify it under the
-    terms of the GNU General Public License as published by the Free Software
+
+    ENIGMA is free software: you can redistribute it and/or modify it under the
+    terms of the GNU General Public License as published by the Free Software
     Foundation, version 3 of the license or any later version.
-
+
     This application and its source code is distributed AS-IS, WITHOUT ANY WARRANTY; 
     without even the implied warranty of MERCHANTABILITY or FITNESS FOR A PARTICULAR
     PURPOSE. See the GNU General Public License for more details.
-
-    You should have recieved a copy of the GNU General Public License along
-    with this code. If not, see <http://www.gnu.org/licenses/>
-**/
-
-#include <time.h>
-#include <string>
-#include <iostream>
-#include <vector>
-#include <cstdlib>
-#include <stdio.h>
-#include <map>
-
-using namespace std;
-#define flushl '\n' << flush
-#define flushs flush
-
-#include "general/darray.h"
-
-#include "syntax/syncheck.h"
-#include "parser/parser.h"
-#include "compiler/compile.h"
-#include "syntax/checkfile.h"
-#include "OS_Switchboard.h"
-
-int m_prog_loop_cfp();
-
-#include <sys/time.h>
-
-#ifdef _WIN32
- #include <windows.h>
- #define dllexport extern "C" __declspec(dllexport)
-   #define DECLARE_TIME() clock_t cs, ce
-   #define START_TIME() cs = clock()
-   #define STOP_TIME() ce = clock()
-   #define PRINT_TIME() (((ce - cs) * 1000)/CLOCKS_PER_SEC)
-#else
- #define dllexport extern "C"
- #include <cstdio>
-   #define DECLARE_TIME()  timeval ts, tn
-   #define START_TIME() gettimeofday(&ts,NULL);
-   #define STOP_TIME() gettimeofday(&tn,NULL);
-   #define PRINT_TIME() ((double(tn.tv_sec - ts.tv_sec) + double(tn.tv_usec - ts.tv_usec)/1000000.0)*1000)
-#endif
-
-extern void print_err_line_at(size_t a);
-
-#include "gcc_interface/gcc_backend.h"
-#include "backend/JavaCallbacks.h"
-
-#ifdef NOT_A_DLL
-#  undef dllexport
-#  define dllexport 
-#endif
-
-#include "languages/lang_CPP.h"
-#include <System/builtins.h>
+
+    You should have recieved a copy of the GNU General Public License along
+    with this code. If not, see <http://www.gnu.org/licenses/>
+**/
+
+#include <time.h>
+#include <string>
+#include <iostream>
+#include <vector>
+#include <cstdlib>
+#include <stdio.h>
+#include <map>
+
+using namespace std;
+#define flushl '\n' << flush
+#define flushs flush
+
+#include "general/darray.h"
+
+#include "syntax/syncheck.h"
+#include "parser/parser.h"
+#include "compiler/compile.h"
+#include "syntax/checkfile.h"
+#include "OS_Switchboard.h"
+
+int m_prog_loop_cfp();
+
+#include <sys/time.h>
+
+#ifdef _WIN32
+ #include <windows.h>
+ #define dllexport extern "C" __declspec(dllexport)
+   #define DECLARE_TIME() clock_t cs, ce
+   #define START_TIME() cs = clock()
+   #define STOP_TIME() ce = clock()
+   #define PRINT_TIME() (((ce - cs) * 1000)/CLOCKS_PER_SEC)
+#else
+ #define dllexport extern "C"
+ #include <cstdio>
+   #define DECLARE_TIME()  timeval ts, tn
+   #define START_TIME() gettimeofday(&ts,NULL);
+   #define STOP_TIME() gettimeofday(&tn,NULL);
+   #define PRINT_TIME() ((double(tn.tv_sec - ts.tv_sec) + double(tn.tv_usec - ts.tv_usec)/1000000.0)*1000)
+#endif
+
+extern void print_err_line_at(size_t a);
+
+#include "gcc_interface/gcc_backend.h"
+#include "backend/JavaCallbacks.h"
+
+#ifdef NOT_A_DLL
+#  undef dllexport
+#  define dllexport 
+#endif
+
+#include "languages/lang_CPP.h"
+#include <System/builtins.h>
 #include <API/jdi.h>
-
-dllexport const char* libInit(EnigmaCallbacks* ecs);
-dllexport void libFree();
-dllexport syntax_error *definitionsModified(const char* wscode, const char* targetYaml);
+
+dllexport const char* libInit(EnigmaCallbacks* ecs);
+dllexport void libFree();
+dllexport syntax_error *definitionsModified(const char* wscode, const char* targetYaml);
 dllexport syntax_error *syntaxCheck(int script_count, const char* *script_names, const char* code);
-
-dllexport const char* libInit(EnigmaCallbacks* ecs)
-{
-  if (ecs)
-  {
-    cout << "Linking up to IDE" << endl;
-    ide_dia_open     = ecs->dia_open;
-    ide_dia_add      = ecs->dia_add;
-    ide_dia_clear    = ecs->dia_clear;
-    ide_dia_progress = ecs->dia_progress;
-    ide_dia_progress_text = ecs->dia_progress_text;
-    
-    ide_output_redirect_file = ecs->output_redirect_file;
-    ide_output_redirect_reset = ecs->output_redirect_reset;
-  }
-  else cout << "IDE Not Found. Continuing without graphical output." << endl;
-  
-  cout << "Implementing JDI basics" << endl;
-  jdi::initialize();
-  jdi::builtin->output_types();
-  jdi::builtin->add_macro("true","1"); // Temporary, or permanent, fix for true/false in ENIGMA
-  jdi::builtin->add_macro("false","0"); // Added because polygone is a bitch
-  cout << endl << endl;
-  
-  cout << "Choosing language... Eenie, meenie, minie, C++" << endl;
-  current_language_name = "CPP";
-  current_language = languages[current_language_name] = new lang_CPP();
-  
-  cout << "Reading GCC builtins" << endl;
-  const char* a = current_language->establish_bearings("Compilers/" CURRENT_PLATFORM_NAME "/gcc.ey");
-  if (a)
-    cout << "ERROR: " << a << endl << "See scrollback for more information.\n";
-  
-  cout << "Creating parse context" << endl;
-  main_context = new jdi::context;
-  
-  return a;
-}
-
-dllexport void libFree() {
-  delete main_context;
-  delete current_language;
-  jdi::clean_up();
-}
-
-
-#include "OS_Switchboard.h"
-#include "settings-parse/crawler.h"
-#include "settings-parse/parse_ide_settings.h"
+
+dllexport const char* libInit(EnigmaCallbacks* ecs)
+{
+  if (ecs)
+  {
+    cout << "Linking up to IDE" << endl;
+    ide_dia_open     = ecs->dia_open;
+    ide_dia_add      = ecs->dia_add;
+    ide_dia_clear    = ecs->dia_clear;
+    ide_dia_progress = ecs->dia_progress;
+    ide_dia_progress_text = ecs->dia_progress_text;
+    
+    ide_output_redirect_file = ecs->output_redirect_file;
+    ide_output_redirect_reset = ecs->output_redirect_reset;
+  }
+  else cout << "IDE Not Found. Continuing without graphical output." << endl;
+  
+  cout << "Implementing JDI basics" << endl;
+  jdi::initialize();
+  jdi::builtin->output_types();
+  jdi::builtin->add_macro("true","1"); // Temporary, or permanent, fix for true/false in ENIGMA
+  jdi::builtin->add_macro("false","0"); // Added because polygone is a bitch
+  cout << endl << endl;
+  
+  cout << "Choosing language... Eenie, meenie, minie, C++" << endl;
+  current_language_name = "CPP";
+  current_language = languages[current_language_name] = new lang_CPP();
+  
+  cout << "Reading GCC builtins" << endl;
+  const char* a = current_language->establish_bearings("Compilers/" CURRENT_PLATFORM_NAME "/gcc.ey");
+  if (a)
+    cout << "ERROR: " << a << endl << "See scrollback for more information.\n";
+  
+  cout << "Creating parse context" << endl;
+  main_context = new jdi::context;
+  
+  return a;
+}
+
+dllexport void libFree() {
+  delete main_context;
+  delete current_language;
+  jdi::clean_up();
+}
+
+
+#include "OS_Switchboard.h"
+#include "settings-parse/crawler.h"
+#include "settings-parse/parse_ide_settings.h"
 #include "parser/object_storage.h"
-
-extern void print_definition(string n);
-
-#include "languages/language_adapter.h"
-
-dllexport syntax_error *definitionsModified(const char* wscode, const char* targetYaml)
-{
-  current_language->definitionsModified(wscode, targetYaml);
-  return &ide_passback_error;
-}
-
-void quickmember_script(jdi::definition_scope* scope, string name);
-dllexport syntax_error *syntaxCheck(int script_count, const char* *script_names, const char* code)
-{
-  cout << "Well, shucks; started." << endl;
-  
-  //First, we make a space to put our scripts.
-  jdi::using_scope globals_scope("<ENIGMA Resources>", main_context->get_global());
-  
-  cout << "Checkpoint." << endl;
-  for (int i = 0; i < script_count; i++)
-    quickmember_script(&globals_scope,script_names[i]);
-  
+#include "compiler/jdi_utility.h"
+
+extern void print_definition(string n);
+
+#include "languages/language_adapter.h"
+
+dllexport syntax_error *definitionsModified(const char* wscode, const char* targetYaml)
+{
+  current_language->definitionsModified(wscode, targetYaml);
+  return &ide_passback_error;
+}
+
+dllexport syntax_error *syntaxCheck(int script_count, const char* *script_names, const char* code)
+{
+  cout << "Well, shucks; started." << endl;
+  
+  //First, we make a space to put our scripts.
+  jdi::using_scope globals_scope("<ENIGMA Resources>", main_context->get_global());
+  
+  cout << "Checkpoint." << endl;
+  for (int i = 0; i < script_count; i++)
+    quickmember_script(main_context, &globals_scope,script_names[i]);
+  
   cout << "Starting syntax check." << endl;
-  definition_scope fakecode, fakelocal, fakeglobal;
-  EDL_AST ast(&fakecode, &fakelocal, &fakeglobal);
+  definition_scope fakecode, fakelocal, fakeglobal;
+  EDL_AST ast(main_context, &fakecode, &fakelocal, &fakeglobal);
   bool serr = ast.parse_edl(code);
-  // NEWPARSER: TODO: FIXME: Give a list of errors, somehow
-  return &ide_passback_error;
+  // NEWPARSER: TODO: FIXME: Give a list of errors, somehow
+  return &ide_passback_error;
 }