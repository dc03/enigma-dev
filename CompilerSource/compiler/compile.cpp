--- conflicted
+++ resolved
@@ -2,20 +2,20 @@
   @file  compile.cpp
   @brief Implements the basic structure behind the compilation sequence.
   
-  @section License
-    Copyright (C) 2011-2013 Josh Ventura
+  @section License
+    Copyright (C) 2011-2013 Josh Ventura
     This file is a part of the ENIGMA Development Environment.
-
-    ENIGMA is free software: you can redistribute it and/or modify it under the
-    terms of the GNU General Public License as published by the Free Software
+
+    ENIGMA is free software: you can redistribute it and/or modify it under the
+    terms of the GNU General Public License as published by the Free Software
     Foundation, version 3 of the license or any later version.
-
+
     This application and its source code is distributed AS-IS, WITHOUT ANY WARRANTY; 
     without even the implied warranty of MERCHANTABILITY or FITNESS FOR A PARTICULAR
     PURPOSE. See the GNU General Public License for more details.
-
-    You should have recieved a copy of the GNU General Public License along
-    with this code. If not, see <http://www.gnu.org/licenses/>
+
+    You should have recieved a copy of the GNU General Public License along
+    with this code. If not, see <http://www.gnu.org/licenses/>
 **/
 
 #include "OS_Switchboard.h" //Tell us where the hell we are
@@ -82,93 +82,6 @@
 #include <general/estring.h>
 #include <parser/parser_components.h>
 
-string string_replace_all(string str,string substr,string nstr)
-{
-  pt pos=0;
-  while ((pos=str.find(substr,pos)) != string::npos)
-  {
-    str.replace(pos,substr.length(),nstr);
-    pos+=nstr.length();
-  }
-  return str;
-}
-
-<<<<<<< HEAD
-string toUpper(string x) {
-  string res = x;
-  for (size_t i = 0; i < res.length(); i++)
-    res[i] = res[i] >= 'a' and res[i] <= 'z' ? res[i] + 'A' - 'a' : res[i];
-  return res;
-=======
-inline string fc(const char* fn)
-{
-  FILE *pt = fopen(fn,"rb");
-  if (pt==NULL) return "";
-
-  fseek(pt,0,SEEK_END);
-  size_t sz = ftell(pt);
-  fseek(pt,0,SEEK_SET);
-
-  char a[sz+1];
-  sz = fread(a,1,sz,pt);
-  fclose(pt);
-
-  a[sz] = 0;
-  return a;
-}
-
-string toUpper(string x) { string res = x; for (size_t i = 0; i < res.length(); i++) res[i] = res[i] >= 'a' and res[i] <= 'z' ? res[i] + 'A' - 'a' : res[i]; return res; }
-void clear_ide_editables()
-{
-  ofstream wto;
-  string f2comp = fc("ENIGMAsystem/SHELL/API_Switchboard.h");
-  string f2write = license;
-    string inc = "/include.h\"\n";
-    f2write += "#include \"Platforms/" + (extensions::targetAPI.windowSys)            + "/include.h\"\n"
-               "#include \"Graphics_Systems/" + (extensions::targetAPI.graphicsSys)   + "/include.h\"\n"
-               "#include \"Audio_Systems/" + (extensions::targetAPI.audioSys)         + "/include.h\"\n"
-               "#include \"Collision_Systems/" + (extensions::targetAPI.collisionSys) + "/include.h\"\n"
-               "#include \"Widget_Systems/" + (extensions::targetAPI.widgetSys)       + inc;
-
-    const string incg = "#include \"", impl = "/implement.h\"\n";
-    f2write += "\n// Extensions selected by user\n";
-    for (unsigned i = 0; i < parsed_extensions.size(); i++)
-    {
-      ifstream ifabout((parsed_extensions[i].pathname + "/About.ey").c_str());
-      ey_data about = parse_eyaml(ifabout,parsed_extensions[i].path + parsed_extensions[i].name + "/About.ey");
-      f2write += incg + parsed_extensions[i].pathname + inc;
-      if (parsed_extensions[i].implements != "")
-        f2write += incg + parsed_extensions[i].pathname + impl;
-    }
-
-  if (f2comp != f2write)
-  {
-    wto.open("ENIGMAsystem/SHELL/API_Switchboard.h",ios_base::out);
-      wto << f2write << endl;
-    wto.close();
-  }
-
-  wto.open("ENIGMAsystem/SHELL/Preprocessor_Environment_Editable/LIBINCLUDE.h");
-    wto << license;
-    wto << "/*************************************************************\nOptionally included libraries\n****************************/\n";
-    wto << "#define STRINGLIB 1\n#define COLORSLIB 1\n#define STDRAWLIB 1\n#define PRIMTVLIB 1\n#define WINDOWLIB 1\n"
-           "#define STDDRWLIB 1\n#define GMSURFACE 0\n#define BLENDMODE 1\n";
-    wto << "/***************\nEnd optional libs\n ***************/\n";
-  wto.close();
-
-  wto.open("ENIGMAsystem/SHELL/Preprocessor_Environment_Editable/GAME_SETTINGS.h",ios_base::out);
-    wto << license;
-    wto << "#define ASSUMEZERO 0\n";
-    wto << "#define PRIMBUFFER 0\n";
-    wto << "#define PRIMDEPTH2 6\n";
-    wto << "#define AUTOLOCALS 0\n";
-    wto << "#define MODE3DVARS 0\n";
-    wto << "void ABORT_ON_ALL_ERRORS() { }\n";
-    wto << '\n';
-  wto.close();
->>>>>>> 3cc19457
-}
-
 #include "System/builtins.h"
 
 // modes: 0=run, 1=debug, 2=design, 3=compile
@@ -192,23 +105,9 @@
   }
 
   edbg << "Building for mode (" << mode << ")" << flushl;
-<<<<<<< HEAD
+  
   compile_context ctex; // This baby holds everything about our compile process
-   
-=======
-
-  // CLean up from any previous executions.
-  edbg << "Cleaning up from previous executions" << flushl;
-    parsed_objects.clear(); //Make sure we don't dump in any old object code...
-    edbg << " - Cleared parsed objects" << flushl;
-    parsed_rooms.clear();   //Or that we dump any room code, for that matter...
-    edbg << " - Cleared room entries" << flushl;
-    shared_locals_clear();  //Forget inherited locals, we'll reparse them
-    edbg << " - Cleared shared locals list" << flushl;
-    event_info_clear();     //Forget event definitions, we'll re-get them
-    edbg << " - Cleared event info" << flushl;
-
->>>>>>> 3cc19457
+  
   // Re-establish ourself
   // Read the global locals: locals that will be included with each instance
   {
@@ -237,31 +136,22 @@
     return E_ERROR_PLUGIN_FUCKED_UP;
   }
 
-<<<<<<< HEAD
   edbg << "File version: " << es->fileVersion << flushl << flushl;
   if (es->fileVersion != 800)
     edbg << "Incorrect version. File is too " << ((es->fileVersion > 800)?"new":"old") << " for this compiler. Continuing anyway, because this number is always wrong.";
 
-
   /* *\\\  Segment One: This segment of the compile process is responsible for
   *  *||| translating the code into C++. Basically, anything essential to the
   \* *///  compilation of said code is dealt with during this segment.
-=======
-
-  /**** Segment One: This segment of the compile process is responsible for
-  * @ * translating the code into C++. Basically, anything essential to the
-  *//// compilation of said code is dealt with during this segment.
->>>>>>> 3cc19457
-
-  ///The segment begins by adding resource names to the collection of variables that should not be automatically re-scoped.
-
-
-  //First, we make a space to put our globals.
+
+  // The segment begins by adding resource names to the collection of variables that should not be automatically re-scoped.
+
+  // First, we make a space to put our globals.
   jdi::using_scope globals_scope("<ENIGMA Resources>", main_context->get_global());
 
   idpr("Copying resources",1);
 
-  //Next, add the resource names to that list
+  // Next, add the resource names to that list
   edbg << "Copying resources:" << flushl;
 
   edbg << "Copying sprite names [" << es->spriteCount << "]" << flushl;
@@ -363,122 +253,9 @@
   //NEXT FILE ----------------------------------------
   //Resource names: Defines integer constants for all resources.
   edbg << "Writing resource names and maxima" << flushl;
-<<<<<<< HEAD
+  
   current_language->compile_write_resource_names(ctex);
   
-=======
-  wto.open("ENIGMAsystem/SHELL/Preprocessor_Environment_Editable/IDE_EDIT_resourcenames.h",ios_base::out);
-    wto << license;
-
-
-stringstream ss;
-
-    max = 0;
-    wto << "enum //object names\n{\n";
-    for (po_i i = parsed_objects.begin(); i != parsed_objects.end(); i++) {
-      if (i->first >= max) max = i->first + 1;
-      wto << "  " << i->second->name << " = " << i->first << ",\n";
-      ss << "    case " << i->first << ": return \"" << i->second->name << "\"; break;\n";
-    } wto << "};\nnamespace enigma { size_t object_idmax = " << max << "; }\n\n";
-
-    wto << "string object_get_name(int i) {\n switch (i) {\n";
-     wto << ss.str() << " default: return \"<undefined>\";}};\n\n";
-     ss.str( "" );
-
-    max = 0;
-    wto << "enum //sprite names\n{\n";
-    for (int i = 0; i < es->spriteCount; i++) {
-      if (es->sprites[i].id >= max) max = es->sprites[i].id + 1;
-      wto << "  " << es->sprites[i].name << " = " << es->sprites[i].id << ",\n";
-      ss << "    case " << es->sprites[i].id << ": return \"" << es->sprites[i].name << "\"; break;\n";
-    } wto << "};\nnamespace enigma { size_t sprite_idmax = " << max << "; }\n\n";
-
-     wto << "string sprite_get_name(int i) {\n switch (i) {\n";
-     wto << ss.str() << " default: return \"<undefined>\";}};\n\n";
-     ss.str( "" );
-
-    max = 0;
-    wto << "enum //background names\n{\n";
-    for (int i = 0; i < es->backgroundCount; i++) {
-      if (es->backgrounds[i].id >= max) max = es->backgrounds[i].id + 1;
-      wto << "  " << es->backgrounds[i].name << " = " << es->backgrounds[i].id << ",\n";
-      ss << "    case " << es->backgrounds[i].id << ": return \"" << es->backgrounds[i].name << "\"; break;\n";
-    } wto << "};\nnamespace enigma { size_t background_idmax = " << max << "; }\n\n";
-
-     wto << "string background_get_name(int i) {\n switch (i) {\n";
-     wto << ss.str() << " default: return \"<undefined>\";}};\n\n";
-     ss.str( "" );
-
-    max = 0;
-    wto << "enum //font names\n{\n";
-    for (int i = 0; i < es->fontCount; i++) {
-      if (es->fonts[i].id >= max) max = es->fonts[i].id + 1;
-      wto << "  " << es->fonts[i].name << " = " << es->fonts[i].id << ",\n";
-      ss << "    case " << es->fonts[i].id << ": return \"" << es->fonts[i].name << "\"; break;\n";
-    } wto << "};\nnamespace enigma { size_t font_idmax = " << max << "; }\n\n";
-
-     wto << "string font_get_name(int i) {\n switch (i) {\n";
-     wto << ss.str() << " default: return \"<undefined>\";}};\n\n";
-     ss.str( "" );
-
-    max = 0;
-	wto << "enum //timeline names\n{\n";
-	for (int i = 0; i < es->timelineCount; i++) {
-	    if (es->timelines[i].id >= max) max = es->timelines[i].id + 1;
-        wto << "  " << es->timelines[i].name << " = " << es->timelines[i].id << ",\n";
-        ss << "    case " << es->timelines[i].id << ": return \"" << es->timelines[i].name << "\"; break;\n";
-	} wto << "};\nnamespace enigma { size_t timeline_idmax = " << max << "; }\n\n";
-
-wto << "string timeline_get_name(int i) {\n switch (i) {\n";
-     wto << ss.str() << " default: return \"<undefined>\";}};\n\n";
-     ss.str( "" );
-
-    max = 0;
-	wto << "enum //path names\n{\n";
-	for (int i = 0; i < es->pathCount; i++) {
-	    if (es->paths[i].id >= max) max = es->paths[i].id + 1;
-        wto << "  " << es->paths[i].name << " = " << es->paths[i].id << ",\n";
-        ss << "    case " << es->paths[i].id << ": return \"" << es->paths[i].name << "\"; break;\n";
-	} wto << "};\nnamespace enigma { size_t path_idmax = " << max << "; }\n\n";
-
-wto << "string path_get_name(int i) {\n switch (i) {\n";
-     wto << ss.str() << " default: return \"<undefined>\";}};\n\n";
-     ss.str( "" );
-
-    max = 0;
-    wto << "enum //sound names\n{\n";
-    for (int i = 0; i < es->soundCount; i++) {
-      if (es->sounds[i].id >= max) max = es->sounds[i].id + 1;
-      wto << "  " << es->sounds[i].name << " = " << es->sounds[i].id << ",\n";
-      ss << "    case " << es->sounds[i].id << ": return \"" << es->sounds[i].name << "\"; break;\n";
-    } wto << "};\nnamespace enigma { size_t sound_idmax = " <<max << "; }\n\n";
-
-wto << "string sound_get_name(int i) {\n switch (i) {\n";
-     wto << ss.str() << " default: return \"<undefined>\";}};\n\n";
-     ss.str( "" );
-
-    max = 0;
-    wto << "enum //script names\n{\n";
-    for (int i = 0; i < es->scriptCount; i++) {
-      if (es->scripts[i].id >= max) max = es->scripts[i].id + 1;
-      wto << "  " << es->scripts[i].name << " = " << es->scripts[i].id << ",\n";
-      ss << "    case " << es->scripts[i].id << ": return \"" << es->scripts[i].name << "\"; break;\n";
-    } wto << "};\nnamespace enigma { size_t script_idmax = " <<max << "; }\n\n";
-
-wto << "string script_get_name(int i) {\n switch (i) {\n";
-     wto << ss.str() << " default: return \"<undefined>\";}};\n\n";
-     ss.str( "" );
-
-    max = 0;
-    wto << "enum //room names\n{\n";
-    for (int i = 0; i < es->roomCount; i++) {
-      if (es->rooms[i].id >= max) max = es->rooms[i].id + 1;
-      wto << "  " << es->rooms[i].name << " = " << es->rooms[i].id << ",\n";
-    }
-    wto << "};\nnamespace enigma { size_t room_idmax = " <<max << "; }\n\n";
-  wto.close();
-
->>>>>>> 3cc19457
   idpr("Performing Secondary Parsing and Writing Globals",25);
 
   // Defragged events must be written before object data, or object data cannot determine which events were used.
@@ -544,53 +321,7 @@
     return 12;
   }
 
-<<<<<<< HEAD
   /* * * * * * * * * * * * * * * * * * * * * * * * * * * * * * * *
-=======
-  string compilepath = CURRENT_PLATFORM_NAME "/" + extensions::targetOS.identifier;
-  make += "COMPILEPATH=" + compilepath + " ";
-
-  string extstr = "EXTENSIONS=\"";
-  for (unsigned i = 0; i < parsed_extensions.size(); i++)
-  	extstr += " " + parsed_extensions[i].pathname;
-  make += extstr + "\"";
-
-  string mfgfn = gameFname;
-  for (size_t i = 0; i < mfgfn.length(); i++)
-    if (mfgfn[i] == '\\') mfgfn[i] = '/';
-  make += string(" OUTPUTNAME=\"") + mfgfn + "\" ";
-  make += "eTCpath=\"" + MAKE_tcpaths + "\"";
-
-  edbg << "Running make from `" << MAKE_location << "'" << flushl;
-  edbg << "Full command line: " << MAKE_location << " " << make << flushl;
-
-//  #if CURRENT_PLATFORM_ID == OS_MACOSX
-  //int makeres = better_system("cd ","/MacOS/");
-//  int makeres = better_system(MAKE_location,"MacOS");
-
-  // Pick a file and flush it
-  const char* redirfile = "redirfile.txt";
-  fclose(fopen(redirfile,"wb"));
-
-  // Redirect it
-  ide_output_redirect_file(redirfile);
-  int makeres = e_execs(MAKE_location,make,"&>",redirfile);
-
-  // Stop redirecting GCC output
-  ide_output_redirect_reset();
-
-  if (makeres) {
-    idpr("Compile failed at C++ level.",-1);
-    return E_ERROR_BUILD;
-  }
-  user << "******** Make Completed Successfully ******** \n";
-
-
-
-
-
-  /**  * * * * * * * * * * * * * * * * * * * * * * * * * * * * * * *
->>>>>>> 3cc19457
     Segment three: Add resources into the game executable. They are
     literally tacked on to the end of the file for now. They should
     have an option in the config file to pass them to some resource
@@ -616,18 +347,7 @@
 
   // Run the game if requested
   if (mode == emode_run or mode == emode_debug or mode == emode_design)
-<<<<<<< HEAD
     current_language->run_game(ctex, resw);
-=======
-  {
-    string rprog = extensions::targetOS.runprog, rparam = extensions::targetOS.runparam;
-    rprog = string_replace_all(rprog,"$game",gameFname);
-    rparam = string_replace_all(rparam,"$game",gameFname);
-    user << "Running \"" << rprog << "\" " << rparam << flushl;
-    int gameres = e_execs(rprog, rparam);
-    user << "\n\nGame returned " << gameres << "\n";
-  }
->>>>>>> 3cc19457
 
   idpr("Done.", 100);
   return 0;
