--- conflicted
+++ resolved
@@ -1,34 +1,34 @@
-/********************************************************************************\
-**                                                                              **
-**  Copyright (C) 2008 Josh Ventura                                             **
-**                                                                              **
-**  This file is a part of the ENIGMA Development Environment.                  **
-**                                                                              **
-**                                                                              **
-**  ENIGMA is free software: you can redistribute it and/or modify it under the **
-**  terms of the GNU General Public License as published by the Free Software   **
-**  Foundation, version 3 of the license or any later version.                  **
-**                                                                              **
-**  This application and its source code is distributed AS-IS, WITHOUT ANY      **
-**  WARRANTY; without even the implied warranty of MERCHANTABILITY or FITNESS   **
-**  FOR A PARTICULAR PURPOSE. See the GNU General Public License for more       **
-**  details.                                                                    **
-**                                                                              **
-**  You should have recieved a copy of the GNU General Public License along     **
-**  with this code. If not, see <http://www.gnu.org/licenses/>                  **
-**                                                                              **
-**  ENIGMA is an environment designed to create games and other programs with a **
-**  high-level, fully compilable language. Developers of ENIGMA or anything     **
-**  associated with ENIGMA are in no way responsible for its users or           **
-**  applications created by its users, or damages caused by the environment     **
-**  or programs made in the environment.                                        **
-**                                                                              **
-\********************************************************************************/
-
-#include "../OS_Switchboard.h" //Tell us where the hell we are
-#include "../backend/EnigmaStruct.h" //LateralGM interface structures
-
-#include "../general/darray.h"
+/********************************************************************************\
+**                                                                              **
+**  Copyright (C) 2008 Josh Ventura                                             **
+**                                                                              **
+**  This file is a part of the ENIGMA Development Environment.                  **
+**                                                                              **
+**                                                                              **
+**  ENIGMA is free software: you can redistribute it and/or modify it under the **
+**  terms of the GNU General Public License as published by the Free Software   **
+**  Foundation, version 3 of the license or any later version.                  **
+**                                                                              **
+**  This application and its source code is distributed AS-IS, WITHOUT ANY      **
+**  WARRANTY; without even the implied warranty of MERCHANTABILITY or FITNESS   **
+**  FOR A PARTICULAR PURPOSE. See the GNU General Public License for more       **
+**  details.                                                                    **
+**                                                                              **
+**  You should have recieved a copy of the GNU General Public License along     **
+**  with this code. If not, see <http://www.gnu.org/licenses/>                  **
+**                                                                              **
+**  ENIGMA is an environment designed to create games and other programs with a **
+**  high-level, fully compilable language. Developers of ENIGMA or anything     **
+**  associated with ENIGMA are in no way responsible for its users or           **
+**  applications created by its users, or damages caused by the environment     **
+**  or programs made in the environment.                                        **
+**                                                                              **
+\********************************************************************************/
+
+#include "../OS_Switchboard.h" //Tell us where the hell we are
+#include "../backend/EnigmaStruct.h" //LateralGM interface structures
+
+#include "../general/darray.h"
 
  #include <cstdio>
 
@@ -40,31 +40,31 @@
  #define dllexport extern "C"
  #include <unistd.h>
  #define sleep(x) usleep(x * 1000)
-#endif
+#endif
 
 #define idpr(x,y) \
   ide_dia_progress_text(x); \
   ide_dia_progress(y);
 
-#include <string>
-#include <iostream>
+#include <string>
+#include <iostream>
 #include <fstream>
 #include "../backend/ideprint.h"
-
+
 using namespace std;
-
-#include "../backend/JavaCallbacks.h"
-#include "../externs/externs.h"
-#include "../syntax/syncheck.h"
-#include "../parser/parser.h"
+
+#include "../backend/JavaCallbacks.h"
+#include "../externs/externs.h"
+#include "../syntax/syncheck.h"
+#include "../parser/parser.h"
 #include "compile_includes.h"
 #include "compile_common.h"
 
-#include "../settings-parse/crawler.h"
+#include "../settings-parse/crawler.h"
 
 #include "components/components.h"
 #include "../gcc_interface/gcc_backend.h"
-
+
 #include "../general/bettersystem.h"
 #include "event_reader/event_parser.h"
 
@@ -83,9 +83,9 @@
   return str;
 }
 
-string fc(const char*);
-string toUpper(string x) { string res = x; for (size_t i = 0; i < res.length(); i++) res[i] = res[i] >= 'a' and res[i] <= 'z' ? res[i] + 'A' - 'a' : res[i]; return res; }
-void clear_ide_editables()
+string fc(const char*);
+string toUpper(string x) { string res = x; for (size_t i = 0; i < res.length(); i++) res[i] = res[i] >= 'a' and res[i] <= 'z' ? res[i] + 'A' - 'a' : res[i]; return res; }
+void clear_ide_editables()
 {
   ofstream wto;
   string f2comp = fc("ENIGMAsystem/SHELL/API_Switchboard.h");
@@ -94,8 +94,8 @@
   if (f2comp != f2write)
   {
     user << "Rewriting API switchboard header... This could hurt compile time." << flushl;
-    wto.open("ENIGMAsystem/SHELL/API_Switchboard.h",ios_base::out);
-      wto << f2write;
+    wto.open("ENIGMAsystem/SHELL/API_Switchboard.h",ios_base::out);
+      wto << f2write;
     wto.close();
   }
 
@@ -106,25 +106,25 @@
            "#define STDDRWLIB 1\n#define GMSURFACE 0\n#define BLENDMODE 1\n#define COLLIGMA  0\n";
     wto << "/***************\nEnd optional libs\n ***************/\n";
   wto.close();
-
-  wto.open("ENIGMAsystem/SHELL/Preprocessor_Environment_Editable/GAME_SETTINGS.h",ios_base::out);
-    wto << license;
-    wto << "#define ASSUMEZERO 0\n";
-    wto << "#define PRIMBUFFER 0\n";
-    wto << "#define PRIMDEPTH2 6\n";
-    wto << "#define AUTOLOCALS 0\n";
-    wto << "#define MODE3DVARS 0\n";
-    wto << "void ABORT_ON_ALL_ERRORS() { }\n";
-    wto << '\n';
+
+  wto.open("ENIGMAsystem/SHELL/Preprocessor_Environment_Editable/GAME_SETTINGS.h",ios_base::out);
+    wto << license;
+    wto << "#define ASSUMEZERO 0\n";
+    wto << "#define PRIMBUFFER 0\n";
+    wto << "#define PRIMDEPTH2 6\n";
+    wto << "#define AUTOLOCALS 0\n";
+    wto << "#define MODE3DVARS 0\n";
+    wto << "void ABORT_ON_ALL_ERRORS() { }\n";
+    wto << '\n';
   wto.close();
 }
-
+
 // modes: 0=run, 1=debug, 2=build, 3=compile
-enum { emode_run, emode_debug, emode_build, emode_compile, emode_rebuild };
-dllexport int compileEGMf(EnigmaStruct *es, const char* exe_filename, int mode)
+enum { emode_run, emode_debug, emode_build, emode_compile, emode_rebuild };
+dllexport int compileEGMf(EnigmaStruct *es, const char* exe_filename, int mode)
 {
-  cout << "Initializing dialog boxes" << endl;
-    ide_dia_clear();
+  cout << "Initializing dialog boxes" << endl;
+    ide_dia_clear();
     ide_dia_open();
   cout << "Initialized." << endl;
 
@@ -135,21 +135,21 @@
     edbg << "Done." << flushl;
      better_system(MAKE_location, "clean-game");
     return 0;
-  }
+  }
 
   edbg << "Building for mode (" << mode << ")" << flushl;
-
+
   // CLean up from any previous executions.
   edbg << "Cleaning up from previous executions" << flushl;
     parsed_objects.clear(); //Make sure we don't dump in any old object code...
     shared_locals_clear();  //Forget inherited locals, we'll reparse them
-    event_info_clear();     //Forget event definitions, we'll re-get them
-
-  // Re-establish ourself
+    event_info_clear();     //Forget event definitions, we'll re-get them
+
+  // Re-establish ourself
     // Read the global locals: locals that will be included with each instance
-    if (shared_locals_load() != 0) {
+    if (shared_locals_load() != 0) {
       user << "Failed to determine locals; couldn't determine bottom tier: is ENIGMA configured correctly?";
-      idpr("ENIGMA Misconfiguration",-1); return E_ERROR_LOAD_LOCALS;
+      idpr("ENIGMA Misconfiguration",-1); return E_ERROR_LOAD_LOCALS;
     }
     edbg << "Grabbing locals" << flushl;
       string high_level_shared_locals = extensions::compile_local_string();
@@ -157,81 +157,81 @@
   //Read the types of events
   event_parse_resourcefile();
 
-  // Pick apart the sent resources
-  edbg << "Location in memory of structure: " << (void*)es << flushl;
-  if (es == NULL) {
+  // Pick apart the sent resources
+  edbg << "Location in memory of structure: " << (void*)es << flushl;
+  if (es == NULL) {
     idpr("Java ENIGMA plugin dropped its ass.",-1);
     return E_ERROR_PLUGIN_FUCKED_UP;
-  }
-
-  edbg << "File version: " << es->fileVersion << flushl << flushl;
-  if (es->fileVersion != 800)
-    edbg << "Error: Incorrect version. File is too " << ((es->fileVersion > 800)?"new":"old") << " for this compiler.";
+  }
+
+  edbg << "File version: " << es->fileVersion << flushl << flushl;
+  if (es->fileVersion != 800)
+    edbg << "Error: Incorrect version. File is too " << ((es->fileVersion > 800)?"new":"old") << " for this compiler.";
 
 
 
 
   /**** Segment One: This segment of the compile process is responsible for
   * @ * translating the code into C++. Basically, anything essential to the
-  *//// compilation of said code is dealt with during this segment.
-
-  ///The segment begins by adding resource names to the collection of variables that should not be automatically re-scoped.
-
-
-  //First, we make a space to put our globals.
+  *//// compilation of said code is dealt with during this segment.
+
+  ///The segment begins by adding resource names to the collection of variables that should not be automatically re-scoped.
+
+
+  //First, we make a space to put our globals.
     globals_scope = scope_get_using(&global_scope);
-    extiter gso = globals_scope->members.find("ENIGMA Resources"); if (gso != globals_scope->members.end()) delete gso->second;
-    globals_scope = globals_scope->members["ENIGMA Resources"] = new externs("ENIGMA Resources",globals_scope,NULL,EXTFLAG_NAMESPACE);
+    extiter gso = globals_scope->members.find("ENIGMA Resources"); if (gso != globals_scope->members.end()) delete gso->second;
+    globals_scope = globals_scope->members["ENIGMA Resources"] = new externs("ENIGMA Resources",globals_scope,NULL,EXTFLAG_NAMESPACE);
 
   idpr("Copying resources",1);
-
-  //Next, add the resource names to that list
-  edbg << "COPYING SOME F*CKING RESOURCES:" << flushl;
-
-  edbg << "Copying sprite names [" << es->spriteCount << "]" << flushl;
-  for (int i = 0; i < es->spriteCount; i++)
-    quickmember_variable(globals_scope,builtin_type__int,es->sprites[i].name);
-
-  edbg << "Copying sound names [" << es->soundCount << "]" << flushl;
-  for (int i = 0; i < es->soundCount; i++)
-    quickmember_variable(globals_scope,builtin_type__int,es->sounds[i].name);
-
-  edbg << "Copying background names [" << es->backgroundCount << "]" << flushl;
-  for (int i = 0; i < es->backgroundCount; i++)
-    quickmember_variable(globals_scope,builtin_type__int,es->backgrounds[i].name);
-
-  edbg << "Copying path names [kidding, these are totally not implemented :P] [" << es->pathCount << "]" << flushl;
-  for (int i = 0; i < es->pathCount; i++)
-    quickmember_variable(globals_scope,builtin_type__int,es->paths[i].name);
-
-  edbg << "Copying script names [" << es->scriptCount << "]" << flushl;
-  for (int i = 0; i < es->scriptCount; i++)
-    quickmember_script(globals_scope,es->scripts[i].name);
-
-  edbg << "Copying font names [kidding, these are totally not implemented :P] [" << es->fontCount << "]" << flushl;
-  for (int i = 0; i < es->fontCount; i++)
-    quickmember_variable(globals_scope,builtin_type__int,es->fonts[i].name);
-
-  edbg << "Copying timeline names [kidding, these are totally not implemented :P] [" << es->timelineCount << "]" << flushl;
-  for (int i = 0; i < es->timelineCount; i++)
-    quickmember_variable(globals_scope,builtin_type__int,es->timelines[i].name);
-
-  edbg << "Copying object names [" << es->gmObjectCount << "]" << flushl;
-  for (int i = 0; i < es->gmObjectCount; i++)
-    quickmember_variable(globals_scope,builtin_type__int,es->gmObjects[i].name);
-
-  edbg << "Copying room names [" << es->roomCount << "]" << flushl;
-  for (int i = 0; i < es->roomCount; i++)
-    quickmember_variable(globals_scope,builtin_type__int,es->rooms[i].name);
-
-
-
-  /// Next we do a simple parse of the code, scouting for some variable names and adding semicolons.
+
+  //Next, add the resource names to that list
+  edbg << "COPYING SOME F*CKING RESOURCES:" << flushl;
+
+  edbg << "Copying sprite names [" << es->spriteCount << "]" << flushl;
+  for (int i = 0; i < es->spriteCount; i++)
+    quickmember_variable(globals_scope,builtin_type__int,es->sprites[i].name);
+
+  edbg << "Copying sound names [" << es->soundCount << "]" << flushl;
+  for (int i = 0; i < es->soundCount; i++)
+    quickmember_variable(globals_scope,builtin_type__int,es->sounds[i].name);
+
+  edbg << "Copying background names [" << es->backgroundCount << "]" << flushl;
+  for (int i = 0; i < es->backgroundCount; i++)
+    quickmember_variable(globals_scope,builtin_type__int,es->backgrounds[i].name);
+
+  edbg << "Copying path names [kidding, these are totally not implemented :P] [" << es->pathCount << "]" << flushl;
+  for (int i = 0; i < es->pathCount; i++)
+    quickmember_variable(globals_scope,builtin_type__int,es->paths[i].name);
+
+  edbg << "Copying script names [" << es->scriptCount << "]" << flushl;
+  for (int i = 0; i < es->scriptCount; i++)
+    quickmember_script(globals_scope,es->scripts[i].name);
+
+  edbg << "Copying font names [kidding, these are totally not implemented :P] [" << es->fontCount << "]" << flushl;
+  for (int i = 0; i < es->fontCount; i++)
+    quickmember_variable(globals_scope,builtin_type__int,es->fonts[i].name);
+
+  edbg << "Copying timeline names [kidding, these are totally not implemented :P] [" << es->timelineCount << "]" << flushl;
+  for (int i = 0; i < es->timelineCount; i++)
+    quickmember_variable(globals_scope,builtin_type__int,es->timelines[i].name);
+
+  edbg << "Copying object names [" << es->gmObjectCount << "]" << flushl;
+  for (int i = 0; i < es->gmObjectCount; i++)
+    quickmember_variable(globals_scope,builtin_type__int,es->gmObjects[i].name);
+
+  edbg << "Copying room names [" << es->roomCount << "]" << flushl;
+  for (int i = 0; i < es->roomCount; i++)
+    quickmember_variable(globals_scope,builtin_type__int,es->rooms[i].name);
+
+
+
+  /// Next we do a simple parse of the code, scouting for some variable names and adding semicolons.
 
   idpr("Checking Syntax and performing Preliminary Parsing",2);
 
-  edbg << "SYNTAX CHECKING AND PRIMARY PARSING:" << flushl;
-
+  edbg << "SYNTAX CHECKING AND PRIMARY PARSING:" << flushl;
+
   edbg << es->scriptCount << " Scripts:" << flushl;
   parsed_script *parsed_scripts[es->scriptCount];
 
@@ -244,72 +244,72 @@
   res = compile_parseAndLink(es,parsed_scripts);
   irrr();
 
-
-  //Export resources to each file.
-
+
+  //Export resources to each file.
+
   ofstream wto;
   idpr("Outputting Resources in Various Places...",10);
 
   // FIRST FILE
-  // Modes and settings.
-
-  edbg << "Writing modes and settings" << flushl;
-  wto.open("ENIGMAsystem/SHELL/Preprocessor_Environment_Editable/GAME_SETTINGS.h",ios_base::out);
-    wto << license;
-    wto << "#define ASSUMEZERO 0\n";
-    wto << "#define PRIMBUFFER 0\n";
-    wto << "#define PRIMDEPTH2 6\n";
-    wto << "#define AUTOLOCALS 0\n";
-    wto << "#define MODE3DVARS 0\n";
-    wto << "void ABORT_ON_ALL_ERRORS() { " << (false?"exit(0);":"") << " }\n";
-    wto << '\n';
-  wto.close();
-
-  wto.open("ENIGMAsystem/SHELL/Preprocessor_Environment_Editable/IDE_EDIT_modesenabled.h",ios_base::out);
-    wto << license;
-    wto << "#define BUILDMODE " << 0 << "\n";
-    wto << "#define DEBUGMODE " << 0 << "\n";
-    wto << '\n';
+  // Modes and settings.
+
+  edbg << "Writing modes and settings" << flushl;
+  wto.open("ENIGMAsystem/SHELL/Preprocessor_Environment_Editable/GAME_SETTINGS.h",ios_base::out);
+    wto << license;
+    wto << "#define ASSUMEZERO 0\n";
+    wto << "#define PRIMBUFFER 0\n";
+    wto << "#define PRIMDEPTH2 6\n";
+    wto << "#define AUTOLOCALS 0\n";
+    wto << "#define MODE3DVARS 0\n";
+    wto << "void ABORT_ON_ALL_ERRORS() { " << (false?"exit(0);":"") << " }\n";
+    wto << '\n';
+  wto.close();
+
+  wto.open("ENIGMAsystem/SHELL/Preprocessor_Environment_Editable/IDE_EDIT_modesenabled.h",ios_base::out);
+    wto << license;
+    wto << "#define BUILDMODE " << 0 << "\n";
+    wto << "#define DEBUGMODE " << 0 << "\n";
+    wto << '\n';
   wto.close();
 
   wto.open("ENIGMAsystem/SHELL/Preprocessor_Environment_Editable/IDE_EDIT_inherited_locals.h",ios_base::out);
     wto << high_level_shared_locals;
-  wto.close();
-
-
-  //NEXT FILE ----------------------------------------
+  wto.close();
+
+
+  //NEXT FILE ----------------------------------------
   //Object switch: A listing of all object IDs and the code to allocate them.
-  edbg << "Writing object switch" << flushl;
-  wto.open("ENIGMAsystem/SHELL/Preprocessor_Environment_Editable/IDE_EDIT_object_switch.h",ios_base::out);
-    wto << license;
-    for (po_i i = parsed_objects.begin(); i != parsed_objects.end(); i++)
-    {
-      wto << "case " << i->second->id << ":\n";
-      wto << "    new enigma::OBJ_" << i->second->name <<"(x,y,idn);\n";
-      wto << "  break;\n";
-    }
-    wto << '\n';
-  wto.close();
-
-
-  //NEXT FILE ----------------------------------------
+  edbg << "Writing object switch" << flushl;
+  wto.open("ENIGMAsystem/SHELL/Preprocessor_Environment_Editable/IDE_EDIT_object_switch.h",ios_base::out);
+    wto << license;
+    for (po_i i = parsed_objects.begin(); i != parsed_objects.end(); i++)
+    {
+      wto << "case " << i->second->id << ":\n";
+      wto << "    new enigma::OBJ_" << i->second->name <<"(x,y,idn);\n";
+      wto << "  break;\n";
+    }
+    wto << '\n';
+  wto.close();
+
+
+  //NEXT FILE ----------------------------------------
   //Resource names: Defines integer constants for all resources.
   int max;
-  edbg << "Writing resource names and maxima" << flushl;
-  wto.open("ENIGMAsystem/SHELL/Preprocessor_Environment_Editable/IDE_EDIT_resourcenames.h",ios_base::out);
-    wto << license;
-
-    wto << "enum //object names\n{\n";
-    for (po_i i = parsed_objects.begin(); i != parsed_objects.end(); i++)
-      wto << "  " << i->second->name << " = " << i->first << ",\n";
-    wto << "};\n\n";
-
-    max = 0;
-    wto << "enum //sprite names\n{\n";
+  edbg << "Writing resource names and maxima" << flushl;
+  wto.open("ENIGMAsystem/SHELL/Preprocessor_Environment_Editable/IDE_EDIT_resourcenames.h",ios_base::out);
+    wto << license;
+
+    wto << "enum //object names\n{\n";
+    for (po_i i = parsed_objects.begin(); i != parsed_objects.end(); i++)
+      wto << "  " << i->second->name << " = " << i->first << ",\n";
+    wto << "};\n\n";
+
+    max = 0;
+    wto << "enum //sprite names\n{\n";
     for (int i = 0; i < es->spriteCount; i++) {
-      if (es->sprites[i].id >= max) max = es->sprites[i].id + 1;
+      if (es->sprites[i].id >= max) max = es->sprites[i].id + 1;
       wto << "  " << es->sprites[i].name << " = " << es->sprites[i].id << ",\n";
-    } wto << "};\nnamespace enigma { size_t sprite_idmax = " << max << "; }\n\n";
+    } wto << "};\nnamespace enigma { size_t sprite_idmax = " << max << "; }\n\n";
 
     max = 0;
     wto << "enum //background names\n{\n";
@@ -319,18 +319,18 @@
     } wto << "};\nnamespace enigma { size_t background_idmax = " << max << "; }\n\n";
 
 
-    max = 0;
-    wto << "enum //sound names\n{\n";
+    max = 0;
+    wto << "enum //sound names\n{\n";
     for (int i = 0; i < es->soundCount; i++) {
-      if (es->sounds[i].id >= max) max = es->sounds[i].id + 1;
-      wto << "  " << es->sounds[i].name << " = " << es->sounds[i].id << ",\n";
-    } wto << "};\nnamespace enigma { size_t sound_idmax = " <<max << "; }\n\n";
+      if (es->sounds[i].id >= max) max = es->sounds[i].id + 1;
+      wto << "  " << es->sounds[i].name << " = " << es->sounds[i].id << ",\n";
+    } wto << "};\nnamespace enigma { size_t sound_idmax = " <<max << "; }\n\n";
 
     wto << "enum //room names\n{\n";
     for (int i = 0; i < es->roomCount; i++)
       wto << "  " << es->rooms[i].name << " = " << es->rooms[i].id << ",\n";
-    wto << "};\n\n";
-  wto.close();
+    wto << "};\n\n";
+  wto.close();
 
   idpr("Performing Secondary Parsing and Writing Globals",25);
 
@@ -348,7 +348,7 @@
   edbg << "Running Secondary Parse Passes" << flushl;
   res = compile_parseSecondary(parsed_objects,parsed_scripts,&EGMglobal);
 
-  edbg << "Writing object data" << flushl;
+  edbg << "Writing object data" << flushl;
   res = compile_writeObjectData(es,&EGMglobal);
   irrr();
 
@@ -379,29 +379,6 @@
   idpr("Starting compile (This may take a while...)", 30);
 
   string gflags = "-O3 -s";
-<<<<<<< HEAD
-=======
-
-  #if   TARGET_PLATFORM_ID == OS_WINDOWS
-    string glinks = "-lopengl32 -lglu32 '../additional/zlib/libzlib.a' '../additional/al/lib/Win32/OpenAL32.lib' 'Platforms/windows/ffi/libFFI.a' -lcomdlg32 -lgdi32 -o game.exe";
-    string graphics = "OpenGL";
-    string platform = "windows";
-#elif TARGET_PLATFORM_ID == OS_MACOSX
-    string glinks = "-lz -framework OpenGL -framework OpenAL -framework Cocoa -o  ../../MacOS/Build/Release/EnigmaXcode.app/Contents/MacOS/EnigmaXcode";
-    string graphics = "OpenGL"; //For now
-    string platform = "Cocoa";
-/*#elif TARGET_PLATFORM_ID == OS_IPHONE
-gflags = " -arch armv6 -I/Developer/Platforms/iPhoneOS.platform/Developer/SDKs/iPhoneOS3.1.3.sdk/";//-arch i386 -isysroot /Developer/Platforms/iPhoneOS.platform/Developer/SDKs/iPhoneOS3.1.3.sdk
-string glinks = "-lz -framework OpenGLES -framework OpenAL -framework Cocoa";
-    string graphics = "OpenGLES";
-    string platform = "iPhone";*/
-#else
-    string glinks = "-lGL -lz -lopenal -o game.exe";
-    string graphics = "OpenGL";
-    string platform = "xlib";
-  #endif
-
->>>>>>> 93f1bdff
   string make = "Game ";
   
   string glinks   = extensions::targetAPI.windowLinks;
@@ -410,15 +387,15 @@
     glinks += " " + extensions::targetAPI.collisionLinks;
     glinks += " " + extensions::targetAPI.networkLinks;
   
-  make += "GMODE=Run ";
+  make += "GMODE=Run ";
   make += "GFLAGS=\"" + gflags + "\" ";
   make += "GLINKS=\"" + glinks + "\" ";
   make += "GRAPHICS=" + extensions::targetAPI.graphicsSys + " ";
   make += "PLATFORM=" + extensions::targetAPI.windowSys + " ";
   
   make += string("OUTPUTNAME=\"") + gameFname + "\" ";
-
-  edbg << "Running make from `" << MAKE_location << "'" << flushl;
+
+  edbg << "Running make from `" << MAKE_location << "'" << flushl;
   edbg << "Full command line: " << MAKE_location << " " << make << flushl;
 
 //  #if CURRENT_PLATFORM_ID == OS_MACOSX
@@ -430,23 +407,18 @@
 
   // Redirect it
   ide_output_redirect_file(redirfile);
-<<<<<<< HEAD
-  
+  /*
   #if CURRENT_PLATFORM_ID == OS_IPHONE
-=======
-
-  #if TARGET_PLATFORM_ID == OS_IPHONE
->>>>>>> 93f1bdff
     #if IPHONE_DEVICE == 1
     int makeres = better_system(MAKE_location,"iphonedevice","&>",redirfile);
     #else
     int makeres = better_system(MAKE_location,"iphone","&>",redirfile);
     #endif
-#elif TARGET_PLATFORM_ID == OS_ANDROID
+  #elif TARGET_PLATFORM_ID == OS_ANDROID
     int makeres = better_system(MAKE_location,"android","&>",redirfile);
-  #else
+  #else*/
   int makeres = better_system(MAKE_location,make,"&>",redirfile);
-  #endif
+  //#endif
 
   // Stop redirecting GCC output
   ide_output_redirect_reset();
@@ -466,28 +438,10 @@
     literally tacked on to the end of the file for now. They should
     have an option in the config file to pass them to some resource
     linker sometime in the future.
-  * * * * * * * * * * * * * * * * * * * * * * * * * * * * * * * * **/
-<<<<<<< HEAD
+  * * * * * * * * * * * * * * * * * * * * * * * * * * * * * * * * **/
   
   #if CURRENT_PLATFORM_ID ==  OS_ANDROID
-    "/Users/alasdairmorrison/Documents/workspace/NDKDemo/libs/armeabi/libndkMathsDemo.so"
-=======
-
-  idpr("Adding resources...",90);
-  const char *gameFname = // We will be using this first to write, then to run
-  #if TARGET_PLATFORM_ID ==  OS_MACOSX
-    "MacOS/Build/Release/EnigmaXcode.app/Contents/MacOS/EnigmaXcode"
-  #elif TARGET_PLATFORM_ID ==  OS_IPHONE
-      #if IPHONE_DEVICE == 1
-        "MacOS/build/Release-iphoneos/EnigmaIphone.app/EnigmaIphone.data"
-      #else
-        "MacOS/build/Release-iphonesimulator/EnigmaIphone.app/EnigmaIphone.data"
-      #endif
-  #elif TARGET_PLATFORM_ID ==  OS_ANDROID
     "ENIGMAsystem/SHELL/Platforms/Android/EnigmaAndroidGame/libs/armeabi/libndkEnigmaGame.so"
-  #else
-    "ENIGMAsystem/SHELL/game.exe"
->>>>>>> 93f1bdff
   #endif
   ;
   FILE *gameModule = fopen(gameFname,"ab");
@@ -495,7 +449,7 @@
     user << "Failed to append resources to the game. Did compile actually succeed?" << flushl;
     idpr("Failed to add resources.",-1); return 12;
   }
-
+
   fseek(gameModule,0,SEEK_END); //necessary on Windows for no reason.
   int resourceblock_start = ftell(gameModule);
 
@@ -517,8 +471,8 @@
   irrr();
 
   edbg << "Finalized sprites." << flushl;
-  idpr("Adding Sounds",93);
-
+  idpr("Adding Sounds",93);
+
   module_write_sounds(es,gameModule);
 
   module_write_backgrounds(es,gameModule);
@@ -531,8 +485,7 @@
   idpr("Closing game module and running if requested.",99);
   edbg << "Closing game module and running if requested." << flushl;
   fclose(gameModule);
-<<<<<<< HEAD
-  
+
   if (mode == emode_run or mode == emode_build)
   {
     string rprog = extensions::targetOS.run_program, rparam = extensions::targetOS.run_params;
@@ -540,26 +493,9 @@
     rparam = string_replace_all(rparam,"$game",gameFname);
     user << "Running \"" << rprog << "\" " << rparam << flushl;
     int gameres = better_system(rprog, rparam);
-=======
-
-  // Take a chill pill so the filesystem can settle
-
-  if (mode == emode_run or mode == emode_build)
-  {
-    #if TARGET_PLATFORM_ID ==  OS_MACOSX
-    int gameres = better_system("open",gameFname);
-    #elif TARGET_PLATFORM_ID ==  OS_IPHONE
-    int gameres = better_system("MacOS/build/Release-iphonesimulator/iphonesim"," launch EnigmaIphone.app");
-    #elif TARGET_PLATFORM_ID == OS_ANDROID
-    int gameres = better_system(MAKE_location,"androidrun");
-    #else
-      int gameres = better_system(gameFname,"");
-    #endif
-
->>>>>>> 93f1bdff
     user << "Game returned " << gameres << "\n";
   }
 
-  idpr("Done.", 100);
-  return 0;
-};
+  idpr("Done.", 100);
+  return 0;
+};