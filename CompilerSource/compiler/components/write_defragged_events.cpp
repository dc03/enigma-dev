/**
  @file  write_defragged_events.cpp
  @brief Implements the method in the C++ plugin that writes an optimized event loop
         to the engine.
  
  @section License
    Copyright (C) 2008-2013 Josh Ventura
    This file is a part of the ENIGMA Development Environment.

    ENIGMA is free software: you can redistribute it and/or modify it under the
    terms of the GNU General Public License as published by the Free Software
    Foundation, version 3 of the license or any later version.

    This application and its source code is distributed AS-IS, WITHOUT ANY WARRANTY; 
    without even the implied warranty of MERCHANTABILITY or FITNESS FOR A PARTICULAR
    PURPOSE. See the GNU General Public License for more details.

    You should have recieved a copy of the GNU General Public License along
    with this code. If not, see <http://www.gnu.org/licenses/>
**/

#include "makedir.h"
#include <stdio.h>
#include <iostream>
#include <fstream>
#include <string>
#include <map>

#include "backend/ideprint.h"

using namespace std;


#include "syntax/syncheck.h"
#include "parser/parser.h"

#include "backend/EnigmaStruct.h" //LateralGM interface structures
#include "compiler/compile_common.h"

#include "compiler/event_reader/event_parser.h"
#include "languages/lang_CPP.h"

struct foundevent { int mid, id, count; foundevent(): mid(0),id(0),count(0) {} void f2(int m,int i) { id = i, mid = m; } void inc(int m,int i) { mid=m,id=i,count++; } void operator++(int) { count++; } };
map<string,foundevent> used_events;
typedef map<string,foundevent>::iterator evfit;

int lang_CPP::compile_writeDefraggedEvents(compile_context &ctex)
{
<<<<<<< HEAD
  ofstream wto("ENIGMAsystem/SHELL/Preprocessor_Environment_Editable/IDE_EDIT_evparent.h");
  wto << gen_license;
=======
  ofstream wto((makedir +"Preprocessor_Environment_Editable/IDE_EDIT_evparent.h").c_str());
  wto << license;
>>>>>>> 8ec4daea


  /* Generate a new list of events used by the objects in
  ** this game. Only events on this list will be exported.
  ***********************************************************/
  used_events.clear();
  for (int i = 0; i < ctex.es->gmObjectCount; i++)
    for (int ii = 0; ii < ctex.es->gmObjects[i].mainEventCount; ii++)
      for (int iii = 0; iii < ctex.es->gmObjects[i].mainEvents[ii].eventCount; iii++)
      {
        const int mid = ctex.es->gmObjects[i].mainEvents[ii].id, id = ctex.es->gmObjects[i].mainEvents[ii].events[iii].id;
        if (event_is_instance(mid,id))
          used_events[event_stacked_get_root_name(mid)].inc(mid,id);
        else
          used_events[event_get_function_name(mid,id)].inc(mid,id);
      }

  /* ********************************************************* *\
  ** Some events are included in all objects, even if the user **
  ** hasn't specified code for them. Account for those here.   **
  \* ********************************************************* */
  for (size_t i=0; i<event_sequence.size(); i++)
  {
    const int mid = event_sequence[i].first, id = event_sequence[i].second;
    if (event_has_default_code(mid,id)) // We may not be using this event, but if it's persistent... (constant or defaulted: mandatory)
    {
      used_events[event_get_function_name(mid,id)].f2(mid,id); // ...Reserve it anyway.

      for (po_i it = ctex.parsed_objects.begin(); it != ctex.parsed_objects.end(); it++) // Then shell it out into the other objects.
      {
        bool exists = false;
        for (unsigned j = 0; j < it->second->events.size(); j++)
          if (it->second->events[j]->main_id == mid and it->second->events[j]->id == id)
            { exists = true; break; }
        if (!exists)
          it->second->events.push_back(new parsed_event(mid, id, it->second, ctex.global, ""));
      }
    }
  }

  /* Now we forge a top-level tier for object declaration
  ** that defines default behavior for any obect's unused events.
  *****************************************************************/
  wto << "namespace enigma" << endl << "{" << endl;
  wto << "  struct event_parent: " << system_get_uppermost_tier() << endl;
  wto << "  {" << endl;
            for (evfit it = used_events.begin(); it != used_events.end(); it++)
            {
              const bool e_is_inst = event_is_instance(it->second.mid, it->second.id);
              wto << (e_is_inst ? "    virtual void    myevent_" : "    virtual variant myevent_") << it->first << "()";
              if (event_has_default_code(it->second.mid,it->second.id))
                wto << endl << "    {" << endl << "  " << event_get_default_code(it->second.mid,it->second.id) << endl << (e_is_inst ? "    }" : "    return 0;\n    }") << endl;
              else wto << (e_is_inst ? " { } // No default " : " { return 0; } // No default ") << event_get_human_name(it->second.mid,it->second.id) << " code." << endl;
            }
  wto << "    //virtual void unlink() {} // This is already declared at the super level." << endl;
  wto << "    virtual variant myevents_perf(int type, int numb) {return 0;}" << endl;
  wto << "    event_parent() {}" << endl;
  wto << "    event_parent(unsigned _x, int _y): " << system_get_uppermost_tier() << "(_x,_y) {}" << endl;
  wto << "  };" << endl;
  wto << "}" << endl;
  wto.close();


  /* Now we write the actual event sequence code, as
  ** well as an initializer function for the whole system.
  ***************************************************************/
<<<<<<< HEAD
  wto.open("ENIGMAsystem/SHELL/Preprocessor_Environment_Editable/IDE_EDIT_events.h");
  wto << gen_license;
=======
  wto.open((makedir +"Preprocessor_Environment_Editable/IDE_EDIT_events.h").c_str());
  wto << license;
>>>>>>> 8ec4daea
  wto << "namespace enigma" << endl << "{" << endl;

  // Start by defining storage locations for our event lists to iterate.
  for (evfit it = used_events.begin(); it != used_events.end(); it++)
    wto  << "  event_iter *event_" << it->first << "; // Defined in " << it->second.count << " objects" << endl;

  // Here's the initializer
  wto << "  int event_system_initialize()" << endl << "  {" << endl;
    wto  << "    events = new event_iter[" << used_events.size() << "]; // Allocated here; not really meant to change." << endl;
    int obj_high_id = ctex.parsed_objects.rbegin() != ctex.parsed_objects.rend() ? ctex.parsed_objects.rbegin()->first : 0;
    wto  << "    objects = new objectid_base[" << (obj_high_id+1) << "]; // Allocated here; not really meant to change." << endl;

    int ind = 0;
    for (evfit it = used_events.begin(); it != used_events.end(); it++)
      wto  << "    event_" << it->first << " = events + " << ind++ << ";  event_" << it->first << "->name = \"" << event_get_human_name(it->second.mid,it->second.id) << "\";" << endl;
    wto << "    return 0;" << endl;
  wto << "  }" << endl;

    // Game setting initaliser
  wto << "  int game_settings_initialize()" << endl << "  {" << endl;
<<<<<<< HEAD
/*    wto  << "    window_set_fullscreen(" << ctex.es->gameSettings.startFullscreen << ");" << endl;
    wto  << "    texture_set_interpolation(" << ctex.es->gameSettings.interpolate << "); " << endl;
    if (ctex.es->gameSettings.displayCursor)
        wto  << "    window_set_cursor(cr_default);" << endl;
    else
        wto  << "    window_set_cursor(cr_none);" << endl;
    wto  << "    window_set_region_scale(" << ctex.es->gameSettings.scaling/100.0 << ", 0);" << endl;
    wto  << "    window_set_sizeable(" << ctex.es->gameSettings.allowWindowResize << ");" << endl;
    wto  << "    window_set_stayontop(" << ctex.es->gameSettings.alwaysOnTop << ");" << endl;
    wto  << "    window_set_showborder(" << !ctex.es->gameSettings.dontDrawBorder << ");" << endl;
    wto  << "    window_set_showicons(" << !ctex.es->gameSettings.dontShowButtons << ");" << endl;*/  //TODO: LGM needs settings sorted before reenabling
=======
  // This should only effect texture interpolation if it has not already been enabled
    if (!es->gameSettings.displayCursor)
        wto  << "    window_set_cursor(cr_none);" << endl;

    if (es->gameSettings.alwaysOnTop)
        wto  << "    window_set_stayontop(true);" << endl;

>>>>>>> 8ec4daea
    wto << "    return 0;" << endl;
  wto << "  }" << endl;

  wto << "  variant ev_perf(int type, int numb)\n  {\n    return ((enigma::event_parent*)(instance_event_iterator->inst))->myevents_perf(type, numb);\n  }\n";

  /* Some Super Checks are more complicated than others, requiring a function. Export those functions here. */
  for (evfit it = used_events.begin(); it != used_events.end(); it++)
    wto << event_get_super_check_function(it->second.mid, it->second.id);

  /* Now the event sequence */
  bool using_gui = false;
  wto << "  int ENIGMA_events()" << endl << "  {" << endl;
    for (size_t i=0; i<event_sequence.size(); i++)
    {
      // First, make sure we're actually using this event in some object
      const int mid = event_sequence[i].first, id = event_sequence[i].second;
      evfit it = used_events.find(event_is_instance(mid,id) ? event_stacked_get_root_name(mid) : event_get_function_name(mid,id));
      if (it == used_events.end()) continue;
      if (mid == 7 && (id >= 10 && id <= 25)) continue;   //User events, don't want to be run in the event sequence. TODO: Remove hard-coded values.
      if (mid == 8 && id == 64)
      {
          string seqcode = event_forge_sequence_code(mid,id,it->first);
          if (seqcode != "")
            using_gui = true;

          continue;       // Don't want gui loop to be added
      }

      string seqcode = event_forge_sequence_code(mid,id,it->first);
      if (seqcode != "")
        wto << seqcode,
        wto << "    " << endl,
        wto << "    enigma::update_globals();" << endl,
        wto << "    " << endl;
    }
    wto << "    after_events:" << endl;
<<<<<<< HEAD
    wto << "    enigma::update_globals();" << endl;
    if (ctex.es->gameSettings.letEscEndGame)
=======
    if (es->gameSettings.letEscEndGame)
>>>>>>> 8ec4daea
        wto << "    if (keyboard_check_pressed(vk_escape)) game_end();" << endl;
    if (ctex.es->gameSettings.letF4SwitchFullscreen)
        wto << "    if (keyboard_check_pressed(vk_f4)) window_set_fullscreen(!window_get_fullscreen());" << endl;
    if (ctex.es->gameSettings.letF1ShowGameInfo)
        wto << "    if (keyboard_check_pressed(vk_f1)) show_info();" << endl;
    if (ctex.es->gameSettings.letF9Screenshot)
        wto << "    if (keyboard_check_pressed(vk_f9)) {}" << endl;   //TODO: Screenshot function
    if (ctex.es->gameSettings.letF5SaveF6Load)  //TODO: uncomment after game save and load fucntions implemented
    {
        wto << "    //if (keyboard_check_pressed(vk_f5)) game_save('_save" << ctex.es->gameSettings.gameId << ".sav');" << endl;
        wto << "    //if (keyboard_check_pressed(vk_f6)) game_load('_save" << ctex.es->gameSettings.gameId << ".sav');" << endl;
    }
    // Handle room switching/game restart.
    wto << "    enigma::dispose_destroyed_instances();" << endl;
    wto << "    enigma::rooms_switch();" << endl;
    wto << "    enigma::set_room_speed(room_speed);" << endl;
    wto << "    " << endl;
    wto << "    return 0;" << endl;
  wto << "  } // event function" << endl;

  wto << "  bool gui_used = " << using_gui << ";" << endl;
  // Done, end the namespace
  wto << "} // namespace enigma" << endl;
  wto.close();

  return 0;
}

bool event_used_by_something(string name)
{
  return used_events.find(name) != used_events.end();
}<|MERGE_RESOLUTION|>--- conflicted
+++ resolved
@@ -3,20 +3,20 @@
   @brief Implements the method in the C++ plugin that writes an optimized event loop
          to the engine.
   
-  @section License
-    Copyright (C) 2008-2013 Josh Ventura
+  @section License
+    Copyright (C) 2008-2014 Josh Ventura
     This file is a part of the ENIGMA Development Environment.
-
-    ENIGMA is free software: you can redistribute it and/or modify it under the
-    terms of the GNU General Public License as published by the Free Software
+
+    ENIGMA is free software: you can redistribute it and/or modify it under the
+    terms of the GNU General Public License as published by the Free Software
     Foundation, version 3 of the license or any later version.
-
+
     This application and its source code is distributed AS-IS, WITHOUT ANY WARRANTY; 
     without even the implied warranty of MERCHANTABILITY or FITNESS FOR A PARTICULAR
     PURPOSE. See the GNU General Public License for more details.
-
-    You should have recieved a copy of the GNU General Public License along
-    with this code. If not, see <http://www.gnu.org/licenses/>
+
+    You should have recieved a copy of the GNU General Public License along
+    with this code. If not, see <http://www.gnu.org/licenses/>
 **/
 
 #include "makedir.h"
@@ -44,16 +44,10 @@
 map<string,foundevent> used_events;
 typedef map<string,foundevent>::iterator evfit;
 
-int lang_CPP::compile_writeDefraggedEvents(compile_context &ctex)
+int lang_CPP::compile_write_defragd_events(compile_context &ctex)
 {
-<<<<<<< HEAD
-  ofstream wto("ENIGMAsystem/SHELL/Preprocessor_Environment_Editable/IDE_EDIT_evparent.h");
+  ofstream wto((makedir +"Preprocessor_Environment_Editable/IDE_EDIT_evparent.h").c_str());
   wto << gen_license;
-=======
-  ofstream wto((makedir +"Preprocessor_Environment_Editable/IDE_EDIT_evparent.h").c_str());
-  wto << license;
->>>>>>> 8ec4daea
-
 
   /* Generate a new list of events used by the objects in
   ** this game. Only events on this list will be exported.
@@ -88,7 +82,7 @@
           if (it->second->events[j]->main_id == mid and it->second->events[j]->id == id)
             { exists = true; break; }
         if (!exists)
-          it->second->events.push_back(new parsed_event(mid, id, it->second, ctex.global, ""));
+          it->second->events.push_back(new parsed_event(main_context, mid, id, it->second, ctex.global, ""));
       }
     }
   }
@@ -119,13 +113,8 @@
   /* Now we write the actual event sequence code, as
   ** well as an initializer function for the whole system.
   ***************************************************************/
-<<<<<<< HEAD
-  wto.open("ENIGMAsystem/SHELL/Preprocessor_Environment_Editable/IDE_EDIT_events.h");
+  wto.open((makedir +"Preprocessor_Environment_Editable/IDE_EDIT_events.h").c_str());
   wto << gen_license;
-=======
-  wto.open((makedir +"Preprocessor_Environment_Editable/IDE_EDIT_events.h").c_str());
-  wto << license;
->>>>>>> 8ec4daea
   wto << "namespace enigma" << endl << "{" << endl;
 
   // Start by defining storage locations for our event lists to iterate.
@@ -146,27 +135,18 @@
 
     // Game setting initaliser
   wto << "  int game_settings_initialize()" << endl << "  {" << endl;
-<<<<<<< HEAD
 /*    wto  << "    window_set_fullscreen(" << ctex.es->gameSettings.startFullscreen << ");" << endl;
+    // This should only affect texture interpolation if it has not already been enabled
     wto  << "    texture_set_interpolation(" << ctex.es->gameSettings.interpolate << "); " << endl;
-    if (ctex.es->gameSettings.displayCursor)
-        wto  << "    window_set_cursor(cr_default);" << endl;
-    else
+    if (!ctex.es->gameSettings.displayCursor)
         wto  << "    window_set_cursor(cr_none);" << endl;
     wto  << "    window_set_region_scale(" << ctex.es->gameSettings.scaling/100.0 << ", 0);" << endl;
     wto  << "    window_set_sizeable(" << ctex.es->gameSettings.allowWindowResize << ");" << endl;
-    wto  << "    window_set_stayontop(" << ctex.es->gameSettings.alwaysOnTop << ");" << endl;
+    if (ctex.es->gameSettings.alwaysOnTop)
+        wto  << "    window_set_stayontop(true);" << endl;
     wto  << "    window_set_showborder(" << !ctex.es->gameSettings.dontDrawBorder << ");" << endl;
     wto  << "    window_set_showicons(" << !ctex.es->gameSettings.dontShowButtons << ");" << endl;*/  //TODO: LGM needs settings sorted before reenabling
-=======
-  // This should only effect texture interpolation if it has not already been enabled
-    if (!es->gameSettings.displayCursor)
-        wto  << "    window_set_cursor(cr_none);" << endl;
-
-    if (es->gameSettings.alwaysOnTop)
-        wto  << "    window_set_stayontop(true);" << endl;
-
->>>>>>> 8ec4daea
+
     wto << "    return 0;" << endl;
   wto << "  }" << endl;
 
@@ -203,12 +183,7 @@
         wto << "    " << endl;
     }
     wto << "    after_events:" << endl;
-<<<<<<< HEAD
-    wto << "    enigma::update_globals();" << endl;
     if (ctex.es->gameSettings.letEscEndGame)
-=======
-    if (es->gameSettings.letEscEndGame)
->>>>>>> 8ec4daea
         wto << "    if (keyboard_check_pressed(vk_escape)) game_end();" << endl;
     if (ctex.es->gameSettings.letF4SwitchFullscreen)
         wto << "    if (keyboard_check_pressed(vk_f4)) window_set_fullscreen(!window_get_fullscreen());" << endl;
