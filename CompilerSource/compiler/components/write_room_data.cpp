--- conflicted
+++ resolved
@@ -3,20 +3,20 @@
   @brief Implements the method in the C++ plugin that writes rooms as plain code
          to the engine.
   
-  @section License
-    Copyright (C) 2008-2013 Josh Ventura
+  @section License
+    Copyright (C) 2008-2013 Josh Ventura
     This file is a part of the ENIGMA Development Environment.
-
-    ENIGMA is free software: you can redistribute it and/or modify it under the
-    terms of the GNU General Public License as published by the Free Software
+
+    ENIGMA is free software: you can redistribute it and/or modify it under the
+    terms of the GNU General Public License as published by the Free Software
     Foundation, version 3 of the license or any later version.
-
+
     This application and its source code is distributed AS-IS, WITHOUT ANY WARRANTY; 
     without even the implied warranty of MERCHANTABILITY or FITNESS FOR A PARTICULAR
     PURPOSE. See the GNU General Public License for more details.
-
-    You should have recieved a copy of the GNU General Public License along
-    with this code. If not, see <http://www.gnu.org/licenses/>
+
+    You should have recieved a copy of the GNU General Public License along
+    with this code. If not, see <http://www.gnu.org/licenses/>
 **/
 
 #include <stdio.h>
@@ -54,7 +54,6 @@
     for (int ii = 0, modme = 0; ii < ctex.es->rooms[i].tileCount; ii++)
     {
       wto << "{" <<
-<<<<<<< HEAD
         ctex.es->rooms[i].tiles[ii].id << "," <<
         ctex.es->rooms[i].tiles[ii].backgroundId << "," <<
         ctex.es->rooms[i].tiles[ii].bgX << "," <<
@@ -63,22 +62,11 @@
         ctex.es->rooms[i].tiles[ii].height << "," <<
         ctex.es->rooms[i].tiles[ii].width << "," <<
         ctex.es->rooms[i].tiles[ii].roomX << "," <<
-        ctex.es->rooms[i].tiles[ii].roomY << "},";
-=======
-        es->rooms[i].tiles[ii].id << "," <<
-        es->rooms[i].tiles[ii].backgroundId << "," <<
-        es->rooms[i].tiles[ii].bgX << "," <<
-        es->rooms[i].tiles[ii].bgY << "," <<
-        es->rooms[i].tiles[ii].depth << "," <<
-        es->rooms[i].tiles[ii].height << "," <<
-        es->rooms[i].tiles[ii].width << "," <<
-        es->rooms[i].tiles[ii].roomX << "," <<
-        es->rooms[i].tiles[ii].roomY << "," <<
-        /*es->rooms[i].tiles[ii].xscale*/1 << "," <<
-        /*es->rooms[i].tiles[ii].yscale*/1 << "," <<
-        /*es->rooms[i].tiles[ii].alpha*/"1.0" << "," <<
-        /*es->rooms[i].tiles[ii].color*/0xFFFFFF << "},";
->>>>>>> 3cc19457
+        ctex.es->rooms[i].tiles[ii].roomY << "," <<
+        /*ctex.es->rooms[i].tiles[ii].xscale*/1 << "," <<
+        /*ctex.es->rooms[i].tiles[ii].yscale*/1 << "," <<
+        /*ctex.es->rooms[i].tiles[ii].alpha*/"1.0" << "," <<
+        /*ctex.es->rooms[i].tiles[ii].color*/0xFFFFFF << "},";
         if (++modme % 16 == 0) wto << "\n        ";
       if (ctex.es->rooms[i].tiles[ii].id > room_hightileid)
         room_hightileid = ctex.es->rooms[i].tiles[ii].id;
@@ -117,14 +105,9 @@
     << ctex.es->rooms[i].drawBackgroundColor
     << ", roomcreate" << ctex.es->rooms[i].id << ",\n      " // Creation code
 
-<<<<<<< HEAD
     << ctex.es->rooms[i].width << ", " << ctex.es->rooms[i].height << ", " // Width and Height
     << ctex.es->rooms[i].speed << ",  "  // Speed
-=======
-    << es->rooms[i].width << ", " << es->rooms[i].height << ", " // Width and Height
-    << es->rooms[i].speed << ",  "  // Speed
-    << es->rooms[i].persistent << ",  "  // Persistent
->>>>>>> 3cc19457
+    << ctex.es->rooms[i].persistent << ",  "  // Persistent
 
     << (ctex.es->rooms[i].enableViews ? "true" : "false") << ", {\n"; // Views Enabled
 
@@ -141,13 +124,8 @@
 
       << ctex.es->rooms[i].views[ii].objectId << ",   " // Object2Follow
 
-<<<<<<< HEAD
       << ctex.es->rooms[i].views[ii].borderH << ", " << ctex.es->rooms[i].views[ii].borderV << ",   " //Hborder and Vborder
-      << ctex.es->rooms[i].views[ii].speedH<< ", " << ctex.es->rooms[i].views[ii].speedV //Hborder and Vborder
-=======
-      << es->rooms[i].views[ii].borderH << ", " << es->rooms[i].views[ii].borderV << ",   " //Hborder and Vborder
-      << es->rooms[i].views[ii].speedH<< ", " << es->rooms[i].views[ii].speedV //Hspeed and Vspeed
->>>>>>> 3cc19457
+      << ctex.es->rooms[i].views[ii].speedH << ", " << ctex.es->rooms[i].views[ii].speedV //Hspeed and Vspeed
 
       << " },\n";
     }
@@ -156,7 +134,6 @@
      for (int ii = 0; ii < ctex.es->rooms[i].backgroundDefCount; ii++) // For each background
      {
         wto << "      { "
-<<<<<<< HEAD
         << (ctex.es->rooms[i].backgroundDefs[ii].visible ? "true" : "false") << ",   " // Visible
         << (ctex.es->rooms[i].backgroundDefs[ii].foreground ? "true" : "false") << ",   " // Foreground
         << ctex.es->rooms[i].backgroundDefs[ii].backgroundId << ",   " // Background
@@ -166,22 +143,10 @@
         << ctex.es->rooms[i].backgroundDefs[ii].vSpeed << ",   " // VSpeed
         << (ctex.es->rooms[i].backgroundDefs[ii].tileHoriz ? "true" : "false") << ",   " // tileHor
         << (ctex.es->rooms[i].backgroundDefs[ii].tileVert ? "true" : "false") << ",   " // tileVert
-        << (ctex.es->rooms[i].backgroundDefs[ii].stretch ? "true" : "false") // Stretch
-        << " },\n";
-=======
-        << (es->rooms[i].backgroundDefs[ii].visible ? "true" : "false") << ",   " // Visible
-        << (es->rooms[i].backgroundDefs[ii].foreground ? "true" : "false") << ",   " // Foreground
-        << es->rooms[i].backgroundDefs[ii].backgroundId << ",   " // Background
-        << es->rooms[i].backgroundDefs[ii].x << ",   " // X
-        << es->rooms[i].backgroundDefs[ii].y << ",   " // Y
-        << es->rooms[i].backgroundDefs[ii].hSpeed << ",   " // HSpeed
-        << es->rooms[i].backgroundDefs[ii].vSpeed << ",   " // VSpeed
-        << (es->rooms[i].backgroundDefs[ii].tileHoriz ? "true" : "false") << ",   " // tileHor
-        << (es->rooms[i].backgroundDefs[ii].tileVert ? "true" : "false") << ",   " // tileVert
-        << (es->rooms[i].backgroundDefs[ii].stretch ? "true" : "false") << ",   " // Stretch
-        << /*es->rooms[i].backgroundDefs[ii].alpha*/1 << ",   " // Alpha
-        << /*es->rooms[i].backgroundDefs[ii].color*/0xFFFFFF << " },\n";  // Color
->>>>>>> 3cc19457
+        << (ctex.es->rooms[i].backgroundDefs[ii].stretch ? "true" : "false") << ",   " // Stretch
+        // TODO: Background alpha and color?
+        << /*ctex.es->rooms[i].backgroundDefs[ii].alpha*/1 << ",   " // Alpha
+        << /*ctex.es->rooms[i].backgroundDefs[ii].color*/0xFFFFFF << " },\n";  // Color
      }
     wto <<
     "      }," //End of Backgrounds
