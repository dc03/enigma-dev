/********************************************************************************\
**                                                                              **
**  Copyright (C) 2008, 2018 Josh Ventura                                       **
**  Copyright (C) 2014 Seth N. Hetu                                             **
**                                                                              **
**  This file is a part of the ENIGMA Development Environment.                  **
**                                                                              **
**                                                                              **
**  ENIGMA is free software: you can redistribute it and/or modify it under the **
**  terms of the GNU General Public License as published by the Free Software   **
**  Foundation, version 3 of the license or any later version.                  **
**                                                                              **
**  This application and its source code is distributed AS-IS, WITHOUT ANY      **
**  WARRANTY; without even the implied warranty of MERCHANTABILITY or FITNESS   **
**  FOR A PARTICULAR PURPOSE. See the GNU General Public License for more       **
**  details.                                                                    **
**                                                                              **
**  You should have recieved a copy of the GNU General Public License along     **
**  with this code. If not, see <http://www.gnu.org/licenses/>                  **
**                                                                              **
**  ENIGMA is an environment designed to create games and other programs with a **
**  high-level, fully compilable language. Developers of ENIGMA or anything     **
**  associated with ENIGMA are in no way responsible for its users or           **
**  applications created by its users, or damages caused by the environment     **
**  or programs made in the environment.                                        **
**                                                                              **
\********************************************************************************/

#include "makedir.h"
#include <stdio.h>
#include <iostream>
#include <fstream>
#include <sstream>

using namespace std;


#include "syntax/syncheck.h"
#include "parser/parser.h"

#include "backend/GameData.h"
#include "parser/object_storage.h"
#include "compiler/compile_common.h"

#include <math.h> //log2 to calculate passes.

#define flushl '\n' << flush
#define flushs flush

#include "languages/lang_CPP.h"

inline std::string format_color(uint32_t color) { 
  std::stringstream ss;
  ss << "0x" << std::hex << color;
  return ss.str();
}

int lang_CPP::compile_writeRoomData(const GameData &game, const ParsedRoomVec &parsed_rooms, parsed_object *EGMglobal, int mode)
{
  ofstream wto((codegen_directory + "Preprocessor_Environment_Editable/IDE_EDIT_roomarrays.h").c_str(),ios_base::out);

  wto << license << "namespace enigma {\n"
  << "  int room_loadtimecount = " << game.rooms.size() << ";\n";
  int room_highid = 0, room_highinstid = 100000, room_hightileid = 10000000;

  for (const auto &room : game.rooms) {
    wto << "  tile tiles_" << room.id() << "[] = {\n";
    for (int ii = 0, modme = 0; ii < room.tiles().size(); ii++) {
      wto << "{"
          << room.tiles(ii).id() << ","
          << room.tiles(ii).background_name() << ","
          << room.tiles(ii).xoffset()    << ","
          << room.tiles(ii).yoffset()    << ","
          << room.tiles(ii).depth()  << ","
          << room.tiles(ii).height() << ","
          << room.tiles(ii).width()  << ","
          << room.tiles(ii).x()  << ","
          << room.tiles(ii).y()  << ","
          << room.tiles(ii).xscale() << ","
          << room.tiles(ii).yscale() << ","
          << room.tiles(ii).alpha()  << ","
          << room.tiles(ii).color()  << "},";
        if (++modme % 16 == 0) wto << "\n        ";
      if (room.tiles(ii).id() > room_hightileid)
        room_hightileid = room.tiles(ii).id();
    }
    wto << "  };\n";
  }

  for (const auto &room : game.rooms) {
    wto << "  inst insts_" << room.id() << "[] = {\n";
    int modme = 0;
    for (const auto &instance : room.instances()) {
      wto << "{" <<
        instance.id() << "," <<
        instance.object_type() << "," <<
        instance.x() << "," <<
        instance.y() << "},";
        if (++modme % 16 == 0) wto << "\n        ";
      if (instance.id() > room_highinstid)
        room_highinstid = instance.id();
    }
    wto << "  };\n";
  }

  wto << "  roomstruct grd_rooms[" << game.rooms.size() << "] = {\n";
  for (size_t room_index = 0; room_index < game.rooms.size(); ++room_index) {
    const auto &room = game.rooms[room_index];
    wto << "    //Room " << room.id() << "\n" <<
    "    { "
    << room.id() << ", "  // The ID of this room
    << room_index << ", \""  // The tree order index of this room
    << room.name << "\",  \""  // The name of this room
    << room.caption() << "\",\n      "  // The caption of this room

    << format_color(room.color()) << ", "  // Background color
    << (room.show_color() ? "true" : "false")  // Draw background color
    << ", roomcreate" << room.id() << ",\n      "  // Creation code
    << "roomprecreate" << room.id() << ",\n      "  // PreCreation code

    << room.width() << ", " << room.height() << ", " // Width and Height
    << room.speed() << ",  "  // Speed
    << (room.persistent() ? "true" : "false") << ",  "  // Persistent

    << (room.enable_views() ? "true" : "false") << ", {\n"; // Views Enabled

    for (const auto &view : room.views()) {
      wto << "      { "
          << (view.visible() ? "true" : "false") << ",   " // Visible

          << view.xview() << ", "   // Xview 
          << view.yview() << ",  "  // Yview
          << view.wview() << ", "    // Wview
          << view.hview() << ",   "  // Hview

          << view.xport() << ", " << view.yport() << ",  "   // Xport and Yport
          << view.wport() << ", " << view.hport() << ",   "  // Wport and Hport

          << view.object_following() << ",  " // Object2Follow

          << view.hborder() << ", " << view.vborder() << ",  "  // Hborder and Vborder
          << view.hspeed()<< ", " << view.vspeed()  // Hspeed and Vspeed

      << " },\n";
    }
    //Start of Backgrounds
    wto << "}, {";
     for (const auto &background : room.backgrounds()) {
        wto << "\n      { "
        << (background.visible() ? "true" : "false")    << ",   "  // Visible
        << (background.foreground() ? "true" : "false") << ",   "  // Foreground
        << background.background_name()                 << ",   "  // Background
        << background.x()                               << ",   "  // X
        << background.y()                               << ",   "  // Y
        << background.hspeed()                          << ",   "  // HSpeed
        << background.vspeed()                          << ",   "  // VSpeed
        << (background.htiled()  ? "true" : "false")    << ",   "  // tileHor
        << (background.vtiled()  ? "true" : "false")    << ",   "  // tileVert
        << (background.stretch() ? "true" : "false")    << ",   "  // Stretch
        << background.alpha() << ",   "    // Alpha
        << background.color() << " },";  // Color
     }
    wto <<
    " },\n" //End of Backgrounds
    "      " << room.instances().size() << ", insts_" << room.id() << ",\n"
    "      " << room.tiles().size() << ", tiles_" << room.id() << "\n"
    "    },\n";

    if (room.id() > room_highid)
      room_highid = room.id();

    (void)EGMglobal; // No need to know globals, here.
  }

  wto << "  };\n  \n"; // End of all rooms
  wto << "  int maxid = " << room_highinstid << " + 1;\n  int maxtileid = " << room_hightileid << " + 1;\n";

  wto << "} // Namespace enigma\n";

  if (game.rooms.size() == 0)
  {
    wto << "int room_first = 0;\n";
    wto << "int room_last = 0;\n";
  }
  else
  {
    wto << "int room_first = " << game.rooms[0].id() << ";\n";
    wto << "int room_last = " << game.rooms[game.rooms.size()-1].id() << ";\n";
  }
  wto.close();


  wto.open((codegen_directory + "Preprocessor_Environment_Editable/IDE_EDIT_roomcreates.h").c_str(),ios_base::out);
  wto << license;
<<<<<<< HEAD
  for (const auto &room : game.rooms) {
    parsed_room *pr = parsed_rooms[room.id()];
    for (const auto &int_ev_pair : pr->instance_create_codes)
=======

  wto << "namespace enigma {\n\n";
  wto << "void extensions_initialize() {\n";
  for (const auto &ext : parsed_extensions) {
    if (ext.init.empty()) continue;
    wto << "  " << ext.init << "();\n";
  }
  wto << "}\n\n} // namespace enigma\n\n";

  for (int i = 0; i < es->roomCount; i++)
  {
    parsed_room *pr = parsed_rooms[es->rooms[i].id];
    for (map<int,parsed_room::parsed_icreatecode>::iterator it = pr->instance_create_codes.begin(); it != pr->instance_create_codes.end(); it++)
>>>>>>> b4cd7c55
    {
      wto << "variant room_" << room.id()
          << "_instancecreate_" << int_ev_pair.first << "()\n{\n  ";
      if (mode == emode_debug) {
        wto << "enigma::debug_scope $current_scope(\"'instance creation' for instance '" << int_ev_pair.first << "'\");\n  ";
      }

      std::string codeOvr;
      std::string syntOvr;
      if (int_ev_pair.second.pe->code.find("with((")==0) {
        //We're basically replacing "with((100002)){" with "with_room_inst((100002)){" (synt: "ssss((000000)){")
        //This is because room-instance-creation code might need a deactivated instance, which "with" cannot find.
        codeOvr = "with_room_inst(" + int_ev_pair.second.pe->code.substr(5);
        syntOvr = "ssssssssssssss(" + int_ev_pair.second.pe->synt.substr(5);
      }

      print_to_file(
        codeOvr.empty() ? int_ev_pair.second.pe->code : codeOvr,
        syntOvr.empty() ? int_ev_pair.second.pe->synt : syntOvr,
        int_ev_pair.second.pe->strc, int_ev_pair.second.pe->strs, 2, wto
      );
      wto << "  return 0;\n}\n\n";
    }

    for (map<int,parsed_room::parsed_icreatecode>::iterator it = pr->instance_precreate_codes.begin(); it != pr->instance_precreate_codes.end(); it++)
    {
      wto << "variant room_"<< room.id() <<"_instanceprecreate_" << it->first << "()\n{\n  ";
      if (mode == emode_debug) {
        wto << "enigma::debug_scope $current_scope(\"'instance preCreation' for instance '" << it->first << "'\");\n  ";
      }

      std::string codeOvr;
      std::string syntOvr;
      if (it->second.pe->code.find("with((")==0) {
        //We're basically replacing "with((100002)){" with "with_room_inst((100002)){" (synt: "ssss((000000)){")
        //This is because room-instance-precreation code might need a deactivated instance, which "with" cannot find.
        codeOvr = "with_room_inst(" + it->second.pe->code.substr(5);
        syntOvr = "ssssssssssssss(" + it->second.pe->synt.substr(5);
      }

      print_to_file(
        codeOvr.empty() ? it->second.pe->code : codeOvr,
        syntOvr.empty() ? it->second.pe->synt : syntOvr,
        it->second.pe->strc, it->second.pe->strs, 2, wto
      );
      wto << "  return 0;\n}\n\n";
    }

    wto << "variant roomprecreate" << room.id() << "()\n{\n";
    if (mode == emode_debug) {
      wto << "  enigma::debug_scope $current_scope(\"'room preCreation' for room '" << room.name << "'\");\n";
    }
    wto << "  ";

    //LGM doesn't expose a ROOM PreCreation code yet, only the instance one
    //parsed_event& ev = pr->events[0];
    //print_to_file(ev.code, ev.synt, ev.strc, ev.strs, 2, wto);

    for (map<int,parsed_room::parsed_icreatecode>::iterator it = pr->instance_precreate_codes.begin(); it != pr->instance_precreate_codes.end(); it++)
      wto << "\n  room_"<< room.id() <<"_instanceprecreate_" << it->first << "();";

    wto << "\n  return 0;\n}\n\n";

    wto << "variant roomcreate" << room.id() << "()\n{\n";
    if (mode == emode_debug) {
      wto << "  enigma::debug_scope $current_scope(\"'room creation' for room '" << room.name << "'\");\n";
    }
    parsed_event& ev = pr->events[0];
    print_to_file(ev.code, ev.synt, ev.strc, ev.strs, 2, wto);

    for (map<int,parsed_room::parsed_icreatecode>::iterator it = pr->instance_create_codes.begin(); it != pr->instance_create_codes.end(); it++)
      wto << "\n  room_"<< room.id() <<"_instancecreate_" << it->first << "();";

    wto << "\n  return 0;\n}\n";
  }
  wto.close();

  return 0;
}<|MERGE_RESOLUTION|>--- conflicted
+++ resolved
@@ -61,7 +61,7 @@
 
   wto << license << "namespace enigma {\n"
   << "  int room_loadtimecount = " << game.rooms.size() << ";\n";
-  int room_highid = 0, room_highinstid = 100000, room_hightileid = 10000000;
+  int room_highid = 0, room_highinstid = 100000,room_hightileid=10000000;
 
   for (const auto &room : game.rooms) {
     wto << "  tile tiles_" << room.id() << "[] = {\n";
@@ -192,11 +192,6 @@
 
   wto.open((codegen_directory + "Preprocessor_Environment_Editable/IDE_EDIT_roomcreates.h").c_str(),ios_base::out);
   wto << license;
-<<<<<<< HEAD
-  for (const auto &room : game.rooms) {
-    parsed_room *pr = parsed_rooms[room.id()];
-    for (const auto &int_ev_pair : pr->instance_create_codes)
-=======
 
   wto << "namespace enigma {\n\n";
   wto << "void extensions_initialize() {\n";
@@ -206,12 +201,10 @@
   }
   wto << "}\n\n} // namespace enigma\n\n";
 
-  for (int i = 0; i < es->roomCount; i++)
+  for (const auto &room : game.rooms) {
+    parsed_room *pr = parsed_rooms[room.id()];
+    for (const auto &int_ev_pair : pr->instance_create_codes)
   {
-    parsed_room *pr = parsed_rooms[es->rooms[i].id];
-    for (map<int,parsed_room::parsed_icreatecode>::iterator it = pr->instance_create_codes.begin(); it != pr->instance_create_codes.end(); it++)
->>>>>>> b4cd7c55
-    {
       wto << "variant room_" << room.id()
           << "_instancecreate_" << int_ev_pair.first << "()\n{\n  ";
       if (mode == emode_debug) {
