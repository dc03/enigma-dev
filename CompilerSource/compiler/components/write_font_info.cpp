<<<<<<< HEAD
/**
  @file  write_font_info.cpp
  @brief Implements the method in the C++ plugin that writes information regarding
         font glyphs and metrics to the engine file.
  
  @section License
    Copyright (C) 2008-2013 Josh Ventura
    This file is a part of the ENIGMA Development Environment.

    ENIGMA is free software: you can redistribute it and/or modify it under the
    terms of the GNU General Public License as published by the Free Software
    Foundation, version 3 of the license or any later version.

    This application and its source code is distributed AS-IS, WITHOUT ANY WARRANTY; 
    without even the implied warranty of MERCHANTABILITY or FITNESS FOR A PARTICULAR
    PURPOSE. See the GNU General Public License for more details.

    You should have recieved a copy of the GNU General Public License along
    with this code. If not, see <http://www.gnu.org/licenses/>
**/

#include <cstdio>
#include <fstream>
#include "backend/EnigmaStruct.h" //LateralGM interface structures
#include "compiler/reshandlers/refont.h"
#include <string>
using namespace std;
#include "compiler/compile_common.h"


#include "languages/lang_CPP.h"
int lang_CPP::compile_writeFontInfo(compile_context &ctex)
{
  ofstream wto("ENIGMAsystem/SHELL/Preprocessor_Environment_Editable/IDE_EDIT_fontinfo.h",ios_base::out);
  wto << gen_license << "#include \"Universal_System/fontstruct.h\"" << endl
      << endl;
  
  int maxid = -1, rawfontcount = 0;
  wto << "namespace enigma {" << endl;
    wto << "  rawfont rawfontdata[] = {" << endl;
    for (int i = 0; i < ctex.es->fontCount; i++)
    {
      wto << "    {\"" <<
      ctex.es->fonts[i].name   << "\", " <<   // string name;
      ctex.es->fonts[i].id     << ", \"" <<   // int id;
      
      ctex.es->fonts[i].fontName << "\", " << // string fontName;
      ctex.es->fonts[i].size     <<   ", " << // int size;
      ctex.es->fonts[i].bold     <<   ", " << // bool bold;
      ctex.es->fonts[i].italic   <<   ", " << // bool italic;
      ctex.es->fonts[i].rangeMin <<   ", " << // int rangeMin;
      ctex.es->fonts[i].rangeMax - ctex.es->fonts[i].rangeMin + 1 //  int rangeMax;
      << "}," << endl;
      
      if (ctex.es->fonts[i].id > maxid)
        maxid = ctex.es->fonts[i].id;
      rawfontcount++;
    }
    wto << "  };" << endl;
    wto << endl << "  int rawfontcount = " << rawfontcount << ", rawfontmaxid = " << maxid << ";" << endl;
	wto << "}" << endl;
	wto.close();
	return 0;
}
=======
/********************************************************************************\
**                                                                              **
**  Copyright (C) 2008 Josh Ventura                                             **
**                                                                              **
**  This file is a part of the ENIGMA Development Environment.                  **
**                                                                              **
**                                                                              **
**  ENIGMA is free software: you can redistribute it and/or modify it under the **
**  terms of the GNU General Public License as published by the Free Software   **
**  Foundation, version 3 of the license or any later version.                  **
**                                                                              **
**  This application and its source code is distributed AS-IS, WITHOUT ANY      **
**  WARRANTY; without even the implied warranty of MERCHANTABILITY or FITNESS   **
**  FOR A PARTICULAR PURPOSE. See the GNU General Public License for more       **
**  details.                                                                    **
**                                                                              **
**  You should have recieved a copy of the GNU General Public License along     **
**  with this code. If not, see <http://www.gnu.org/licenses/>                  **
**                                                                              **
**  ENIGMA is an environment designed to create games and other programs with a **
**  high-level, fully compilable language. Developers of ENIGMA or anything     **
**  associated with ENIGMA are in no way responsible for its users or           **
**  applications created by its users, or damages caused by the environment     **
**  or programs made in the environment.                                        **
**                                                                              **
\********************************************************************************/

#include "makedir.h"
#include <cstdio>
#include <fstream>
#include "backend/EnigmaStruct.h" //LateralGM interface structures
#include "compiler/reshandlers/refont.h"
#include <string>
using namespace std;
#include "compiler/compile_common.h"


#include "languages/lang_CPP.h"
int lang_CPP::compile_writeFontInfo(EnigmaStruct* es)
{
  ofstream wto((makedir +"Preprocessor_Environment_Editable/IDE_EDIT_fontinfo.h").c_str(),ios_base::out);
  wto << license << "#include \"Universal_System/fontstruct.h\"" << endl
      << endl;

  int maxid = -1, rawfontcount = 0;
  wto << "namespace enigma {" << endl;
    wto << "  rawfont rawfontdata[] = {" << endl;
    for (int i = 0; i < es->fontCount; i++)
    {
      wto << "    {\"" <<
      es->fonts[i].name   << "\", " <<   // string name;
      es->fonts[i].id     << ", \"" <<   // int id;

      es->fonts[i].fontName << "\", " << // string fontName;
      es->fonts[i].size     <<   ", " << // int size;
      bool(es->fonts[i].bold)     <<   ", " << // bool bold;
      bool(es->fonts[i].italic)   <<   ", " << // bool italic;
      es->fonts[i].rangeMin <<   ", " << // int rangeMin;
      es->fonts[i].rangeMax - es->fonts[i].rangeMin + 1 //  int rangeMax;
      << "}," << endl;

      if (es->fonts[i].id > maxid)
        maxid = es->fonts[i].id;
      rawfontcount++;
    }
    wto << "  };" << endl;
    wto << endl << "  int rawfontcount = " << rawfontcount << ", rawfontmaxid = " << maxid << ";" << endl;
	wto << "}" << endl;
	wto.close();
	return 0;
}
>>>>>>> 8ec4daea
<|MERGE_RESOLUTION|>--- conflicted
+++ resolved
@@ -1,138 +1,64 @@
-<<<<<<< HEAD
 /**
   @file  write_font_info.cpp
   @brief Implements the method in the C++ plugin that writes information regarding
          font glyphs and metrics to the engine file.
   
-  @section License
-    Copyright (C) 2008-2013 Josh Ventura
+  @section License
+    Copyright (C) 2008-2014 Josh Ventura
     This file is a part of the ENIGMA Development Environment.
-
-    ENIGMA is free software: you can redistribute it and/or modify it under the
-    terms of the GNU General Public License as published by the Free Software
+
+    ENIGMA is free software: you can redistribute it and/or modify it under the
+    terms of the GNU General Public License as published by the Free Software
     Foundation, version 3 of the license or any later version.
-
+
     This application and its source code is distributed AS-IS, WITHOUT ANY WARRANTY; 
     without even the implied warranty of MERCHANTABILITY or FITNESS FOR A PARTICULAR
     PURPOSE. See the GNU General Public License for more details.
+
+    You should have recieved a copy of the GNU General Public License along
+    with this code. If not, see <http://www.gnu.org/licenses/>
+**/
+
+#include <cstdio>
+#include <fstream>
+#include "backend/EnigmaStruct.h" //LateralGM interface structures
+#include "compiler/reshandlers/refont.h"
+#include <string>
+using namespace std;
+#include "compiler/compile_common.h"
+
 
-    You should have recieved a copy of the GNU General Public License along
-    with this code. If not, see <http://www.gnu.org/licenses/>
-**/
-
-#include <cstdio>
-#include <fstream>
-#include "backend/EnigmaStruct.h" //LateralGM interface structures
-#include "compiler/reshandlers/refont.h"
-#include <string>
-using namespace std;
-#include "compiler/compile_common.h"
-
-
-#include "languages/lang_CPP.h"
-int lang_CPP::compile_writeFontInfo(compile_context &ctex)
-{
-  ofstream wto("ENIGMAsystem/SHELL/Preprocessor_Environment_Editable/IDE_EDIT_fontinfo.h",ios_base::out);
-  wto << gen_license << "#include \"Universal_System/fontstruct.h\"" << endl
-      << endl;
-  
-  int maxid = -1, rawfontcount = 0;
-  wto << "namespace enigma {" << endl;
-    wto << "  rawfont rawfontdata[] = {" << endl;
-    for (int i = 0; i < ctex.es->fontCount; i++)
-    {
-      wto << "    {\"" <<
-      ctex.es->fonts[i].name   << "\", " <<   // string name;
-      ctex.es->fonts[i].id     << ", \"" <<   // int id;
-      
-      ctex.es->fonts[i].fontName << "\", " << // string fontName;
-      ctex.es->fonts[i].size     <<   ", " << // int size;
-      ctex.es->fonts[i].bold     <<   ", " << // bool bold;
-      ctex.es->fonts[i].italic   <<   ", " << // bool italic;
-      ctex.es->fonts[i].rangeMin <<   ", " << // int rangeMin;
-      ctex.es->fonts[i].rangeMax - ctex.es->fonts[i].rangeMin + 1 //  int rangeMax;
-      << "}," << endl;
-      
-      if (ctex.es->fonts[i].id > maxid)
-        maxid = ctex.es->fonts[i].id;
-      rawfontcount++;
-    }
-    wto << "  };" << endl;
-    wto << endl << "  int rawfontcount = " << rawfontcount << ", rawfontmaxid = " << maxid << ";" << endl;
-	wto << "}" << endl;
-	wto.close();
-	return 0;
-}
-=======
-/********************************************************************************\
-**                                                                              **
-**  Copyright (C) 2008 Josh Ventura                                             **
-**                                                                              **
-**  This file is a part of the ENIGMA Development Environment.                  **
-**                                                                              **
-**                                                                              **
-**  ENIGMA is free software: you can redistribute it and/or modify it under the **
-**  terms of the GNU General Public License as published by the Free Software   **
-**  Foundation, version 3 of the license or any later version.                  **
-**                                                                              **
-**  This application and its source code is distributed AS-IS, WITHOUT ANY      **
-**  WARRANTY; without even the implied warranty of MERCHANTABILITY or FITNESS   **
-**  FOR A PARTICULAR PURPOSE. See the GNU General Public License for more       **
-**  details.                                                                    **
-**                                                                              **
-**  You should have recieved a copy of the GNU General Public License along     **
-**  with this code. If not, see <http://www.gnu.org/licenses/>                  **
-**                                                                              **
-**  ENIGMA is an environment designed to create games and other programs with a **
-**  high-level, fully compilable language. Developers of ENIGMA or anything     **
-**  associated with ENIGMA are in no way responsible for its users or           **
-**  applications created by its users, or damages caused by the environment     **
-**  or programs made in the environment.                                        **
-**                                                                              **
-\********************************************************************************/
-
-#include "makedir.h"
-#include <cstdio>
-#include <fstream>
-#include "backend/EnigmaStruct.h" //LateralGM interface structures
-#include "compiler/reshandlers/refont.h"
-#include <string>
-using namespace std;
-#include "compiler/compile_common.h"
-
-
-#include "languages/lang_CPP.h"
-int lang_CPP::compile_writeFontInfo(EnigmaStruct* es)
-{
-  ofstream wto((makedir +"Preprocessor_Environment_Editable/IDE_EDIT_fontinfo.h").c_str(),ios_base::out);
-  wto << license << "#include \"Universal_System/fontstruct.h\"" << endl
-      << endl;
-
-  int maxid = -1, rawfontcount = 0;
-  wto << "namespace enigma {" << endl;
-    wto << "  rawfont rawfontdata[] = {" << endl;
-    for (int i = 0; i < es->fontCount; i++)
-    {
-      wto << "    {\"" <<
-      es->fonts[i].name   << "\", " <<   // string name;
-      es->fonts[i].id     << ", \"" <<   // int id;
-
-      es->fonts[i].fontName << "\", " << // string fontName;
-      es->fonts[i].size     <<   ", " << // int size;
-      bool(es->fonts[i].bold)     <<   ", " << // bool bold;
-      bool(es->fonts[i].italic)   <<   ", " << // bool italic;
-      es->fonts[i].rangeMin <<   ", " << // int rangeMin;
-      es->fonts[i].rangeMax - es->fonts[i].rangeMin + 1 //  int rangeMax;
-      << "}," << endl;
-
-      if (es->fonts[i].id > maxid)
-        maxid = es->fonts[i].id;
-      rawfontcount++;
-    }
-    wto << "  };" << endl;
-    wto << endl << "  int rawfontcount = " << rawfontcount << ", rawfontmaxid = " << maxid << ";" << endl;
-	wto << "}" << endl;
-	wto.close();
-	return 0;
-}
->>>>>>> 8ec4daea
+#include "languages/lang_CPP.h"
+int lang_CPP::compile_write_font_info(compile_context &ctex)
+{
+  ofstream wto("ENIGMAsystem/SHELL/Preprocessor_Environment_Editable/IDE_EDIT_fontinfo.h",ios_base::out);
+  wto << gen_license << "#include \"Universal_System/fontstruct.h\"" << endl
+      << endl;
+  
+  int maxid = -1, rawfontcount = 0;
+  wto << "namespace enigma {" << endl;
+    wto << "  rawfont rawfontdata[] = {" << endl;
+    for (int i = 0; i < ctex.es->fontCount; i++)
+    {
+      wto << "    {\"" <<
+      ctex.es->fonts[i].name   << "\", " <<   // string name;
+      ctex.es->fonts[i].id     << ", \"" <<   // int id;
+      
+      ctex.es->fonts[i].fontName << "\", " << // string fontName;
+      ctex.es->fonts[i].size     <<   ", " << // int size;
+(bool)ctex.es->fonts[i].bold     <<   ", " << // bool bold;
+(bool)ctex.es->fonts[i].italic   <<   ", " << // bool italic;
+      ctex.es->fonts[i].rangeMin <<   ", " << // int rangeMin;
+      ctex.es->fonts[i].rangeMax - ctex.es->fonts[i].rangeMin + 1 //  int rangeMax;
+      << "}," << endl;
+      
+      if (ctex.es->fonts[i].id > maxid)
+        maxid = ctex.es->fonts[i].id;
+      rawfontcount++;
+    }
+    wto << "  };" << endl;
+    wto << endl << "  int rawfontcount = " << rawfontcount << ", rawfontmaxid = " << maxid << ";" << endl;
+	wto << "}" << endl;
+	wto.close();
+	return 0;
+}