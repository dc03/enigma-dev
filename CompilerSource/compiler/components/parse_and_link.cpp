/********************************************************************************\
**                                                                              **
**  Copyright (C) 2008-2011 Josh Ventura                                        **
**  Copyright (C) 2014 Seth N. Hetu                                             **
**                                                                              **
**  This file is a part of the ENIGMA Development Environment.                  **
**                                                                              **
**                                                                              **
**  ENIGMA is free software: you can redistribute it and/or modify it under the **
**  terms of the GNU General Public License as published by the Free Software   **
**  Foundation, version 3 of the license or any later version.                  **
**                                                                              **
**  This application and its source code is distributed AS-IS, WITHOUT ANY      **
**  WARRANTY; without even the implied warranty of MERCHANTABILITY or FITNESS   **
**  FOR A PARTICULAR PURPOSE. See the GNU General Public License for more       **
**  details.                                                                    **
**                                                                              **
**  You should have recieved a copy of the GNU General Public License along     **
**  with this code. If not, see <http://www.gnu.org/licenses/>                  **
**                                                                              **
**  ENIGMA is an environment designed to create games and other programs with a **
**  high-level, fully compilable language. Developers of ENIGMA or anything     **
**  associated with ENIGMA are in no way responsible for its users or           **
**  applications created by its users, or damages caused by the environment     **
**  or programs made in the environment.                                        **
**                                                                              **
\********************************************************************************/

#include <stdio.h>
#include <iostream>
#include <string>     // std::string, std::to_string (C++11)
#include "backend/ideprint.h"

using namespace std;

#include "syntax/syncheck.h"
#include "parser/parser.h"

#include "backend/EnigmaStruct.h" //LateralGM interface structures
#include "parser/object_storage.h"
#include "compiler/compile_common.h"
#include "compiler/event_reader/event_parser.h"

#include <math.h> //log2 to calculate passes.

#include <languages/lang_CPP.h>

#include "compiler/compile_includes.h"
#include "settings.h"

//extern string tostring(int);

int lang_CPP::compile_parseAndLink(EnigmaStruct *es,parsed_script *scripts[], vector<parsed_script*>& tlines, const std::set<std::string>& script_names)
{
  //First we just parse the scripts to add semicolons and collect variable names
  for (int i = 0; i < es->scriptCount; i++)
  {
    std::string newcode;
    int a = syncheck::syntacheck(es->scripts[i].code, newcode);
    if (a != -1) {
      user << "Syntax error in script `" << es->scripts[i].name << "'\n" << format_error(es->scripts[i].code,syncheck::syerr,a) << flushl;
      return E_ERROR_SYNTAX;
    }
    // Keep a parsed record of this script
    scr_lookup[es->scripts[i].name] = scripts[i] = new parsed_script;
    parser_main(newcode,&scripts[i]->pev, script_names);
    edbg << "Parsed `" << es->scripts[i].name << "': " << to_string(scripts[i]->obj.locals.size()) << " locals, " << to_string(scripts[i]->obj.globals.size()) << " globals" << flushl;

    // If the script accesses variables from outside its scope implicitly
    if (scripts[i]->obj.locals.size() or scripts[i]->obj.globallocals.size() or scripts[i]->obj.ambiguous.size()) {
      parsed_object temporary_object = *scripts[i]->pev.myObj;
      scripts[i]->pev_global = new parsed_event(&temporary_object);
      parser_main(string("with (self) {\n") + newcode + "\n/* */}",scripts[i]->pev_global, script_names);
      scripts[i]->pev_global->myObj = NULL;
    }
    fflush(stdout);
  }

  //Next we just parse the timeline scripts to add semicolons and collect variable names
  tline_lookup.clear();
  for (int i=0; i<es->timelineCount; i++)
  {
    for (int j=0; j<es->timelines[i].momentCount; j++)
    {
      std::string newcode;
      int a = syncheck::syntacheck(es->timelines[i].moments[j].code, newcode);
      if (a != -1) {
        user << "Syntax error in timeline `" << es->timelines[i].name <<", moment: " <<es->timelines[i].moments[j].stepNo << "'\n" << format_error(es->timelines[i].moments[j].code,syncheck::syerr,a) << flushl;
        return E_ERROR_SYNTAX;
      }

      //Add a parsed_script record. We can retrieve this later; its order is well-defined (timeline i, moment j) and can be calculated with a global counter.
      tlines.push_back(new parsed_script());

      // Keep a parsed record of this timeline
      tline_lookup[es->timelines[i].name].push_back(tlines.back());
      parser_main(newcode, &tlines.back()->pev, script_names);
      edbg << "Parsed `" << es->timelines[i].name <<", moment: " <<es->timelines[i].moments[j].stepNo << "': " << to_string(tlines.back()->obj.locals.size()) << " locals, " << to_string(tlines.back()->obj.globals.size()) << " globals" << flushl;

      // If the timeline accesses variables from outside its scope implicitly
      if (tlines.back()->obj.locals.size() or tlines.back()->obj.globallocals.size() or tlines.back()->obj.ambiguous.size()) {
        parsed_object temporary_object = *tlines.back()->pev.myObj;
        tlines.back()->pev_global = new parsed_event(&temporary_object);
        parser_main(string("with (self) {\n") + newcode + "\n/* */}",tlines.back()->pev_global, script_names);
        tlines.back()->pev_global->myObj = NULL;
      }
      fflush(stdout);
    }
  }

  edbg << "\"Linking\" scripts" << flushl;

  //Next we traverse the scripts for dependencies.
  //The problem is, script0 may call script1, etc., which is complicated by timelines (which may also call scripts).
  //For now, we simply perform log2(|scripts|+|timelines|) passes, which ensures that all mult-level scripts bubble to the top.
  const unsigned nec_iters = es->scriptCount+es->timelineCount > 0 ? lrint(ceilf(log2(es->scriptCount+es->timelineCount))) : 0;

  edbg << "`Linking' " << es->scriptCount << " scripts and " <<es->timelineCount <<" timelines in " << nec_iters << " passes...\n";
  for (unsigned _necit = 0; _necit < nec_iters; _necit++) //We will iterate the list of scripts just enough times to copy everything
  {
    for (int _im = 0; _im < es->scriptCount; _im++) //For each script
    {
      parsed_script* curscript = scripts[_im]; //At this point, what we have is this:     for each script as curscript
      for (parsed_object::funcit it = curscript->obj.funcs.begin(); it != curscript->obj.funcs.end(); it++) //For each function called by each script
      {
        map<string,parsed_script*>::iterator subscr = scr_lookup.find(it->first); //Check if it's a script
        if (subscr != scr_lookup.end()) { //At this point, what we have is this:     for each script called by curscript
          curscript->obj.copy_calls_from(subscr->second->obj);
          curscript->obj.copy_tlines_from(subscr->second->obj);
        }
      }

      for (parsed_object::tlineit it = curscript->obj.tlines.begin(); it != curscript->obj.tlines.end(); it++) //For each tline called by each script
      {
        map<string, vector<parsed_script*> >::iterator timit = tline_lookup.find(it->first); //Check if it's a timeline.
        if (timit != tline_lookup.end()) { //If we've got ourselves a timeline
          for (vector<parsed_script*>::iterator momit = timit->second.begin(); momit!=timit->second.end(); momit++) {
            curscript->obj.copy_calls_from((*momit)->obj);
            curscript->obj.copy_tlines_from((*momit)->obj);
          }
        }
      }
    }

    int lookup_id = 0;
    for (int _im = 0; _im < es->timelineCount; _im++) //For each timeline-script
    {
      for (int j=0; j<es->timelines[_im].momentCount; j++,lookup_id++)
      {
        parsed_script* curscript = tlines[lookup_id]; //At this point, what we have is this:     for each script as curscript
        for (parsed_object::funcit it = curscript->obj.funcs.begin(); it != curscript->obj.funcs.end(); it++) //For each function called by each timeline
        {
          map<string,parsed_script*>::iterator subscr = scr_lookup.find(it->first); //Check if it's a script
          if (subscr != scr_lookup.end()) { //At this point, what we have is this:     for each script called by curscript
            curscript->obj.copy_calls_from(subscr->second->obj);
          }
        }

        for (parsed_object::tlineit it = curscript->obj.tlines.begin(); it != curscript->obj.tlines.end(); it++) //For each tline called by each tline
        {
          map<string, vector<parsed_script*> >::iterator timit = tline_lookup.find(it->first); //Check if it's a timeline.
          if (timit != tline_lookup.end()) { //If we've got ourselves a timeline
            for (vector<parsed_script*>::iterator momit = timit->second.begin(); momit!=timit->second.end(); momit++) {
              curscript->obj.copy_calls_from((*momit)->obj);
              curscript->obj.copy_tlines_from((*momit)->obj);
            }
          }
        }
      }
    }
  }

  edbg << "Completing script \"Link\"" << flushl;

  for (int _im = 0; _im < es->scriptCount; _im++) //For each script
  {
    string curscrname = es->scripts[_im].name;
    parsed_script* curscript = scripts[_im]; //At this point, what we have is this:     for each script as curscript
    edbg << "Linking `" << curscrname << "':\n";
    for (parsed_object::funcit it = curscript->obj.funcs.begin(); it != curscript->obj.funcs.end(); it++) //For each function called by each script
    {
      cout << string(it->first) << "::";
      map<string,parsed_script*>::iterator subscr = scr_lookup.find(it->first); //Check if it's a script
      if (subscr != scr_lookup.end()) //At this point, what we have is this:     for each script called by curscript
      {
        cout << "is_script::";
        curscript->obj.copy_from(subscr->second->obj,  "script `"+it->first+"'",  "script `"+curscrname + "'");
      }
    }
    cout << endl;
  }
  edbg << "Done." << flushl;


  edbg << "Completing timeline \"Link\"" << flushl;

  //TODO: Linking timelines might not be strictly necessary, because scripts can now find their children through the timelines they call.
  int lookup_id = 0;
  for (int _im = 0; _im < es->timelineCount; _im++) //For each script
  {
    for (int j=0; j<es->timelines[_im].momentCount; j++,lookup_id++)
    {
      string curscrname = es->timelines[_im].name;
      parsed_script* curscript = tlines[lookup_id]; //At this point, what we have is this:     for each script as curscript
      edbg << "Linking `" << curscrname << " moment: " <<es->timelines[_im].moments[j].stepNo << "':\n";
      for (parsed_object::funcit it = curscript->obj.funcs.begin(); it != curscript->obj.funcs.end(); it++) //For each function called by each script
      {
        cout << string(it->first) << "::";
        map<string,parsed_script*>::iterator subscr = scr_lookup.find(it->first); //Check if it's a script
        if (subscr != scr_lookup.end()) //At this point, what we have is this:     for each script called by curscript
        {
          cout << "is_script::";
          curscript->obj.copy_from(subscr->second->obj,  "script `"+it->first+"'",  "script `"+curscrname + "'");
        }
      }
    }
    cout << endl;
  }
  edbg << "Done." << flushl;

  //Done with scripts and timelines.



  edbg << es->gmObjectCount << " Objects:\n";
  for (int i = 0; i < es->gmObjectCount; i++)
  {
    //For every object in Ism's struct, make our own
    unsigned ev_count = 0;
    parsed_object* pob = parsed_objects[es->gmObjects[i].id] =
      new parsed_object(
        es->gmObjects[i].name, es->gmObjects[i].id, es->gmObjects[i].spriteId, es->gmObjects[i].maskId,
        es->gmObjects[i].parentId,
        es->gmObjects[i].visible, es->gmObjects[i].solid,
        es->gmObjects[i].depth, es->gmObjects[i].persistent
      );

    edbg << " " << es->gmObjects[i].name << ": " << es->gmObjects[i].mainEventCount << " events: " << flushl;

    for (int ii = 0; ii < es->gmObjects[i].mainEventCount; ii++)
    if (es->gmObjects[i].mainEvents[ii].eventCount) //For every MainEvent that contains event code
    {
      //For each main event in that object, make a copy
      const int mev_id = es->gmObjects[i].mainEvents[ii].id;
      edbg << "  Event[" << es->gmObjects[i].mainEvents[ii].id << "]: ";

      edbg << "  Parsing " << es->gmObjects[i].mainEvents[ii].eventCount << " sub-events:" << flushl;
      for (int iii = 0; iii < es->gmObjects[i].mainEvents[ii].eventCount; iii++)
      {
        //For each individual event (like begin_step) in the main event (Step), parse the code
        const int sev_id = es->gmObjects[i].mainEvents[ii].events[iii].id;
        parsed_event &pev = pob->events[ev_count++]; //Make sure each sub event knows its main event's event ID.
        pev.mainId = mev_id, pev.id = sev_id;

        //Copy the code into a string, and its attributes elsewhere
        string newcode = es->gmObjects[i].mainEvents[ii].events[iii].code;

        //Syntax check the code

        // Print debug info
          edbg << "Check `" << es->gmObjects[i].name << "::" << event_get_function_name(es->gmObjects[i].mainEvents[ii].id,es->gmObjects[i].mainEvents[ii].events[iii].id) << "...";

        // Check the code
        int sc = syncheck::syntacheck(es->gmObjects[i].mainEvents[ii].events[iii].code, newcode);
        if (sc != -1)
        {
          // Error. Report it.
          user << "Syntax error in object `" << es->gmObjects[i].name << "', " << event_get_human_name(es->gmObjects[i].mainEvents[ii].id,es->gmObjects[i].mainEvents[ii].events[iii].id) << " event:"
               << es->gmObjects[i].mainEvents[ii].events[iii].id << ":\n" << format_error(es->gmObjects[i].mainEvents[ii].events[iii].code,syncheck::syerr,sc) << flushl;
          return E_ERROR_SYNTAX;
        }

        edbg << " Done. Parse...";

        //Add this to our objects map
        pev.myObj = pob; //Link to its calling object.
<<<<<<< HEAD
        parser_main(newcode,&pev,script_names); //Format it to C++

=======
        parser_main(newcode,&pev,script_names, setting::compliance_mode!=setting::COMPL_STANDARD); //Format it to C++
        
>>>>>>> 7049b411
        edbg << " Done." << flushl;
      }
    }
  }

  //Now we parse the rooms
  edbg << "Creating room creation code scope and parsing" << flushl;
  for (int i = 0; i < es->roomCount; i++)
  {
    parsed_room *pr = parsed_rooms[es->rooms[i].id] = new parsed_room;
    parsed_event &pev = pr->events[0]; //Make sure each sub event knows its main event's event ID.
    pev.mainId = 0, pev.id = 0, pev.myObj = pr;

    std::string newcode;
    int sc = syncheck::syntacheck(es->rooms[i].creationCode, newcode);
    if (sc != -1) {
      user << "Syntax error in room creation code for room " << es->rooms[i].id << " (`" << es->rooms[i].name << "'):\n" << format_error(es->rooms[i].creationCode,syncheck::syerr,sc) << flushl;
      return E_ERROR_SYNTAX;
    }
    parser_main(newcode,&pev,script_names);

    for (int ii = 0; ii < es->rooms[i].instanceCount; ii++)
    {
      if (es->rooms[i].instances[ii].creationCode and *(es->rooms[i].instances[ii].creationCode))
      {
        newcode = "";
        int a = syncheck::syntacheck(es->rooms[i].instances[ii].creationCode, newcode);
        if (a != -1) {
          user << "Syntax error in instance creation code for instance " << es->rooms[i].instances[ii].id <<" in room " << es->rooms[i].id << " (`" << es->rooms[i].name << "'):\n" << format_error(es->rooms[i].instances[ii].creationCode,syncheck::syerr,a) << flushl;
          return E_ERROR_SYNTAX;
        }

        pr->instance_create_codes[es->rooms[i].instances[ii].id].object_index = es->rooms[i].instances[ii].objectId;
        parsed_event* icce = pr->instance_create_codes[es->rooms[i].instances[ii].id].pe = new parsed_event(-1,-1,parsed_objects[es->rooms[i].instances[ii].objectId]);
        parser_main(string("with (") + to_string(es->rooms[i].instances[ii].id) + ") {" + newcode + "\n/* */}", icce, script_names);
      }
    }

    //PreCreate code
    for (int ii = 0; ii < es->rooms[i].instanceCount; ii++)
    {
      if (es->rooms[i].instances[ii].preCreationCode and *(es->rooms[i].instances[ii].preCreationCode))
      {
        std::string newcode;
        int a = syncheck::syntacheck(es->rooms[i].instances[ii].preCreationCode, newcode);
        if (a != -1) {
          cout << "Syntax error in instance preCreation code for instance " << es->rooms[i].instances[ii].id <<" in room " << es->rooms[i].id << " (`" << es->rooms[i].name << "'):" << endl << syncheck::syerr << flushl;
          return E_ERROR_SYNTAX;
        }

        pr->instance_precreate_codes[es->rooms[i].instances[ii].id].object_index = es->rooms[i].instances[ii].objectId;
        parsed_event* icce = pr->instance_precreate_codes[es->rooms[i].instances[ii].id].pe = new parsed_event(-1,-1,parsed_objects[es->rooms[i].instances[ii].objectId]);
        parser_main(string("with (") + to_string(es->rooms[i].instances[ii].id) + ") {" + newcode + "\n/* */}", icce, script_names);
      }
    }
  }



  //Next we link the scripts into the objects.
  edbg << "\"Linking\" scripts into the objects..." << flushl;
  for (po_i i = parsed_objects.begin(); i != parsed_objects.end(); i++)
  {
    parsed_object* t = i->second;
    for (parsed_object::funcit it = t->funcs.begin(); it != t->funcs.end(); it++) //For each function called by each script
    {
      map<string,parsed_script*>::iterator subscr = scr_lookup.find(it->first); //Check if it's a script
      if (subscr != scr_lookup.end()) { //If we've got ourselves a script
        t->copy_calls_from(subscr->second->obj);
        t->copy_tlines_from(subscr->second->obj);
      }
    }
    for (parsed_object::funcit it = t->funcs.begin(); it != t->funcs.end(); it++) //For each function called by each script
    {
      map<string,parsed_script*>::iterator subscr = scr_lookup.find(it->first); //Check if it's a script
      if (subscr != scr_lookup.end()) { //If we've got ourselves a script

        t->copy_from(subscr->second->obj,  "script `"+it->first+"'",  "object `"+i->second->name+"'");
		}
    }
  }

  //Next we link the timelines into the objects that might call them.
  edbg << "\"Linking\" timelines into the objects..." << flushl;
  for (po_i i = parsed_objects.begin(); i != parsed_objects.end(); i++)
  {
    parsed_object* t = i->second;
    for (parsed_object::tlineit it = t->tlines.begin(); it != t->tlines.end(); it++) //For each function called by each timeline
    {
      map<string, vector<parsed_script*> >::iterator timit = tline_lookup.find(it->first); //Check if it's a timeline.
      if (timit != tline_lookup.end()) { //If we've got ourselves a timeline
        //Iterate through its moments:
        for (vector<parsed_script*>::iterator momit = timit->second.begin(); momit!=timit->second.end(); momit++) {
          t->copy_calls_from((*momit)->obj);
          t->copy_tlines_from((*momit)->obj);
        }
      }
    }
    for (parsed_object::tlineit it = t->tlines.begin(); it != t->tlines.end(); it++) //For each function called by each timeline
    {
      map<string, vector<parsed_script*> >::iterator timit = tline_lookup.find(it->first); //Check if it's a timeline.
      if (timit != tline_lookup.end()) { //If we've got ourselves a timeline
        //Iterate through its moments:
        for (vector<parsed_script*>::iterator momit = timit->second.begin(); momit!=timit->second.end(); momit++) {
          t->copy_from((*momit)->obj,  "script `"+it->first+"'",  "object `"+i->second->name+"'");
        }
      }
    }
  }

  edbg << "\"Link\" complete." << flushl;

  // Sort through object calls finding max script arg counts
  edbg << "Tabulating maximum argument passes to each script" << flushl;
  for (po_i i = parsed_objects.begin(); i != parsed_objects.end(); i++)
    for (parsed_object::funcit it = i->second->funcs.begin(); it != i->second->funcs.end(); it++) //For each function called by this object
  {
    map<string,parsed_script*>::iterator subscr = scr_lookup.find(it->first); //Check if it's a script
    if (subscr != scr_lookup.end() and subscr->second->globargs < it->second)
      subscr->second->globargs = it->second,
      edbg << "  Object `" << i->second->name << "' calls " << it->first << " with " << it->second << " parameters." << flushl;
  }
  edbg << "Finished" << flushl;

  return 0;
}


int lang_CPP::link_globals(parsed_object *global, EnigmaStruct *es,parsed_script *scripts[], vector<parsed_script*>& tlines)
{
  for (po_i i = parsed_objects.begin(); i != parsed_objects.end(); i++)
    global->copy_from(*i->second,"object `"+i->second->name+"'","the Global Scope");
  //TODO: because parsed_room inherits parsed_object it tries to use that as the name but it looks 
  //like it never gets initialized, this is obviously a bug because this output never tells us the room name always just `'
  for (pr_i i = parsed_rooms.begin(); i != parsed_rooms.end(); i++)
    global->copy_from(*i->second,"room `"+i->second->name+"'","the Global Scope");
  for (int i = 0; i < es->scriptCount; i++)
    global->copy_from(scripts[i]->obj,"script `"+scripts[i]->obj.name+"'","the Global Scope");
  for (int i = 0; i < int(tlines.size()); i++)
    global->copy_from(tlines[i]->obj,"script `"+tlines[i]->obj.name+"'","the Global Scope");
  return 0;
}

//Converts ambiguous types to locals if the globalvar does not exist
int lang_CPP::link_ambiguous(parsed_object *global, EnigmaStruct *es,parsed_script *scripts[], vector<parsed_script*>& tlines)
{
  for (po_i i = parsed_objects.begin(); i != parsed_objects.end(); i++)
  {
    parsed_object* t = i->second;
    for (parsed_object::ambit it = t->ambiguous.begin(); it != t->ambiguous.end(); it++)
    {
      parsed_object::globit g = global->globals.find(it->first);
      if (g == global->globals.end())
        t->locals[it->first] = it->second, cout << "Determined `" << it->first << "' to be local for object `" << t->name << "'" << endl;
      else
        cout << "Determined `" << it->first << "' to be global for object `" << t->name << "'" << endl;
    }
  }
  for (pr_i i = parsed_rooms.begin(); i != parsed_rooms.end(); i++)
  {
    parsed_object* t = i->second;
    for (parsed_object::ambit it = t->ambiguous.begin(); it != t->ambiguous.end(); it++)
    {
      parsed_object::globit g = global->globals.find(it->first);
      if (g == global->globals.end())
        t->locals[it->first] = it->second, cout << "Determined `" << it->first << "' to be local for object `" << t->name << "'" << endl;
      else
        cout << "Determined `" << it->first << "' to be global for object `" << t->name << "'" << endl;
    }
  }
  for (int i = 0; i < es->scriptCount; i++)
  {
    parsed_object &t = scripts[i]->obj;
    for (parsed_object::ambit it = t.ambiguous.begin(); it != t.ambiguous.end(); it++)
    {
      parsed_object::globit g = global->globals.find(it->first);
      if (g == global->globals.end())
        t.locals[it->first] = it->second, cout << "Determined `" << it->first << "' to be local for script `" << es->scripts[i].name << "'" << endl;
      else
        cout << "Determined `" << it->first << "' to be global for script `" << es->scripts[i].name << "'" << endl;
    }
  }


  int tlineID = 0;
  for (int i=0; i<es->timelineCount; i++)
  {
    for (int j=0; j<es->timelines[i].momentCount; j++)
    {
      parsed_object &t = tlines[tlineID++]->obj;
      for (parsed_object::ambit it = t.ambiguous.begin(); it != t.ambiguous.end(); it++)
      {
        parsed_object::globit g = global->globals.find(it->first);
        if (g == global->globals.end())
          t.locals[it->first] = it->second, cout << "Determined `" << it->first << "' to be local for timeline `" << es->timelines[i].name << "', moment `" <<j <<"'" << endl;
        else
          cout << "Determined `" << it->first << "' to be global for timeline `" << es->timelines[i].name << "', moment `" <<j <<"'" << endl;
      }
    }
  }

  return 0;
}<|MERGE_RESOLUTION|>--- conflicted
+++ resolved
@@ -274,13 +274,7 @@
 
         //Add this to our objects map
         pev.myObj = pob; //Link to its calling object.
-<<<<<<< HEAD
-        parser_main(newcode,&pev,script_names); //Format it to C++
-
-=======
         parser_main(newcode,&pev,script_names, setting::compliance_mode!=setting::COMPL_STANDARD); //Format it to C++
-        
->>>>>>> 7049b411
         edbg << " Done." << flushl;
       }
     }
