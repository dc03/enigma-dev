--- conflicted
+++ resolved
@@ -3,20 +3,20 @@
   @brief Declares the all-important part of the compiler that iterates through
          everything, parsing it.
   
-  @section License
-    Copyright (C) 2008-2013 Josh Ventura
+  @section License
+    Copyright (C) 2008-2014 Josh Ventura
     This file is a part of the ENIGMA Development Environment.
-
-    ENIGMA is free software: you can redistribute it and/or modify it under the
-    terms of the GNU General Public License as published by the Free Software
+
+    ENIGMA is free software: you can redistribute it and/or modify it under the
+    terms of the GNU General Public License as published by the Free Software
     Foundation, version 3 of the license or any later version.
-
+
     This application and its source code is distributed AS-IS, WITHOUT ANY WARRANTY; 
     without even the implied warranty of MERCHANTABILITY or FITNESS FOR A PARTICULAR
     PURPOSE. See the GNU General Public License for more details.
-
-    You should have recieved a copy of the GNU General Public License along
-    with this code. If not, see <http://www.gnu.org/licenses/>
+
+    You should have recieved a copy of the GNU General Public License along
+    with this code. If not, see <http://www.gnu.org/licenses/>
 **/
 
 #include <stdio.h>
@@ -61,7 +61,7 @@
   for (int i = 0; i < ctex.es->scriptCount; i++)
   {
     // Keep a record of this script
-    parsed_script *cur_scr = ctex.parsed_scripts[ctex.es->scripts[i].name] = new parsed_script(ctex.es->scripts + i, ctex.global);
+    parsed_script *cur_scr = ctex.parsed_scripts[ctex.es->scripts[i].name] = new parsed_script(main_context, ctex.es->scripts + i, ctex.global);
     if (!cur_scr->parse())
       return 1;
     edbg << "Parsed `" << ctex.es->scripts[i].name << "': " << cur_scr->locals.members.size() << " locals" << flushl;
@@ -118,7 +118,7 @@
       {
         //For each individual event (like begin_step) in the main event (Step), parse the code
         const int ev_id = ctex.es->gmObjects[i].mainEvents[ii].events[iii].id;
-        parsed_event *p_ev = new parsed_event(mev_id, ev_id, p_obj, ctex.global, ctex.es->gmObjects[i].mainEvents[ii].events[iii].code);
+        parsed_event *p_ev = new parsed_event(main_context, mev_id, ev_id, p_obj, ctex.global, ctex.es->gmObjects[i].mainEvents[ii].events[iii].code);
         p_obj->events.push_back(p_ev); // Make sure each sub event knows its main event's event ID.
         
         // Parse the code
@@ -136,7 +136,7 @@
   {
     parsed_room *p_room = ctex.parsed_rooms[ctex.es->rooms[i].id] = new parsed_room(ctex.es->rooms + i);
     if (ctex.es->rooms[i].creationCode and *ctex.es->rooms[i].creationCode) {
-      p_room->creation_code = new parsed_code(NULL, ctex.global);
+      p_room->creation_code = new parsed_code(main_context, NULL, ctex.global);
       int pres = p_room->creation_code->parse(ctex.es->rooms[i].creationCode);
       if (!pres) return E_ERROR_SYNTAX;
     }
@@ -146,22 +146,11 @@
       const char *const ccode = ctex.es->rooms[i].instances[ii].creationCode;
       if (ccode and *ccode)
       {
-<<<<<<< HEAD
+        // TODO: NEWCOMPILER: Make sure this is wrapped in with(). Parse room creation code, parse instance creation codes.
         parsed_room::parsed_icreatecode *picc = p_room->instance_create_codes[ctex.es->rooms[i].instances[ii].id]
-          = new parsed_room::parsed_icreatecode(ctex.parsed_objects[ctex.es->rooms[i].instances[ii].objectId], ctex.global);
+          = new parsed_room::parsed_icreatecode(main_context, ctex.parsed_objects[ctex.es->rooms[i].instances[ii].objectId], ctex.global);
         int pres = picc->parse(ccode);
         if (pres) return E_ERROR_SYNTAX;
-=======
-        int a = syncheck::syntacheck(es->rooms[i].instances[ii].creationCode);
-        if (a != -1) {
-          cout << "Syntax error in room creation code for room " << es->rooms[i].id << " (`" << es->rooms[i].name << "'):" << endl << syncheck::syerr << flushl;
-          return E_ERROR_SYNTAX;
-        }
-        
-        pr->instance_create_codes[es->rooms[i].instances[ii].id].object_index = es->rooms[i].instances[ii].objectId;
-        parsed_event* icce = pr->instance_create_codes[es->rooms[i].instances[ii].id].pe = new parsed_event(-1,-1,parsed_objects[es->rooms[i].instances[ii].objectId]);
-        parser_main(string("with (") + tostring(es->rooms[i].instances[ii].id) + ") {" + es->rooms[i].instances[ii].creationCode + "\n/* */}", icce);
->>>>>>> 8ec4daea
       }
     }
   }
