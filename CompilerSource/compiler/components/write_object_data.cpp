--- conflicted
+++ resolved
@@ -91,33 +91,11 @@
   wto << "  }\n";
 }
 
-<<<<<<< HEAD
 static inline void declare_object_locals_class(std::ostream &wto) {
-  wto << "  extern std::map<int,inst_iter*> instance_deactivated_list;\n";
+  wto << "  extern std::map<int,object_basic*> instance_deactivated_list;\n";
   wto << "  extern objectstruct** objectdata;\n\n";
 
   wto << "  struct object_locals: event_parent";
-=======
-    wto << "\n";
-    wto << "namespace enigma\n{\n\n";
-    wto << "  extern std::map<int,object_basic*> instance_deactivated_list;\n";
-    wto << "  extern objectstruct** objectdata;\n";
-      wto << "  struct object_locals: event_parent";
-        for (unsigned i = 0; i < parsed_extensions.size(); i++)
-          if (parsed_extensions[i].implements != "")
-            wto << ", virtual " << parsed_extensions[i].implements;
-          else wto << " /*" << parsed_extensions[i].name << "*/";
-        wto << "\n";
-        wto << "  {\n";
-        wto << "    #include \"Preprocessor_Environment_Editable/IDE_EDIT_inherited_locals.h\"\n\n";
-        wto << "    std::map<string, var> *vmap;\n";
-        wto << "    object_locals() {vmap = NULL;}\n";
-        wto << "    object_locals(unsigned _x, int _y): event_parent(_x,_y) {vmap = NULL;}\n";
-        wto << "  };\n";
-    
-    // Write extension cast methods; these are a temporary fix until the new instance system is in place.
-    wto << "  namespace extension_cast {\n";
->>>>>>> 61fcff3b
     for (unsigned i = 0; i < parsed_extensions.size(); i++) {
       if (parsed_extensions[i].implements != "") {
         wto << ",\n      virtual " << parsed_extensions[i].implements;
@@ -445,7 +423,7 @@
 
   //This is the actual call to remove the current instance from all linked records before destroying it.
   wto << "\n    void unlink()\n    {\n";
-  wto << "      instance_iter_queue_for_destroy(ENOBJ_ITER_me); // Queue for delete while we're still valid\n";
+  wto << "      instance_iter_queue_for_destroy(this); // Queue for delete while we're still valid\n";
   wto << "      if (enigma::instance_deactivated_list.erase(id)==0) {\n";
   wto << "        //If it's not in the deactivated list, then it's active (so deactivate it).\n";
   wto << "        deactivate();\n";
@@ -529,7 +507,6 @@
         for (parsed_object *obj = object; obj; obj = obj->parent_parsedobj) {
           wto << "      ENOBJ_ITER_myobj" << obj->id << " = enigma::link_obj_instance(this, " << obj->id << ");\n";
         }
-<<<<<<< HEAD
       } else {
         wto << "      ENOBJ_ITER_myobj" << object->id << " = enigma::link_obj_instance(this, " << object->id << ");\n";
       }
@@ -540,25 +517,6 @@
           if (event_has_iterator_initialize_code(object->events[*it].mainId, object->events[*it].id)) {
             if (!iscomment(event_get_iterator_initialize_code(object->events[*it].mainId, object->events[*it].id)))
               wto << "      " << event_get_iterator_initialize_code(object->events[*it].mainId, object->events[*it].id) << ";\n";
-=======
-          for (map<int, vector<int> >::iterator it = evgroup.begin(); it != evgroup.end(); it++) { // The stacked ones should have their root exported
-           wto << "      enigma::inst_iter *ENOBJ_ITER_myevent_" << event_stacked_get_root_name(it->first) << ";\n";
-         }
-
-          //This is the actual call to remove the current instance from all linked records before destroying it.
-          wto << "\n    void unlink()\n    {\n";
-          wto << "      instance_iter_queue_for_destroy(this); // Queue for delete while we're still valid\n";
-          wto << "      if (enigma::instance_deactivated_list.erase(id)==0) {\n";
-          wto << "        //If it's not in the deactivated list, then it's active (so deactivate it).\n";
-          wto << "        deactivate();\n";
-          wto << "      }\n";
-          wto << "    }\n\n";
-          wto << "    void deactivate()\n    {\n";
-          if (!setting::inherit_objects || !has_parent) { 
-            wto << "      enigma::unlink_main(ENOBJ_ITER_me); // Remove this instance from the non-redundant, tree-structured list.\n";
-            for (po_i her = i; her != parsed_objects.end(); her = parsed_objects.find(her->second->parent))
-              wto << "      unlink_object_id_iter(ENOBJ_ITER_myobj" << her->second->id << ", " << her->second->id << ");\n";
->>>>>>> 61fcff3b
           } else {
             wto << "      ENOBJ_ITER_myevent_" << evname << " = enigma::event_" << evname << "->add_inst(this);\n";
           }
