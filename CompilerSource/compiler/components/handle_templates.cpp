/**
  @file  handle_templates.cpp
  @brief Implements the method in the C++ plugin that reads in template source files
         and parses them into compilable sources, in a manner much like CMake.
  
  @section License
    Copyright (C) 2011-2013 Josh Ventura
    This file is a part of the ENIGMA Development Environment.

    ENIGMA is free software: you can redistribute it and/or modify it under the
    terms of the GNU General Public License as published by the Free Software
    Foundation, version 3 of the license or any later version.

    This application and its source code is distributed AS-IS, WITHOUT ANY WARRANTY; 
    without even the implied warranty of MERCHANTABILITY or FITNESS FOR A PARTICULAR
    PURPOSE. See the GNU General Public License for more details.

    You should have recieved a copy of the GNU General Public License along
    with this code. If not, see <http://www.gnu.org/licenses/>
**/

#include <stdio.h>
#include <iostream>
#include <fstream>
#include <string>
#include <map>

#include "backend/ideprint.h"

using namespace std;

#include "syntax/syncheck.h"
#include "parser/parser.h"

#include "backend/EnigmaStruct.h" //LateralGM interface structures
#include "compiler/compile_common.h"

<<<<<<< HEAD
#include "languages/lang_CPP.h"
=======
#include "languages/lang_CPP.h"

int lang_CPP::compile_handle_templates(EnigmaStruct* es)
{
  map<string,string> values;
  GameSettings *gs = (GameSettings *)es;//es->gameSettings;
  values["gameid"]      = gs->gameId; // randomized in GmFile constructor
	values["fullscreen"]  = gs->startFullscreen;
	values["interpolate"] = gs->interpolate;
	values["forcesoftwarevertexprocessing"] = gs->forceSoftwareVertexProcessing;
	values["drawborder"]  =!gs->dontDrawBorder;
	values["showcursor"]  = gs->displayCursor;
	values["scaling"]     = gs->scaling;
	values["allowresize"] = gs->allowWindowResize;
	values["alwaysontop"] = gs->alwaysOnTop;
	values["outsidecol"]  = gs->colorOutsideRoom; //color
	values["changeres"]   = gs->setResolution;
	values["colordepth"]  = gs->colorDepth;
	values["resolution"]  = gs->resolution;
	values["frequency"]   = gs->frequency;
	values["showbuttons"] =!gs->dontShowButtons;
	values["usevsync"]    = gs->useSynchronization;
	values["disablessvr"] = gs->disableScreensavers;
	values["f4fullscreen"]= gs->letF4SwitchFullscreen;
	values["f1gameinfo"]  = gs->letF1ShowGameInfo;
	values["escendgame"]  = gs->letEscEndGame;
	values["f56saveload"] = gs->letF5SaveF6Load;
	values["f9screenshot"]= gs->letF9Screenshot;
	values["closeasesc"]  = gs->treatCloseAsEscape;
	values["cpupriority"] = gs->gamePriority;
	values["focusfreeze"] = gs->freezeOnLoseFocus;
	values["loadbarmode"] = gs->loadBarMode;
	//values["loadbarfore"] = gs->frontLoadBar;
	//values["loadbarback"] = gs->backLoadBar;
	values["custloadimg"] = gs->showCustomLoadImage;
	//values["loadimage"]   = gs->loadingImage;
	values["imgtransp"]   = gs->imagePartiallyTransparent;
	values["loadalpha"]   = gs->loadImageAlpha;
	values["scalepbar"]   = gs->scaleProgressBar;
	values["showerrors"]  = gs->displayErrors;
	values["writetolog"]  = gs->writeToLog;
	values["abortonerr"]  = gs->abortOnError;
	values["zerouninit"]  = gs->treatUninitializedAs0;
	values["author"]      = gs->author;
	values["version"]     = gs->version;
	values["lastchanged"] = gs->lastChanged;
	values["information"] = gs->information;

	//FIXME: Includes information moved
	values["includes"]    = gs->includeFolder;
	values["overwrite"]   = gs->overwriteExisting;
	values["removeatend"] = gs->removeAtGameEnd;
>>>>>>> 8ec4daea

/// This is the function that never got to be. It is meant to allow using templates
/// to create source/resource files using properties from the game. The function is
/// **supposed** to pack a bunch of properties into a map by name, then traverse an
/// assortment of "template" files, filling in fields to generate the new resource.
/// In fact, it only gets as far as populating the map.
// TODO: Finish.
int lang_CPP::compile_handle_templates(compile_context &ctex)
{
  map<string,string> values;
  GameSettings &gs = ctex.es->gameSettings;
  values["gameid"]      = gs.gameId;
	values["fullscreen"]  = gs.startFullscreen;
	values["interpolate"] = gs.interpolate;
	values["drawborder"]  =!gs.dontDrawBorder;
	values["showcursor"]  = gs.displayCursor;
	values["scaling"]     = gs.scaling;
	values["allowresize"] = gs.allowWindowResize;
	values["alwaysontop"] = gs.alwaysOnTop;
	values["outsidecol"]  = gs.colorOutsideRoom;
	values["changeres"]   = gs.setResolution;
	values["colordepth"]  = gs.colorDepth;
	values["resolution"]  = gs.resolution;
	values["frequency"]   = gs.frequency;
	values["showbuttons"] =!gs.dontShowButtons;
	values["usevsync"]    = gs.useSynchronization;
	values["disablessvr"] = gs.disableScreensavers;
	values["f4fullscreen"]= gs.letF4SwitchFullscreen;
	values["f1gameinfo"]  = gs.letF1ShowGameInfo;
	values["escendgame"]  = gs.letEscEndGame;
	values["f56saveload"] = gs.letF5SaveF6Load;
	values["f9screenshot"]= gs.letF9Screenshot;
	values["closeasesc"]  = gs.treatCloseAsEscape;
	values["cpupriority"] = gs.gamePriority;
	values["focusfreeze"] = gs.freezeOnLoseFocus;
	values["loadbarmode"] = gs.loadBarMode;
//values["loadbarfore"] = gs.frontLoadBar;
//values["loadbarback"] = gs.backLoadBar;
	values["custloadimg"] = gs.showCustomLoadImage;
//values["loadimage"]   = gs.loadingImage;
	values["imgtransp"]   = gs.imagePartiallyTransparent;
	values["loadalpha"]   = gs.loadImageAlpha;
	values["scalepbar"]   = gs.scaleProgressBar;
	values["showerrors"]  = gs.displayErrors;
	values["writetolog"]  = gs.writeToLog;
	values["abortonerr"]  = gs.abortOnError;
	values["zerouninit"]  = gs.treatUninitializedAs0;
	values["author"]      = gs.author;
	values["version"]     = gs.version;
	values["lastchanged"] = gs.lastChanged;
	values["information"] = gs.information;

	//FIXME: Includes information moved
	values["includes"]    = gs.includeFolder;
	values["overwrite"]   = gs.overwriteExisting;
	values["removeatend"] = gs.removeAtGameEnd;

	values["versionmajor"]   = gs.versionMajor;
	values["versionminor"]   = gs.versionMinor;
	values["versionrelease"] = gs.versionRelease;
	values["versionbuild"]   = gs.versionBuild;
	values["company"]        = gs.company;
	values["product"]        = gs.product;
	values["copyright"]      = gs.copyright;
	values["description"]    = gs.description;
	values["information"]    = gs.gameIcon;
	
	// TODO: Iterate template files here, generating resource files using the values[] map.
	
  return 0;
}
<|MERGE_RESOLUTION|>--- conflicted
+++ resolved
@@ -3,162 +3,108 @@
   @brief Implements the method in the C++ plugin that reads in template source files
          and parses them into compilable sources, in a manner much like CMake.
   
-  @section License
-    Copyright (C) 2011-2013 Josh Ventura
+  @section License
+    Copyright (C) 2011-2013 Josh Ventura
     This file is a part of the ENIGMA Development Environment.
-
-    ENIGMA is free software: you can redistribute it and/or modify it under the
-    terms of the GNU General Public License as published by the Free Software
+
+    ENIGMA is free software: you can redistribute it and/or modify it under the
+    terms of the GNU General Public License as published by the Free Software
     Foundation, version 3 of the license or any later version.
-
+
     This application and its source code is distributed AS-IS, WITHOUT ANY WARRANTY; 
     without even the implied warranty of MERCHANTABILITY or FITNESS FOR A PARTICULAR
     PURPOSE. See the GNU General Public License for more details.
-
-    You should have recieved a copy of the GNU General Public License along
-    with this code. If not, see <http://www.gnu.org/licenses/>
-**/
-
-#include <stdio.h>
-#include <iostream>
-#include <fstream>
-#include <string>
-#include <map>
-
-#include "backend/ideprint.h"
-
-using namespace std;
-
-#include "syntax/syncheck.h"
-#include "parser/parser.h"
-
-#include "backend/EnigmaStruct.h" //LateralGM interface structures
+
+    You should have recieved a copy of the GNU General Public License along
+    with this code. If not, see <http://www.gnu.org/licenses/>
+**/
+
+#include <stdio.h>
+#include <iostream>
+#include <fstream>
+#include <string>
+#include <map>
+
+#include "backend/ideprint.h"
+
+using namespace std;
+
+#include "syntax/syncheck.h"
+#include "parser/parser.h"
+
+#include "backend/EnigmaStruct.h" //LateralGM interface structures
 #include "compiler/compile_common.h"
 
-<<<<<<< HEAD
 #include "languages/lang_CPP.h"
-=======
-#include "languages/lang_CPP.h"
-
-int lang_CPP::compile_handle_templates(EnigmaStruct* es)
-{
-  map<string,string> values;
-  GameSettings *gs = (GameSettings *)es;//es->gameSettings;
-  values["gameid"]      = gs->gameId; // randomized in GmFile constructor
-	values["fullscreen"]  = gs->startFullscreen;
-	values["interpolate"] = gs->interpolate;
-	values["forcesoftwarevertexprocessing"] = gs->forceSoftwareVertexProcessing;
-	values["drawborder"]  =!gs->dontDrawBorder;
-	values["showcursor"]  = gs->displayCursor;
-	values["scaling"]     = gs->scaling;
-	values["allowresize"] = gs->allowWindowResize;
-	values["alwaysontop"] = gs->alwaysOnTop;
-	values["outsidecol"]  = gs->colorOutsideRoom; //color
-	values["changeres"]   = gs->setResolution;
-	values["colordepth"]  = gs->colorDepth;
-	values["resolution"]  = gs->resolution;
-	values["frequency"]   = gs->frequency;
-	values["showbuttons"] =!gs->dontShowButtons;
-	values["usevsync"]    = gs->useSynchronization;
-	values["disablessvr"] = gs->disableScreensavers;
-	values["f4fullscreen"]= gs->letF4SwitchFullscreen;
-	values["f1gameinfo"]  = gs->letF1ShowGameInfo;
-	values["escendgame"]  = gs->letEscEndGame;
-	values["f56saveload"] = gs->letF5SaveF6Load;
-	values["f9screenshot"]= gs->letF9Screenshot;
-	values["closeasesc"]  = gs->treatCloseAsEscape;
-	values["cpupriority"] = gs->gamePriority;
-	values["focusfreeze"] = gs->freezeOnLoseFocus;
-	values["loadbarmode"] = gs->loadBarMode;
-	//values["loadbarfore"] = gs->frontLoadBar;
-	//values["loadbarback"] = gs->backLoadBar;
-	values["custloadimg"] = gs->showCustomLoadImage;
-	//values["loadimage"]   = gs->loadingImage;
-	values["imgtransp"]   = gs->imagePartiallyTransparent;
-	values["loadalpha"]   = gs->loadImageAlpha;
-	values["scalepbar"]   = gs->scaleProgressBar;
-	values["showerrors"]  = gs->displayErrors;
-	values["writetolog"]  = gs->writeToLog;
-	values["abortonerr"]  = gs->abortOnError;
-	values["zerouninit"]  = gs->treatUninitializedAs0;
-	values["author"]      = gs->author;
-	values["version"]     = gs->version;
-	values["lastchanged"] = gs->lastChanged;
-	values["information"] = gs->information;
-
-	//FIXME: Includes information moved
-	values["includes"]    = gs->includeFolder;
-	values["overwrite"]   = gs->overwriteExisting;
-	values["removeatend"] = gs->removeAtGameEnd;
->>>>>>> 8ec4daea
 
 /// This is the function that never got to be. It is meant to allow using templates
 /// to create source/resource files using properties from the game. The function is
 /// **supposed** to pack a bunch of properties into a map by name, then traverse an
 /// assortment of "template" files, filling in fields to generate the new resource.
 /// In fact, it only gets as far as populating the map.
-// TODO: Finish.
-int lang_CPP::compile_handle_templates(compile_context &ctex)
-{
-  map<string,string> values;
-  GameSettings &gs = ctex.es->gameSettings;
-  values["gameid"]      = gs.gameId;
-	values["fullscreen"]  = gs.startFullscreen;
+// TODO: Finish.
+int lang_CPP::compile_handle_templates(compile_context &ctex)
+{
+  map<string,string> values;
+  GameSettings &gs = ctex.es->gameSettings;
+  values["gameid"]      = gs.gameId;
+	values["fullscreen"]  = gs.startFullscreen;
 	values["interpolate"] = gs.interpolate;
-	values["drawborder"]  =!gs.dontDrawBorder;
-	values["showcursor"]  = gs.displayCursor;
-	values["scaling"]     = gs.scaling;
-	values["allowresize"] = gs.allowWindowResize;
-	values["alwaysontop"] = gs.alwaysOnTop;
-	values["outsidecol"]  = gs.colorOutsideRoom;
-	values["changeres"]   = gs.setResolution;
-	values["colordepth"]  = gs.colorDepth;
-	values["resolution"]  = gs.resolution;
-	values["frequency"]   = gs.frequency;
-	values["showbuttons"] =!gs.dontShowButtons;
-	values["usevsync"]    = gs.useSynchronization;
-	values["disablessvr"] = gs.disableScreensavers;
-	values["f4fullscreen"]= gs.letF4SwitchFullscreen;
-	values["f1gameinfo"]  = gs.letF1ShowGameInfo;
-	values["escendgame"]  = gs.letEscEndGame;
-	values["f56saveload"] = gs.letF5SaveF6Load;
-	values["f9screenshot"]= gs.letF9Screenshot;
-	values["closeasesc"]  = gs.treatCloseAsEscape;
-	values["cpupriority"] = gs.gamePriority;
-	values["focusfreeze"] = gs.freezeOnLoseFocus;
-	values["loadbarmode"] = gs.loadBarMode;
-//values["loadbarfore"] = gs.frontLoadBar;
-//values["loadbarback"] = gs.backLoadBar;
-	values["custloadimg"] = gs.showCustomLoadImage;
-//values["loadimage"]   = gs.loadingImage;
-	values["imgtransp"]   = gs.imagePartiallyTransparent;
-	values["loadalpha"]   = gs.loadImageAlpha;
-	values["scalepbar"]   = gs.scaleProgressBar;
-	values["showerrors"]  = gs.displayErrors;
-	values["writetolog"]  = gs.writeToLog;
-	values["abortonerr"]  = gs.abortOnError;
-	values["zerouninit"]  = gs.treatUninitializedAs0;
-	values["author"]      = gs.author;
-	values["version"]     = gs.version;
-	values["lastchanged"] = gs.lastChanged;
-	values["information"] = gs.information;
-
-	//FIXME: Includes information moved
-	values["includes"]    = gs.includeFolder;
-	values["overwrite"]   = gs.overwriteExisting;
-	values["removeatend"] = gs.removeAtGameEnd;
-
-	values["versionmajor"]   = gs.versionMajor;
-	values["versionminor"]   = gs.versionMinor;
-	values["versionrelease"] = gs.versionRelease;
-	values["versionbuild"]   = gs.versionBuild;
-	values["company"]        = gs.company;
-	values["product"]        = gs.product;
-	values["copyright"]      = gs.copyright;
-	values["description"]    = gs.description;
-	values["information"]    = gs.gameIcon;
+	values["forcesoftwarevertexprocessing"] = gs.forceSoftwareVertexProcessing;
+	values["drawborder"]  =!gs.dontDrawBorder;
+	values["showcursor"]  = gs.displayCursor;
+	values["scaling"]     = gs.scaling;
+	values["allowresize"] = gs.allowWindowResize;
+	values["alwaysontop"] = gs.alwaysOnTop;
+	values["outsidecol"]  = gs.colorOutsideRoom;
+	values["changeres"]   = gs.setResolution;
+	values["colordepth"]  = gs.colorDepth;
+	values["resolution"]  = gs.resolution;
+	values["frequency"]   = gs.frequency;
+	values["showbuttons"] =!gs.dontShowButtons;
+	values["usevsync"]    = gs.useSynchronization;
+	values["disablessvr"] = gs.disableScreensavers;
+	values["f4fullscreen"]= gs.letF4SwitchFullscreen;
+	values["f1gameinfo"]  = gs.letF1ShowGameInfo;
+	values["escendgame"]  = gs.letEscEndGame;
+	values["f56saveload"] = gs.letF5SaveF6Load;
+	values["f9screenshot"]= gs.letF9Screenshot;
+	values["closeasesc"]  = gs.treatCloseAsEscape;
+	values["cpupriority"] = gs.gamePriority;
+	values["focusfreeze"] = gs.freezeOnLoseFocus;
+	values["loadbarmode"] = gs.loadBarMode;
+//values["loadbarfore"] = gs.frontLoadBar;
+//values["loadbarback"] = gs.backLoadBar;
+	values["custloadimg"] = gs.showCustomLoadImage;
+//values["loadimage"]   = gs.loadingImage;
+	values["imgtransp"]   = gs.imagePartiallyTransparent;
+	values["loadalpha"]   = gs.loadImageAlpha;
+	values["scalepbar"]   = gs.scaleProgressBar;
+	values["showerrors"]  = gs.displayErrors;
+	values["writetolog"]  = gs.writeToLog;
+	values["abortonerr"]  = gs.abortOnError;
+	values["zerouninit"]  = gs.treatUninitializedAs0;
+	values["author"]      = gs.author;
+	values["version"]     = gs.version;
+	values["lastchanged"] = gs.lastChanged;
+	values["information"] = gs.information;
+
+	//FIXME: Includes information moved
+	values["includes"]    = gs.includeFolder;
+	values["overwrite"]   = gs.overwriteExisting;
+	values["removeatend"] = gs.removeAtGameEnd;
+
+	values["versionmajor"]   = gs.versionMajor;
+	values["versionminor"]   = gs.versionMinor;
+	values["versionrelease"] = gs.versionRelease;
+	values["versionbuild"]   = gs.versionBuild;
+	values["company"]        = gs.company;
+	values["product"]        = gs.product;
+	values["copyright"]      = gs.copyright;
+	values["description"]    = gs.description;
+	values["information"]    = gs.gameIcon;
 	
 	// TODO: Iterate template files here, generating resource files using the values[] map.
-	
-  return 0;
-}
+	
+  return 0;
+}