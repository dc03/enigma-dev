/**
  @file  write_object_access.cpp
  @brief Implements the part of the C++ plugin that creates methods for accessing
         variables from other objects.
  
  @section License
    Copyright (C) 2008-2013 Josh Ventura
    This file is a part of the ENIGMA Development Environment.

    ENIGMA is free software: you can redistribute it and/or modify it under the
    terms of the GNU General Public License as published by the Free Software
    Foundation, version 3 of the license or any later version.

    This application and its source code is distributed AS-IS, WITHOUT ANY WARRANTY; 
    without even the implied warranty of MERCHANTABILITY or FITNESS FOR A PARTICULAR
    PURPOSE. See the GNU General Public License for more details.

    You should have recieved a copy of the GNU General Public License along
    with this code. If not, see <http://www.gnu.org/licenses/>
**/

#include "makedir.h"
#include <stdio.h>
#include <iostream>
#include <fstream>

using namespace std;


#include "parser/parser.h"

#include "backend/EnigmaStruct.h" //LateralGM interface structures
#include "compiler/compile_common.h"
#include "compiler/event_reader/event_parser.h"
#include "parser/object_storage.h"
#include "languages/lang_CPP.h"
#include <general/estring.h>

int lang_CPP::compile_writeObjAccess(compile_context &ctex)
{
  ofstream wto;
<<<<<<< HEAD
  wto.open("ENIGMAsystem/SHELL/Preprocessor_Environment_Editable/IDE_EDIT_objectaccess.h",ios_base::out);
    wto << gen_license;
=======
  wto.open((makedir +"Preprocessor_Environment_Editable/IDE_EDIT_objectaccess.h").c_str(),ios_base::out);
    wto << license;
>>>>>>> 8ec4daea
    wto << "// Depending on how many times your game accesses variables via OBJECT.varname, this file may be empty." << endl << endl;
    wto << "namespace enigma" << endl << "{" << endl;

    wto <<
    "  object_locals ldummy;" << endl <<
    "  object_locals *glaccess(int x)" << endl <<
    "  {" << endl << "    object_locals* ri = (object_locals*)fetch_instance_by_int(x);" << endl << "    return ri ? ri : &ldummy;" << endl << "  }" << endl << endl;
<<<<<<< HEAD
    
    /* *************************************************************** *\
    ** First we write a collection of dummy variables to the file.     **
    ** If the requested variable doesn't exist, the dummy is returned. **
    \* *************************************************************** */
    typedef map<full_type, int> utm; // Map of full_types used as dummies to a corresponding unique index from zero to the number of unique types
    utm usedtypes; // The key is a full type specifier, the value is a unique index for naming and referencing
    for (dal_it dait = ctex.dot_accessed_locals.begin(); dait != ctex.dot_accessed_locals.end(); ++dait)
      usedtypes.insert(utm::value_type(dait->second, usedtypes.size())); // Insert the type into the map, and give it a unique index
    
    for (utm::iterator i = usedtypes.begin(); i != usedtypes.end(); i++) {
      full_type ft(i->first); ft.refs.name = "dummy_" + ::tostring(i->second); // Copy the type into a new full_type object, with our dummy name
      wto << "  " << ft.toString(); // Converts full_type to C++-formatted declaration and writes it straight to the file
    }
    
    /* **************************************************************** *\
    ** Now that we have dummy variables to fall back on, we can write   **
    ** the dot-access functions for each arbitrarily accessed variable. **
    \* **************************************************************** */
    for (dal_it dait = ctex.dot_accessed_locals.begin(); dait != ctex.dot_accessed_locals.end(); dait++)
    {
      const string pmember = dait->first;
      wto << "  " << typeflags_string(dait->second.def, dait->second.flags) << " "
                  << dait->second.refs.toStringLHS()
                  << (dait->second.refs.size()? " (&varaccess_":" &varaccess_")
                  << pmember
                  << (dait->second.refs.size()? "(int x))":"(int x)") << endl
          << "  {" << endl
          << "    object_basic *inst = fetch_instance_by_int(x);" << endl
          << "    if (inst) switch (inst->object_index)" << endl
          << "    {" << endl;
      
      const full_type &correct_type = dait->second;
      
      // Iterate all objects in search of this local
      for (po_i it = ctex.parsed_objects.begin(); it != ctex.parsed_objects.end(); it++)
=======

    wto <<
    "  var &map_var(std::map<string, var> **vmap, string str)" << endl <<
    "  {" << endl <<
    "      if (*vmap == NULL)" << endl <<
    "        *vmap = new std::map<string, var>();" << endl <<
    "      if ((*vmap)->find(str) == (*vmap)->end())" << endl <<
    "        (*vmap)->insert(std::pair<string, var>(str, 0));" << endl <<
    "      return ((*vmap)->find(str))->second;" << endl <<
    "  }" << endl << endl;


    map<string,usedtype> usedtypes;
    for (map<string,dectrip>::iterator dait = dot_accessed_locals.begin(); dait != dot_accessed_locals.end(); dait++) {
      usedtype &ut = usedtypes[dait->second.type + " " + dait->second.prefix + dait->second.suffix];
      if (!ut.uc) ut.original = dait->second;
      ut.uc++;
    }
    int dummynumber = 0;
    for (map<string,usedtype>::iterator i = usedtypes.begin(); i != usedtypes.end(); i++)
    {
      int uc = i->second.uc;
      i->second.uc = dummynumber++;
      wto << "  " << i->second.original.type << " " << i->second.original.prefix << "dummy_" << i->second.uc << i->second.original.suffix << "; // Referenced by " << uc << " accessors" << endl;
    }

    for (map<string,dectrip>::iterator dait = dot_accessed_locals.begin(); dait != dot_accessed_locals.end(); dait++)
    {
      const string& pmember = dait->first;
      wto << "  " << dait->second.type << " " << dait->second.prefix << REFERENCE_POSTFIX(dait->second.suffix) << " &varaccess_" << pmember << "(int x)" << endl;
      wto << "  {" << endl;

      wto << "    object_basic *inst = fetch_instance_by_int(x);" << endl;
      wto << "    if (inst) switch (inst->object_index)" << endl << "    {" << endl;

      for (po_i it = parsed_objects.begin(); it != parsed_objects.end(); it++)
>>>>>>> 8ec4daea
      {
        // We'll probe this directly since we have no interest in a full search; only this scope
        definition_scope::defiter x = it->second->self.members.find(pmember);
        if (x != it->second->self.members.end())
        {
          if (not(x->second->flags & DEF_TYPED))
            ctex.herr->warning("Variable `" + pmember + "' is declared as non-variable in object `" + it->second->properties->name + "': omitted from access list");
          else {
            definition_typed *dt = (definition_typed*)x->second;
            if (!dt->type)
              ctex.herr->error("LOGIC ERROR! Variable `" + pmember + "' has still not given a type! Compile is liable to fail, but will not be aborted.");
            // string tot = dt->type? typeflags_string(dt->type, dt->modifiers) : "var";
            full_type ntype(dt->type, dt->referencers, dt->modifiers);
            if (ntype.synonymous_with(correct_type))
              wto << "      case " << it->second->properties->id << ": return ((" << it->second->class_name << "*)inst)->" << pmember << "; // " << it->second->properties->name << endl;
            else
              ctex.herr->warning("Since variable `" + pmember + "' is declared with a different type in object `" + it->second->properties->name + "', it will be omitted from access list");
          }
        }
      }
<<<<<<< HEAD
      
      wto << "      case global: return ((ENIGMA_global_structure*)ENIGMA_global_instance)->" << pmember << ";" << endl
          << "    }" << endl
          << "    return dummy_" << usedtypes[correct_type] << ";" << endl
          << "  }" << endl;
=======

      wto << "      case global: return ((ENIGMA_global_structure*)ENIGMA_global_instance)->" << pmember << ";" << endl;
      if (dait->second.type == "var")
        wto << "      default: return map_var(&(((enigma::object_locals*)instance_event_iterator->inst)->vmap), \"" << pmember << "\");"  << endl;
      wto << "    }" << endl;
      wto << "    return dummy_" << usedtypes[dait->second.type + " " + dait->second.prefix + dait->second.suffix].uc << ";" << endl;
      wto << "  }" << endl;
>>>>>>> 8ec4daea
    }
    wto << "} // namespace enigma" << endl;
  wto.close();
  return 0;
}<|MERGE_RESOLUTION|>--- conflicted
+++ resolved
@@ -3,20 +3,20 @@
   @brief Implements the part of the C++ plugin that creates methods for accessing
          variables from other objects.
   
-  @section License
-    Copyright (C) 2008-2013 Josh Ventura
+  @section License
+    Copyright (C) 2008-2014 Josh Ventura
     This file is a part of the ENIGMA Development Environment.
-
-    ENIGMA is free software: you can redistribute it and/or modify it under the
-    terms of the GNU General Public License as published by the Free Software
+
+    ENIGMA is free software: you can redistribute it and/or modify it under the
+    terms of the GNU General Public License as published by the Free Software
     Foundation, version 3 of the license or any later version.
-
+
     This application and its source code is distributed AS-IS, WITHOUT ANY WARRANTY; 
     without even the implied warranty of MERCHANTABILITY or FITNESS FOR A PARTICULAR
     PURPOSE. See the GNU General Public License for more details.
-
-    You should have recieved a copy of the GNU General Public License along
-    with this code. If not, see <http://www.gnu.org/licenses/>
+
+    You should have recieved a copy of the GNU General Public License along
+    with this code. If not, see <http://www.gnu.org/licenses/>
 **/
 
 #include "makedir.h"
@@ -35,17 +35,13 @@
 #include "parser/object_storage.h"
 #include "languages/lang_CPP.h"
 #include <general/estring.h>
+#include <compiler/compile_includes.h>
 
-int lang_CPP::compile_writeObjAccess(compile_context &ctex)
+int lang_CPP::compile_write_obj_access(compile_context &ctex)
 {
   ofstream wto;
-<<<<<<< HEAD
-  wto.open("ENIGMAsystem/SHELL/Preprocessor_Environment_Editable/IDE_EDIT_objectaccess.h",ios_base::out);
+  wto.open((makedir +"Preprocessor_Environment_Editable/IDE_EDIT_objectaccess.h").c_str(),ios_base::out);
     wto << gen_license;
-=======
-  wto.open((makedir +"Preprocessor_Environment_Editable/IDE_EDIT_objectaccess.h").c_str(),ios_base::out);
-    wto << license;
->>>>>>> 8ec4daea
     wto << "// Depending on how many times your game accesses variables via OBJECT.varname, this file may be empty." << endl << endl;
     wto << "namespace enigma" << endl << "{" << endl;
 
@@ -53,12 +49,24 @@
     "  object_locals ldummy;" << endl <<
     "  object_locals *glaccess(int x)" << endl <<
     "  {" << endl << "    object_locals* ri = (object_locals*)fetch_instance_by_int(x);" << endl << "    return ri ? ri : &ldummy;" << endl << "  }" << endl << endl;
-<<<<<<< HEAD
     
     /* *************************************************************** *\
     ** First we write a collection of dummy variables to the file.     **
     ** If the requested variable doesn't exist, the dummy is returned. **
     \* *************************************************************** */
+    
+    // TODO: NEWPARSER: this is something of poly's; it isn't documented or noted in the license,
+    // and appears to use var as the type regardless of the requested variable's type (which probably cannot be casted)
+    wto <<
+    "  var &map_var(std::map<string, var> **vmap, string str)" << endl <<
+    "  {" << endl <<
+    "      if (*vmap == NULL)" << endl <<
+    "        *vmap = new std::map<string, var>();" << endl <<
+    "      if ((*vmap)->find(str) == (*vmap)->end())" << endl <<
+    "        (*vmap)->insert(std::pair<string, var>(str, 0));" << endl <<
+    "      return ((*vmap)->find(str))->second;" << endl <<
+    "  }" << endl << endl;
+    
     typedef map<full_type, int> utm; // Map of full_types used as dummies to a corresponding unique index from zero to the number of unique types
     utm usedtypes; // The key is a full type specifier, the value is a unique index for naming and referencing
     for (dal_it dait = ctex.dot_accessed_locals.begin(); dait != ctex.dot_accessed_locals.end(); ++dait)
@@ -66,7 +74,7 @@
     
     for (utm::iterator i = usedtypes.begin(); i != usedtypes.end(); i++) {
       full_type ft(i->first); ft.refs.name = "dummy_" + ::tostring(i->second); // Copy the type into a new full_type object, with our dummy name
-      wto << "  " << ft.toString(); // Converts full_type to C++-formatted declaration and writes it straight to the file
+      wto << "  " << ft.toString() << ";"; // Referenced by " << i->second << " accessors"; // Converts full_type to C++-formatted declaration and writes it straight to the file
     }
     
     /* **************************************************************** *\
@@ -90,44 +98,6 @@
       
       // Iterate all objects in search of this local
       for (po_i it = ctex.parsed_objects.begin(); it != ctex.parsed_objects.end(); it++)
-=======
-
-    wto <<
-    "  var &map_var(std::map<string, var> **vmap, string str)" << endl <<
-    "  {" << endl <<
-    "      if (*vmap == NULL)" << endl <<
-    "        *vmap = new std::map<string, var>();" << endl <<
-    "      if ((*vmap)->find(str) == (*vmap)->end())" << endl <<
-    "        (*vmap)->insert(std::pair<string, var>(str, 0));" << endl <<
-    "      return ((*vmap)->find(str))->second;" << endl <<
-    "  }" << endl << endl;
-
-
-    map<string,usedtype> usedtypes;
-    for (map<string,dectrip>::iterator dait = dot_accessed_locals.begin(); dait != dot_accessed_locals.end(); dait++) {
-      usedtype &ut = usedtypes[dait->second.type + " " + dait->second.prefix + dait->second.suffix];
-      if (!ut.uc) ut.original = dait->second;
-      ut.uc++;
-    }
-    int dummynumber = 0;
-    for (map<string,usedtype>::iterator i = usedtypes.begin(); i != usedtypes.end(); i++)
-    {
-      int uc = i->second.uc;
-      i->second.uc = dummynumber++;
-      wto << "  " << i->second.original.type << " " << i->second.original.prefix << "dummy_" << i->second.uc << i->second.original.suffix << "; // Referenced by " << uc << " accessors" << endl;
-    }
-
-    for (map<string,dectrip>::iterator dait = dot_accessed_locals.begin(); dait != dot_accessed_locals.end(); dait++)
-    {
-      const string& pmember = dait->first;
-      wto << "  " << dait->second.type << " " << dait->second.prefix << REFERENCE_POSTFIX(dait->second.suffix) << " &varaccess_" << pmember << "(int x)" << endl;
-      wto << "  {" << endl;
-
-      wto << "    object_basic *inst = fetch_instance_by_int(x);" << endl;
-      wto << "    if (inst) switch (inst->object_index)" << endl << "    {" << endl;
-
-      for (po_i it = parsed_objects.begin(); it != parsed_objects.end(); it++)
->>>>>>> 8ec4daea
       {
         // We'll probe this directly since we have no interest in a full search; only this scope
         definition_scope::defiter x = it->second->self.members.find(pmember);
@@ -148,21 +118,13 @@
           }
         }
       }
-<<<<<<< HEAD
-      
-      wto << "      case global: return ((ENIGMA_global_structure*)ENIGMA_global_instance)->" << pmember << ";" << endl
-          << "    }" << endl
-          << "    return dummy_" << usedtypes[correct_type] << ";" << endl
-          << "  }" << endl;
-=======
 
       wto << "      case global: return ((ENIGMA_global_structure*)ENIGMA_global_instance)->" << pmember << ";" << endl;
-      if (dait->second.type == "var")
+      if (dait->second.def == enigma_type__var)
         wto << "      default: return map_var(&(((enigma::object_locals*)instance_event_iterator->inst)->vmap), \"" << pmember << "\");"  << endl;
       wto << "    }" << endl;
-      wto << "    return dummy_" << usedtypes[dait->second.type + " " + dait->second.prefix + dait->second.suffix].uc << ";" << endl;
+      wto << "    return dummy_" << usedtypes[dait->second] << ";" << endl;
       wto << "  }" << endl;
->>>>>>> 8ec4daea
     }
     wto << "} // namespace enigma" << endl;
   wto.close();
