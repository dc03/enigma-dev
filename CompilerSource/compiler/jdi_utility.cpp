--- conflicted
+++ resolved
@@ -22,12 +22,33 @@
 **/
 
 #include "jdi_utility.h"
+#include <backend/ideprint.h>
 
 using namespace jdip;
 
 definition* enigma_type__var;
 definition* enigma_type__variant;
 definition* enigma_type__varargs;
+
+
+// Compile-time error reporting
+
+void compile_error_handler::basic(const char* level, string msg, string file, int l, int p)
+{
+  user << level;
+  if (!file.empty()) {
+    user << "(" << file;
+    if (l != -1) {
+      user << ":" << l;
+      if (p != -1)
+        user << ":" << p;
+    }
+    user << ")";
+  }
+  user << ": " << msg << flushl;
+}
+void compile_error_handler::error  (string err,  string file, int l, int p) { basic("ERROR: ",   err,  file, l, p); }
+void compile_error_handler::warning(string warn, string file, int l, int p) { basic("Warning: ", warn, file, l, p); }
 
 int referencers_varargs_at(ref_stack &refs) {
   if (refs.top().type != ref_stack::RT_FUNCTION)
@@ -42,14 +63,12 @@
 /* Iterate over function overloads and change minimum argument count and maximum
    argument count based on the number of arguments in the overload. */
 static void iterate_overloads(definition_function* d, unsigned &min, unsigned &max) {
-    bool variadic = false;
-<<<<<<< HEAD
-    unsigned int local_min = 0, local_max = 0;
-=======
-    unsigned int local_min=0,local_max=0;
->>>>>>> 8ec4daea
-    
-    const ref_stack &refs = ((definition_function*)d)->referencers;
+  bool variadic = false;
+  unsigned int local_min = 0, local_max = 0;
+  
+  for (definition_function::overload_iter ovi = d->overloads.begin(); ovi != d->overloads.end(); ++ovi) {
+    definition_overload* ov = ovi->second;
+    const ref_stack &refs = ov->referencers;
     const ref_stack::parameter_ct& params = ((ref_stack::node_func*)&refs.top())->params;
     for (size_t i = 0; i < params.size(); ++i)
         if (params[i].variadic or params[i].def == enigma_type__varargs) variadic = true;
@@ -57,17 +76,18 @@
     if (variadic) max = -1;
     if (min > local_min) min = local_min;
     if (max < local_max) max = local_max;
+  }
 }
 
 void definition_parameter_bounds(definition *d, unsigned &min, unsigned &max) {
   min = max = 0;
   
-  if (!(d->flags & DEF_FUNCTION)) { cout << "Attempt to use " << d->toString() << " as function" << endl; return; }
+  if (!(d->flags & DEF_FUNCTION)) {
+    std::cerr << "Internal error: Attempt to use " << d->toString() << " as function" << std::endl;
+    return;
+  }
     
-  map<arg_key, definition_function*>::iterator iter=((definition_function*)d)->overloads.begin();
-  for (; iter!=((definition_function*)d)->overloads.end(); iter++) {
-        iterate_overloads(iter->second,min,max);
-  }
+  iterate_overloads((definition_function*)d, min, max);
 }
 
 
@@ -86,15 +106,15 @@
 
 
 void quickmember_variable(jdi::definition_scope* scope, jdi::definition* type, string name) {
-  scope->members[name] = new jdi::definition_typed(name,scope,type,0);
+  scope->members[name] = new jdi::definition_typed(name, scope, type, 0, 0);
 }
-void quickmember_script(jdi::definition_scope* scope, string name) {
+void quickmember_script(jdi::context *pctex, jdi::definition_scope* scope, string name) {
   jdi::ref_stack rfs;
   jdi::ref_stack::parameter_ct params;
   for (int i = 0; i < 16; ++i) {
     jdi::ref_stack::parameter p;
     p.def = enigma_type__variant;
-    p.default_value = new jdi::AST();
+    p.default_value = new jdi::AST(pctex);
     params.throw_on(p);
   }
   rfs.push_func(params);
