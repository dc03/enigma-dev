--- conflicted
+++ resolved
@@ -177,15 +177,9 @@
     parser_ready_input(code,synt,strct,strst);
   }
   parser_reinterpret(code,synt);
-<<<<<<< HEAD
-  parser_add_semicolons(code,synt);
-=======
-
-
   if (setting::automatic_semicolons) {
     parser_add_semicolons(code,synt);
   }
->>>>>>> 91e2587b
 
   if (pev) { cout << "collecting variables..."; fflush(stdout);
     collect_variables(current_language, code,synt,pev, script_names, isObject); cout << " done>"; fflush(stdout);
