<<<<<<< HEAD
/**
  @file  gcc_backend.cpp
  @brief Implements the method in the C++ plugin that interfaces with the GCC.
  
  This file provides methods to probe the GCC for preprocessor directives, include
  directories, and other bullet points needed to properly read definitions from the
  engine source.
  
  @section License
    Copyright (C) 2008-2013 Josh Ventura
    This file is a part of the ENIGMA Development Environment.

    ENIGMA is free software: you can redistribute it and/or modify it under the
    terms of the GNU General Public License as published by the Free Software
    Foundation, version 3 of the license or any later version.

    This application and its source code is distributed AS-IS, WITHOUT ANY WARRANTY; 
    without even the implied warranty of MERCHANTABILITY or FITNESS FOR A PARTICULAR
    PURPOSE. See the GNU General Public License for more details.

    You should have recieved a copy of the GNU General Public License along
    with this code. If not, see <http://www.gnu.org/licenses/>
**/

=======
/** Copyright (C) 2008 Josh Ventura
***
*** This file is a part of the ENIGMA Development Environment.
***
*** ENIGMA is free software: you can redistribute it and/or modify it under the
*** terms of the GNU General Public License as published by the Free Software
*** Foundation, version 3 of the license or any later version.
***
*** This application and its source code is distributed AS-IS, WITHOUT ANY
*** WARRANTY; without even the implied warranty of MERCHANTABILITY or FITNESS
*** FOR A PARTICULAR PURPOSE. See the GNU General Public License for more
*** details.
***
*** You should have received a copy of the GNU General Public License along
*** with this code. If not, see <http://www.gnu.org/licenses/>
**/

#include "makedir.h"
>>>>>>> 8ec4daea
#include <time.h>
#include <string>
#include <iostream>
#include <fstream>
#include <cstdlib>
#include <vector>
#include <map>

using namespace std;
#define flushl '\n' << flush
#define flushs flush

#include "syntax/checkfile.h"
#include "general/parse_basics_old.h"
#include "general/bettersystem.h"

#include "gcc_backend.h"

inline string fc(const char* fn)
{
    FILE *f = fopen(fn,"rb");
    if (f==NULL) return "";
    else {
      fseek(f,0,SEEK_END);
      size_t sz = ftell(f);
      fseek(f,0,SEEK_SET);

      char *a = (char*)alloca(sz+1);
      sz = fread(a,1,sz,f);
      fclose(f);

      a[sz] = 0;
      return a;
    }
}

#include <sys/time.h>

#ifdef _WIN32
 #include <windows.h>
 #define dllexport extern "C" __declspec(dllexport)
#else
 #define dllexport extern "C"
 #include <cstdio>
#endif

bool init_found_gcc = false;
bool init_load_successful = false;

inline int rdir_system(string x, string y)
{
  return system((x + " " + y).c_str());
}

#include "OS_Switchboard.h"
#include "settings-parse/eyaml.h"

#include "languages/lang_CPP.h"
#include <System/builtins.h>
#include <API/context.h>

// This function parses one command line specified to the eYAML into a filename string and a parameter string,
// then returns whether or not the output from this call must be manually redirected to the output file ofile.
static inline bool toolchain_parseout(string line, string &exename, string &command, string ofile = "")
{ 
  pt pos = 0, spos;

  /* Isolate the executable path and filename
  ***********************************************/
    while (is_useless(line[pos]) and pos<line.length()) pos++; // Skip leading whitespace
    if (pos == line.length()) return false;
    spos = pos;

    if (line[pos] == '"' and ++spos)
      while (line[++pos] != '"' and pos<line.length())
        if (line[pos] == '\\') pos++; else {}
    else if (line[pos] == '\'' and ++spos)
      while (line[++pos] != '\'' and pos<line.length())
        if (line[pos] == '\\') pos++; else {}
    else while (!is_useless(line[++pos]) and pos<line.length());

  exename = line.substr(spos,pos-spos);
  if (pos >= line.length())
    return (command = "", true);

  /* Isolate the command part of our input line
  **********************************************/
  while (is_useless(line[++pos]));
  command = line.substr(pos);

  /* Parse the command for keywords such as $out and $blank
  ************************************************************/
    size_t srp = command.find("$out");

    bool redir = true;
    while (srp != string::npos) {
      redir = false;
      command.replace(srp,4,ofile);
      srp = command.find("$out");
    }

    bool mblank = false;
    srp = command.find("$blank");
    while (srp != string::npos) {
      command.replace(srp,6,("\"" + makedir + "enigma_blank.txt\"").c_str());
      srp = command.find("$blank");
      mblank = true;
    }
    if (mblank)
      fclose(fopen((makedir + "enigma_blank.txt").c_str(),"wb"));

  /* Return whether or not to redirect */
  return redir;
}

// Read info about our compiler configuration and run with it
const char* lang_CPP::establish_bearings(const char *compiler)
{
  if (compiler == last_configuration)
    return 0;
  last_configuration = compiler;
  
  string GCC_location;
  string compfq = compiler; //Filename of compiler.ey
  ifstream compis(compfq.c_str());

  // Bail if error
  if (!compis.is_open())
    return (build_error = "Could not open compiler descriptor `" + compfq + "'").c_str();

  // Parse our compiler data file
  ey_data compey = parse_eyaml(compis,compiler);

  bool got_success = false;

  // Now we begin interfacing with the toolchain.
  string cmd, toolchainexec, parameters; // Full command line, executable part, parameter part
  bool redir; // Whether or not to redirect the output manually

  /* Write down our PATH, etc
  ****************************/
  MAKE_paths = compey.get("path");
  MAKE_tcpaths = compey.get("tcpath");
  TOPLEVEL_cflags = compey.get("cflags");
  TOPLEVEL_cppflags = compey.get("cppflags");
  TOPLEVEL_cxxflags = compey.get("cxxflags");
  TOPLEVEL_links = compey.get("links");
  CXX_override = compey.get("cxx");
  CC_override = compey.get("cc");
  WINDRES_location = compey.get("windres");
  TOPLEVEL_ldflags = compey.get("ldflags");

  /* Get a list of all macros defined by our compiler.
  ** These will help us through parsing available libraries.
  ***********************************************************/
  if ((cmd = compey.get("defines")) == "")
<<<<<<< HEAD
    return (build_error = "Compiler descriptor file `" + compfq + "' does not specify 'defines' executable.\n").c_str();
  redir = toolchain_parseout(cmd, toolchainexec,parameters,"defines.txt");
=======
    return (sprintf(errbuf,"Compiler descriptor file `%s` does not specify 'defines' executable.\n", compfq.c_str()), errbuf);
  redir = toolchain_parseout(cmd, toolchainexec,parameters,("\"" + makedir + "enigma_defines.txt\""));
>>>>>>> 8ec4daea
  cout << "Read key `defines` as `" << cmd << "`\nParsed `" << toolchainexec << "` `" << parameters << "`: redirect=" << (redir?"yes":"no") << "\n";
  got_success = !(redir? e_execsp(toolchainexec, parameters, ("> \"" + makedir + "enigma_defines.txt\""),MAKE_paths) : e_execsp(toolchainexec, parameters, MAKE_paths));
  if (!got_success) return "Call to 'defines' toolchain executable returned non-zero!\n";
  else cout << "Call succeeded" << endl;

  /* Get a list of all available search directories.
  ** These are where we'll look for headers to parse.
  ****************************************************/
  if ((cmd = compey.get("searchdirs")) == "")
<<<<<<< HEAD
    return (build_error = "Compiler descriptor file `" + compfq + "' does not specify 'searchdirs' executable.").c_str();
  redir = toolchain_parseout(cmd, toolchainexec,parameters,"searchdirs.txt");
=======
    return (sprintf(errbuf,"Compiler descriptor file `%s` does not specify 'searchdirs' executable.", compfq.c_str()), errbuf);
  redir = toolchain_parseout(cmd, toolchainexec,parameters,("\"" + makedir + "enigma_searchdirs.txt\""));
>>>>>>> 8ec4daea
  cout << "Read key `searchdirs` as `" << cmd << "`\nParsed `" << toolchainexec << "` `" << parameters << "`: redirect=" << (redir?"yes":"no") << "\n";
  got_success = !(redir? e_execsp(toolchainexec, parameters, ("&> \"" + makedir + "enigma_searchdirs.txt\""), MAKE_paths) : e_execsp(toolchainexec, parameters, MAKE_paths));
  if (!got_success) return "Call to 'searchdirs' toolchain executable returned non-zero!";
  else cout << "Call succeeded" << endl;

  /* Parse include directories
  ****************************************/
    string idirs = fc((makedir + "enigma_searchdirs.txt").c_str());
    if (idirs == "")
      return "Invalid search directories returned. Error 6.";

    pt pos = 0;
    string idirstart = compey.get("searchdirs-start").toString(), idirend = compey.get("searchdirs-end").toString();
    cout << "Searching for directories between \"" << idirstart << "\" and \"" << idirend << "\"" << endl;
    if (idirstart != "")
    {
      pos = idirs.find(idirstart);
      if (pos == string::npos or (pos > 0 and idirs[pos-1] != '\n' and idirs[pos-1] != '\r')) {
        return "Invalid search directories returned. Start search string does not match a line.";
      }
      pos += idirstart.length();
    }
    jdi::builtin->add_search_directory("ENIGMAsystem/SHELL/");
    jdi::builtin->add_search_directory(makedir.c_str());

    while (is_useless(idirs[++pos]));

    const pt endpos = (idirend != "")? idirs.find(idirend): string::npos;
    idirs = idirs.substr(pos, endpos-pos); //Assume the rest of the file is full of these

    pt spos = 0;
    for (pos = 0; pos < idirs.length(); pos++)
    {
      if (idirs[pos] == '\r' or idirs[pos] == '\n')
      {
        idirs[pos] = '/';
        jdi::builtin->add_search_directory(idirs.substr(spos,pos-spos+(idirs[pos-1] != '/')));
        while (is_useless(idirs[++pos]));
        spos = pos--;
      }
    }

    cout << "Toolchain returned " << jdi::builtin->search_dir_count() << " search directories:\n";

  /* Parse built-in #defines
  ****************************/
    llreader macro_reader((makedir + "enigma_defines.txt").c_str());
    if (!macro_reader.is_open())
      return "Call to `defines' toolchain executable returned no data.\n";

    int res = jdi::builtin->parse_C_stream(macro_reader, (makedir + "enigma_defines.txt").c_str());
    if (res)
      return "Highly unlikely error: Compiler builtins failed to parse. But stupid things can happen when working with files.";

  /* Note `make` location
  *****************************/

  if ((cmd = compey.get("make")) == "")
    cmd = "make", cout << "WARNING: Compiler descriptor file `" << compfq <<"` does not specify 'make' executable. Using 'make'.\n";
  toolchain_parseout(cmd, toolchainexec,parameters);
  MAKE_location = toolchainexec;
  if (parameters != "")
    cout << "WARNING: Discarding parameters `" << parameters << "` to " << MAKE_location << "." << endl;

  return 0;
}

/*dllexport const char* gccDefinePath(const char* compiler)
{
  return establish_bearings(compiler);
}*/<|MERGE_RESOLUTION|>--- conflicted
+++ resolved
@@ -1,4 +1,3 @@
-<<<<<<< HEAD
 /**
   @file  gcc_backend.cpp
   @brief Implements the method in the C++ plugin that interfaces with the GCC.
@@ -7,42 +6,23 @@
   directories, and other bullet points needed to properly read definitions from the
   engine source.
   
-  @section License
-    Copyright (C) 2008-2013 Josh Ventura
+  @section License
+    Copyright (C) 2008-2014 Josh Ventura
     This file is a part of the ENIGMA Development Environment.
-
-    ENIGMA is free software: you can redistribute it and/or modify it under the
-    terms of the GNU General Public License as published by the Free Software
+
+    ENIGMA is free software: you can redistribute it and/or modify it under the
+    terms of the GNU General Public License as published by the Free Software
     Foundation, version 3 of the license or any later version.
-
+
     This application and its source code is distributed AS-IS, WITHOUT ANY WARRANTY; 
     without even the implied warranty of MERCHANTABILITY or FITNESS FOR A PARTICULAR
     PURPOSE. See the GNU General Public License for more details.
-
-    You should have recieved a copy of the GNU General Public License along
-    with this code. If not, see <http://www.gnu.org/licenses/>
+
+    You should have recieved a copy of the GNU General Public License along
+    with this code. If not, see <http://www.gnu.org/licenses/>
 **/
 
-=======
-/** Copyright (C) 2008 Josh Ventura
-***
-*** This file is a part of the ENIGMA Development Environment.
-***
-*** ENIGMA is free software: you can redistribute it and/or modify it under the
-*** terms of the GNU General Public License as published by the Free Software
-*** Foundation, version 3 of the license or any later version.
-***
-*** This application and its source code is distributed AS-IS, WITHOUT ANY
-*** WARRANTY; without even the implied warranty of MERCHANTABILITY or FITNESS
-*** FOR A PARTICULAR PURPOSE. See the GNU General Public License for more
-*** details.
-***
-*** You should have received a copy of the GNU General Public License along
-*** with this code. If not, see <http://www.gnu.org/licenses/>
-**/
-
 #include "makedir.h"
->>>>>>> 8ec4daea
 #include <time.h>
 #include <string>
 #include <iostream>
@@ -199,13 +179,8 @@
   ** These will help us through parsing available libraries.
   ***********************************************************/
   if ((cmd = compey.get("defines")) == "")
-<<<<<<< HEAD
     return (build_error = "Compiler descriptor file `" + compfq + "' does not specify 'defines' executable.\n").c_str();
-  redir = toolchain_parseout(cmd, toolchainexec,parameters,"defines.txt");
-=======
-    return (sprintf(errbuf,"Compiler descriptor file `%s` does not specify 'defines' executable.\n", compfq.c_str()), errbuf);
-  redir = toolchain_parseout(cmd, toolchainexec,parameters,("\"" + makedir + "enigma_defines.txt\""));
->>>>>>> 8ec4daea
+  redir = toolchain_parseout(cmd, toolchainexec,parameters, ("\"" + makedir + "enigma_defines.txt\""));
   cout << "Read key `defines` as `" << cmd << "`\nParsed `" << toolchainexec << "` `" << parameters << "`: redirect=" << (redir?"yes":"no") << "\n";
   got_success = !(redir? e_execsp(toolchainexec, parameters, ("> \"" + makedir + "enigma_defines.txt\""),MAKE_paths) : e_execsp(toolchainexec, parameters, MAKE_paths));
   if (!got_success) return "Call to 'defines' toolchain executable returned non-zero!\n";
@@ -215,13 +190,8 @@
   ** These are where we'll look for headers to parse.
   ****************************************************/
   if ((cmd = compey.get("searchdirs")) == "")
-<<<<<<< HEAD
     return (build_error = "Compiler descriptor file `" + compfq + "' does not specify 'searchdirs' executable.").c_str();
-  redir = toolchain_parseout(cmd, toolchainexec,parameters,"searchdirs.txt");
-=======
-    return (sprintf(errbuf,"Compiler descriptor file `%s` does not specify 'searchdirs' executable.", compfq.c_str()), errbuf);
-  redir = toolchain_parseout(cmd, toolchainexec,parameters,("\"" + makedir + "enigma_searchdirs.txt\""));
->>>>>>> 8ec4daea
+  redir = toolchain_parseout(cmd, toolchainexec,parameters, ("\"" + makedir + "enigma_searchdirs.txt\""));
   cout << "Read key `searchdirs` as `" << cmd << "`\nParsed `" << toolchainexec << "` `" << parameters << "`: redirect=" << (redir?"yes":"no") << "\n";
   got_success = !(redir? e_execsp(toolchainexec, parameters, ("&> \"" + makedir + "enigma_searchdirs.txt\""), MAKE_paths) : e_execsp(toolchainexec, parameters, MAKE_paths));
   if (!got_success) return "Call to 'searchdirs' toolchain executable returned non-zero!";
