--- conflicted
+++ resolved
@@ -23,6 +23,7 @@
 #include <yaml-cpp/yaml.h>
 #include <google/protobuf/io/zero_copy_stream_impl.h>
 #include <google/protobuf/util/message_differencer.h>
+#include <algorithm>
 #include <iostream>
 #include <fstream>
 #include <functional>
@@ -73,7 +74,7 @@
 
 buffers::resources::Script* LoadScript(const fs::path& fPath) {
   buffers::resources::Script* scr = new buffers::resources::Script();
-  scr->set_code(FileToString(fPath.string()));
+  scr->set_code(FileToString(fPath));
   return scr;
 }
 
@@ -131,12 +132,12 @@
   const std::string delim = "step[";
   for(auto& f : fs::directory_iterator(fPath)) {
 
-    const std::string stem = f.path().stem().string(); // base filename
+    const std::string stem = f.path().stem(); // base filename
 
     // If its not an edl file, the filename is too short to fit the naming scheme or the filename doesn't end with ]
     // exit here before doing any string cutting to prevent segfaults
-    if (f.path().extension().string() != ".edl" || stem.length() < std::string("step[0]").length() || stem.back() != ']') {
-      invalidEDLNaming(stem, fPath.string());
+    if (f.path().extension() != ".edl" || stem.length() < std::string("step[0]").length() || stem.back() != ']') {
+      invalidEDLNaming(stem, fPath);
       continue;
     }
 
@@ -146,14 +147,14 @@
     const int step = std::stoi(stepStr, &idx);
     // Check the string to int succeeded and the begining of the string is correct.
     if (idx != stepStr.length()-1 || substr1 != delim) {
-      invalidEDLNaming(stem, fPath.string());
+      invalidEDLNaming(stem, fPath);
       continue;
     }
 
     // If we made it this far we can add event to timeline
     buffers::resources::Timeline_Moment* m = tln->add_moments();
     m->set_step(step);
-    m->set_code(FileToString(f.path().string()));
+    m->set_code(FileToString(f.path()));
 
   }
 
@@ -229,7 +230,7 @@
   { 't', { 0, {"id"}                 } },
   { 'n', { 1, {"name"}               } },
   { 'b', { 1, {"background_name"}    } },
-  //{ 'd', { 1, {"depth"}              } },
+  { 'd', { 1, {"depth"}              } },
   { 'p', { 1, {"x", "y"}             } },
   { 'x', { 1, {"x"}                  } },
   { 'y', { 1, {"y"}                  } },
@@ -248,7 +249,6 @@
 void RepackSVGDLayer(google::protobuf::Message *m, const google::protobuf::FieldDescriptor *f, char createCMD,
   const std::map<char, Command>& parameters, YAML::Node& yaml, const fs::path& fPath) {
 
-  std::cout << fPath << std::endl;
   const google::protobuf::Reflection *refl = m->GetReflection();
 
   // split at spaces or comma etc
@@ -286,6 +286,7 @@
       if (pit == parameters.end()) {
         // no upper or lowercase version seems to be supported...
         std::cerr << "Error: unsupported command \"" << cmd << "\"" << std::endl;
+        yamlErrorPosition(yaml.Mark());
         continue;
       }
     }
@@ -351,44 +352,51 @@
   }
 }
 
-<<<<<<< HEAD
-void RepackLayers(google::protobuf::Message *m, const google::protobuf::FieldDescriptor *f, char createCMD, 
-=======
-void RepackInstanceLayers(google::protobuf::Message *m, const google::protobuf::FieldDescriptor *f, char createCMD,
->>>>>>> 2d292417
+void RepackLayers(google::protobuf::Message *m, const google::protobuf::FieldDescriptor *f, char createCMD,
   const std::map<char, Command>& parameters, YAML::Node& yaml, const fs::path& fPath) {
 
   // All layers require a "format" and a "data" key in the YAML
   YAML::Node format = yaml["Format"];
   if (!format) {
-    std::cerr << "Error: missing \"Format\" key in " << fPath.string() << std::endl;
+    std::cerr << "Error: missing \"Format\" key in " << fPath << std::endl;
     yamlErrorPosition(yaml.Mark());
     return;
   }
 
   YAML::Node data = yaml["Data"];
   if (!data) {
-    std::cerr << "Error: missing \"Data\" key in " << fPath.string() << std::endl;
+    std::cerr << "Error: missing \"Data\" key in " << fPath << std::endl;
     yamlErrorPosition(yaml.Mark());
     return;
   }
 
   // Send our data to the appropriate handler (if one exists)
   const std::string formatStr = format.as<std::string>();
-  if (formatStr == "svg-d") RepackSVGDLayer(m, f, createCMD, parameters, data, fPath.string());
-  else std::cerr << "Error: unsupported instance layer format \"" << formatStr << "\" in " << fPath.string() << std::endl;
-}
-
-inline void loadObjectEvents(const fs::path& fPath) {
+  if (formatStr == "svg-d") RepackSVGDLayer(m, f, createCMD, parameters, data, fPath);
+  else std::cerr << "Error: unsupported instance layer format \"" << formatStr << "\" in " << fPath << std::endl;
+}
+
+// Load all edl files in our object dir
+inline void loadObjectEvents(const fs::path& fPath, google::protobuf::Message *m, const google::protobuf::FieldDescriptor *field) {
   for(auto& f : fs::directory_iterator(fPath)) {
-
+    if (f.path().extension() == ".edl") {
+      const std::string eventName = f.path().stem();
+      buffers::resources::Object_Event event;
+      event.set_name(eventName);
+      event.set_code(FileToString(f.path()));
+      
+      const google::protobuf::Reflection *refl = m->GetReflection();
+      
+      google::protobuf::Message* msg = refl->AddMessage(m, field);
+      msg->CopyFrom(event);
+    }
   }
 }
 
 void RecursivePackBuffer(google::protobuf::Message *m, int id, YAML::Node& yaml, const fs::path& fPath, int depth) {
   const google::protobuf::Descriptor *desc = m->GetDescriptor();
   const google::protobuf::Reflection *refl = m->GetReflection();
-  const std::string ext = fPath.extension().string();
+  const std::string ext = fPath.extension();
 
   for (int i = 0; i < desc->field_count(); i++) {
     const google::protobuf::FieldDescriptor *field = desc->field(i);
@@ -401,16 +409,15 @@
     if (ext == ".rm" && depth == 0) {
       if (key == "instances") key = "instance-layers";
       if (key == "tiles") key = "tile-layers";
-      if (key == "code") {
-        const fs::path edlFile = fPath.string() + "/create[room].edl";
-        if (FileExists(edlFile))
-          SetProtoField(refl, m, field, FileToString(edlFile));
+      if (key == "code") continue;
+    }
+
+    if (ext == ".obj" && depth == 0) {
+       // code is loaded from edl files
+      if (key == "events") {
+        loadObjectEvents(fPath, m, field);
         continue;
       }
-    }
-
-    if (ext == ".obj" && depth == 0) {
-      if (key == "events") continue; // code is loaded from edl files
     }
     
     if (key == "id" && depth == 0) {
@@ -423,7 +430,7 @@
 
     // YAML field not in properties.yaml
     if (!node) {
-      std::cerr << "Warning: could not locate YAML field " << field->name() << " in " << fPath.string() << std::endl;
+      std::cerr << "Warning: could not locate YAML field " << field->name() << " in " << fPath << std::endl;
       continue;
     }
 
@@ -432,7 +439,7 @@
     if (field->is_repeated()) {
 
       if (!node.IsSequence()) {
-        invalidYAMLType(yaml, fPath.string(), field);
+        invalidYAMLType(yaml, fPath, field);
         continue;
       }
 
@@ -440,12 +447,12 @@
         case CppType::CPPTYPE_MESSAGE: {
           for (auto n : node) {
             if (key == "instance-layers")
-              RepackLayers(m, field, 'I', instanceParameters, n, fPath.string());
+              RepackLayers(m, field, 'I', instanceParameters, n, fPath);
             else if (key == "tile-layers")
-              RepackLayers(m, field, 'T', tileParameters, n, fPath.string());
+              RepackLayers(m, field, 'T', tileParameters, n, fPath);
             else {
               google::protobuf::Message* msg = refl->AddMessage(m, field);
-              RecursivePackBuffer(msg, id, n, fPath.string(), depth + 1);
+              RecursivePackBuffer(msg, id, n, fPath, depth + 1);
             }
           }
           break;
@@ -469,7 +476,7 @@
       YAML::Node n = node;
 
       if ((!n.IsScalar() && field->cpp_type() != CppType::CPPTYPE_MESSAGE) || (!n.IsMap() && field->cpp_type() == CppType::CPPTYPE_MESSAGE)) {
-        invalidYAMLType(yaml, fPath.string(), field);
+        invalidYAMLType(yaml, fPath, field);
         continue;
       }
 
@@ -477,7 +484,7 @@
         // If field is a singular message we need to recurse into this method again
         case CppType::CPPTYPE_MESSAGE: {
           google::protobuf::Message *msg = refl->MutableMessage(m, field);
-          RecursivePackBuffer(msg, id, n, fPath.string(), depth + 1);
+          RecursivePackBuffer(msg, id, n, fPath, depth + 1);
           break;
         }
         default: {
@@ -489,9 +496,67 @@
   }
 }
 
+inline bool isNumber(const std::string& s) {
+  return !s.empty() && std::find_if(s.begin(), s.end(), [](char c) { return !std::isdigit(c); }) == s.end();
+}
+
+inline void LoadInstanceEDL(const fs::path& fPath, buffers::resources::Room* rm) {
+  for(auto& f : fs::directory_iterator(fPath)) {
+    if (f.path().extension() == ".edl") {
+      const std::string edlFile = f.path().stem();
+
+      if (edlFile == "create") {
+        rm->set_code(FileToString(f.path()));
+        continue;
+      }
+
+      const std::string delim = "[";
+      size_t pos = edlFile.find_first_of(delim);
+      if (pos == std::string::npos || edlFile.back() != ']') {
+        invalidEDLNaming(fPath, edlFile);
+        continue;
+      }
+
+      const std::string instName = edlFile.substr(pos+1, edlFile.length()-pos-2);
+
+      if (instName.empty()) continue;
+
+      // See if we have an instance with matching a name
+      auto instances = rm->instances();
+      auto instItr = std::find_if(instances.begin(), instances.end(), 
+        [&instName](const buffers::resources::Room_Instance inst) {
+          return (inst.name() == instName);
+        });
+
+      if (instItr != instances.end()) {
+        instItr->set_code(FileToString(f.path()));
+        continue;
+      }
+
+      if (!isNumber(instName)) {
+        std::cerr << "Error: Failed to set instance code. Could not find instance named: " << instName << " in " << fPath << std::endl;
+        continue;
+      }
+
+      // If its a number check if we have a matching id
+      int id = std::stoi(instName);
+      instItr = std::find_if(instances.begin(), instances.end(), 
+        [&id](const buffers::resources::Room_Instance inst) {
+          return (inst.id() == id);
+        });
+      
+      if (instItr != instances.end()) {
+        instItr->set_code(FileToString(f.path()));
+      } else {
+        std::cerr << "Error: Failed to set instance code. Could not find instance with the ID: " << id << " in " << fPath << std::endl;
+      }
+    }
+  }
+}
+
 bool LoadResource(const fs::path& fPath, google::protobuf::Message *m, int id) {
 
-  std::string ext = fPath.extension().string();
+  std::string ext = fPath.extension();
 
   // Scripts and shaders are not folders so we exit here
   if (ext == ".edl") {
@@ -508,7 +573,7 @@
     return true;
   }
 
-  if (!FolderExists(fPath.string())) {
+  if (!FolderExists(fPath)) {
     std::cerr << "Error: the resource folder " << fPath << " referenced in the project tree does not exist" << std::endl;
   }
 
@@ -521,20 +586,16 @@
   }
 
   const fs::path yamlFile = fPath.string() + "/properties.yaml";
-  if (!FileExists(yamlFile.string())) {
+  if (!FileExists(yamlFile)) {
     std::cerr << "Error: missing the resource YAML " << yamlFile << std::endl;
   }
 
-  YAML::Node yaml = YAML::LoadFile(yamlFile.string());
-
-<<<<<<< HEAD
-  RecursivePackBuffer(m, id, yaml, fPath.string(), 0);
+  YAML::Node yaml = YAML::LoadFile(yamlFile);
   
-=======
-  RecursivePackBuffer(m, yaml, fPath.string(), 0);
-
->>>>>>> 2d292417
+  RecursivePackBuffer(m, id, yaml, fPath, 0);
+  
   if (ext == ".rm") {
+    LoadInstanceEDL(fPath, static_cast<buffers::resources::Room*>(m));
   }
 
   return true;
@@ -542,7 +603,7 @@
 
 bool RecursiveLoadTree(const fs::path& fPath, YAML::Node yaml, buffers::TreeNode* buffer) {
 
-  if (!FolderExists(fPath.string())) {
+  if (!FolderExists(fPath)) {
     std::cerr << "Error: the folder " << fPath << " referenced in the project tree does not exist" << std::endl;
   }
 
@@ -681,6 +742,7 @@
 
   if (!FileExists(fName)) {
     std::cerr << "Error: " << fName << " does not exist" << std::endl;
+    return proj;
   }
 
   LoadTree(fName, proj->mutable_game());
