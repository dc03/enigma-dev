/** Copyright (C) 2018 Greg Williamson, Robert B. Colton
***
*** This file is a part of the ENIGMA Development Environment.
***
*** ENIGMA is free software: you can redistribute it and/or modify it under the
*** terms of the GNU General Public License as published by the Free Software
*** Foundation, version 3 of the license or any later version.
***
*** This application and its source code is distributed AS-IS, WITHOUT ANY
*** WARRANTY; without even the implied warranty of MERCHANTABILITY or FITNESS
*** FOR A PARTICULAR PURPOSE. See the GNU General Public License for more
*** details.
***
*** You should have received a copy of the GNU General Public License along
*** with this code. If not, see <http://www.gnu.org/licenses/>
**/

#include "gmx.h"
#include "action.h"
<<<<<<< HEAD
#include "event.h"
#include "filesystem.h"
#include "event_reader/event_parser.h"
=======
>>>>>>> 05b532a6
#include "strings_util.h"

#include <pugixml.hpp>

#include <functional>
#include <algorithm>
#include <fstream>
#include <iostream>
#include <unordered_map>
#include <vector>

using CppType = google::protobuf::FieldDescriptor::CppType;

using namespace buffers::resources;

namespace gmx {
std::ostream outputStream(nullptr);
std::ostream errorStream(nullptr);

void PackBuffer(std::string type, std::string res, int &id, google::protobuf::Message *m, std::string gmxPath);
void PackRes(std::string &dir, int id, pugi::xml_node &node, google::protobuf::Message *m, int depth);

namespace {

inline std::string GMXPath2FilePath(std::string dir, std::string value) {
  value = string_replace_all(value, "\\", "/");
  const std::string end = dir.substr(dir.find_last_of("/") + 1);
  if (value.find(end) == 0) return dir.substr(0, dir.find_last_of("/") + 1) + value;
  return dir + "/" + value;
}

class visited_walker : public pugi::xml_tree_walker {
  virtual bool for_each(pugi::xml_node &node) {
    if (node.type() != pugi::node_pcdata && std::string(node.attribute("visited").value()) != "true")
      errorStream << "Error: Node at " << node.path() << " was never visited " << std::endl;
    return true;
  }
};

class gmx_root_walker {
 public:
  std::map<p_type, map<int, string>> evIdMap;
  std::map<p_type, map<string, int>> evNameMap;

  gmx_root_walker(buffers::TreeNode *root, std::string &gmxPath) : gmxPath(gmxPath) {
    root->set_name("/");  // root node is called assets in GM but we'll use /
    nodes.push_back(root);
  }

  // this works similar to pugixml's doc.traverse but allows us
  // to return false from for_each when we just want to skip the subtree
  // and not the rest of the document
  virtual void traverse(pugi::xml_node &node, size_t depth=-1) {
    for (auto &child : node) {
      bool result = for_each(child, depth + 1);
      if (result) {
        traverse(child, depth + 1);
      }
    }
  }

 private:
  std::vector<buffers::TreeNode *> nodes;
  std::string lastName;
  std::string gmxPath;
  std::unordered_map<std::string, int> idMap;

  void AddResource(buffers::TreeNode *node, std::string resType, pugi::xml_node &xmlNode) {
    using buffers::TreeNode;

    using FactoryFunction = std::function<google::protobuf::Message *(TreeNode*)>;
    using FactoryMap = std::unordered_map<std::string, FactoryFunction>;

    static const FactoryMap factoryMap({
      { "sprite", &TreeNode::mutable_sprite },
      { "sound", &TreeNode::mutable_sound },
      { "background", &TreeNode::mutable_background },
      { "path", &TreeNode::mutable_path },
      { "script", &TreeNode::mutable_script },
      { "shader", &TreeNode::mutable_shader },
      { "font", &TreeNode::mutable_font },
      { "timeline", &TreeNode::mutable_timeline },
      { "object", &TreeNode::mutable_object },
      { "room", &TreeNode::mutable_room },
      { "datafile", &TreeNode::mutable_include },
      { "Config", &TreeNode::mutable_settings },
    });

    auto createFunc = factoryMap.find(resType);
    if (createFunc != factoryMap.end()) {
        auto *res = createFunc->second(node);

        const int id = idMap[resType];
        std::string name = node->name();

        auto etypeit = event_type_map.find(node->type_case());
        if (etypeit != event_type_map.end()) {
          auto etype = (*etypeit).second;
          evIdMap[etype][id] = name;
          evNameMap[etype][name] = id;
        } else {
          // error/warning
        }

        if (resType == "datafile") {
          std::string groupPath = gmxPath;
          for (auto parent = std::next(nodes.begin()); parent != nodes.end(); ++parent) {
            groupPath += (*parent)->name() + "/";
          }
          PackRes(groupPath, idMap[resType], xmlNode, res, 0);
        } else {
          PackBuffer(resType, xmlNode.value(), idMap[resType], res, gmxPath);
        }
        return;
    }
    errorStream << "Unsupported resource type: " << resType << " " << xmlNode.value() << std::endl;
  }

  std::string fix_folder_name(const std::string &name) {
    std::string fixedName = name;
    fixedName[0] = toupper(fixedName[0]);
    if (fixedName != "Help" && fixedName.back() != 's') fixedName += 's';
    return fixedName;
  }

  virtual bool for_each(pugi::xml_node &node, int depth) {
    if (node.type() != pugi::node_pcdata && node.name() != std::string("datafile")) {
      std::string name = node.attribute("name").value();

      // These nodes don't have name attributes but appear in tree
      if (name.empty()) {
        if (node.name() == std::string("help")) name = "help";
        if (node.name() == std::string("constants")) name = "constants";
        if (node.name() == std::string("TutorialState")) name = "TutorialState";
      }

      while (depth > 0 && static_cast<int>(nodes.size()) >= depth + 1) {
        // our xml depth was less than our tree depth need to go back
        nodes.pop_back();
      }

      if (!name.empty()) {
        if (node.name() == std::string("constant")) return true;  //TODO: add constants here

        buffers::TreeNode *n = nodes.back()->add_child();  // adding a folder
        if (depth == 1)                                  // fix root folder names
          name = fix_folder_name(name);

        n->set_name(name);
        n->set_folder(true);
        nodes.push_back(n);
      }
    } else {
      pugi::xml_node xml_parent = node.parent();
      if (xml_parent.name() == std::string("constant")) return true;  //constants are handled above with folders

      if (xml_parent.parent().name() == std::string("TutorialState")) return true;  // TODO: handle tutorial states

      std::string resName;
      std::string resType = node.name();
      if (resType != "datafile") {
        // remove extensions (eg .gml, .shader)
        std::string res = node.value();
        size_t marker = res.find_last_of("\\");  // split sound\song
        if (marker != std::string::npos) {
          resName = res.substr(marker + 1, res.length());
          resType = res.substr(0, (res[marker - 1] == 's') ? marker - 1 : marker);
        } else {  // some things are in the root (eg help.rtf) of the gmx so there is no \. Therfore, we must get the type from the parent tag
          resName = res;
          resType = xml_parent.name();
        }

        size_t dot = resName.find_last_of(".");
        if (dot != std::string::npos) {
          resName = resName.substr(0, dot);
        }
      } else {
        resName = node.child_value("name");
      }

      buffers::TreeNode *n = nodes.back()->add_child();  // adding res here
      n->set_name(resName);

      AddResource(n, resType, node);

      if (resType == "datafile") {
        // we handled the metadata in AddResource
        // so just skip the subtree
        return false;
      }
    }

    return true;
  }
};

<<<<<<< HEAD
=======
std::string FileToString(const std::string &fName) {
  std::ifstream t(fName.c_str());
  std::stringstream buffer;
  buffer << t.rdbuf();
  return buffer.str();
}

<<<<<<< HEAD
>>>>>>> master
=======
>>>>>>> 05b532a6
}  // Anonymous namespace

void PackScript(std::string fName, int id, buffers::resources::Script *script) {
  outputStream << "Parsing " << fName << std::endl;
  std::string code = FileToString(fName);

  outputStream << "Setting id as:" << std::endl << id << std::endl;
  script->set_id(id);

  if (code.empty()) errorStream << "Warning: " << fName << " empty." << std::endl;

  outputStream << "Setting code as:" << std::endl << code << std::endl;
  script->set_code(code);
}

void PackShader(std::string fName, int id, buffers::resources::Shader *shader) {
  outputStream << "Parsing " << fName << std::endl;
  std::string code = FileToString(fName);

  outputStream << "Setting id as:" << std::endl << id << std::endl;
  shader->set_id(id);

  if (code.empty()) errorStream << "Warning: " << fName << " empty." << std::endl;

  // GMS 1.4 doesn't care if you have a newline after the marker
  // and before the start of the first line of the fragment shader
  const std::string marker = "//######################_==_YOYO_SHADER_MARKER_==_######################@~";
  size_t markerPos = code.find(marker);

  if (markerPos == std::string::npos)
    errorStream << "Error: missing shader marker." << std::endl;
  else {
    std::string vert = code.substr(0, markerPos);
    std::string frag = code.substr(markerPos + marker.length() - 1, code.length() - 1);
    outputStream << "Setting vertex code as:" << std::endl << vert << std::endl;
    outputStream << "Setting fragment code as:" << std::endl << frag << std::endl;
    shader->set_vertex_code(vert);
    shader->set_fragment_code(frag);
  }
}

struct PostponedEventName {
  google::protobuf::Message *m;
  const google::protobuf::FieldDescriptor *field;
  int mid, sid;
  std::string name;
};
std::vector<PostponedEventName> postponedEventNames;

void postponeEventName(google::protobuf::Message *m,
                       const google::protobuf::FieldDescriptor *field,
                       int mid, int sid,
                       std::string name) {
  postponedEventNames.push_back({m,field,mid,sid,name});
}

void processPostponedEventNames(const map<p_type, map<string, int>> &evNameMap,
                                const map<p_type, map<int, string>> &evIdMap) {
  EventNameMapping event_name_map("", "", "[", "]", evIdMap);
  const auto event_names = event_name_map.event_names;

  // convert the string names of collision objects into integer ids and shitz
  for (auto &postponed : postponedEventNames) {
    if (!postponed.name.empty()) {
      auto mit = evNameMap.find(event_get_parameter_type(postponed.mid));
      if (mit == evNameMap.end()) {
        // error
        continue;
      }
      auto idit = (*mit).second.find(postponed.name);
      if (idit == (*mit).second.end()) {
        // error
        continue;
      }
      postponed.sid = (*idit).second;
    }
  }

  for (auto postponed : postponedEventNames) {
    const google::protobuf::Reflection *refl = postponed.m->GetReflection();

    auto event_pair = evpair(postponed.mid, postponed.sid);
    auto name = event_names.find(event_pair);

    if (name == event_names.end()) continue;
    refl->SetString(postponed.m, postponed.field, (*name).second);
  }
}

void PackRes(std::string &dir, int id, pugi::xml_node &node, google::protobuf::Message *m, int depth) {
  const google::protobuf::Descriptor *desc = m->GetDescriptor();
  const google::protobuf::Reflection *refl = m->GetReflection();
  for (int i = 0; i < desc->field_count(); i++) {
    const google::protobuf::FieldDescriptor *field = desc->field(i);
    const google::protobuf::OneofDescriptor *oneof = field->containing_oneof();
    if (oneof && refl->HasOneof(*m, oneof)) continue;
    const google::protobuf::FieldOptions opts = field->options();

    if (field->name() == "id") {
      id += opts.GetExtension(buffers::id_start);
      outputStream << "Setting " << field->name() << " (" << field->type_name() << ") as " << id << std::endl;
      refl->SetInt32(m, field, id);
    } else {
      const std::string gmxName = opts.GetExtension(buffers::gmx);
      const bool isFilePath = opts.GetExtension(buffers::file_path);
      const std::string refType = opts.GetExtension(buffers::resource_ref);
      std::string alias = gmxName;
      bool isSplit = false;
      bool isAttribute = false;
      pugi::xml_node child = node;
      pugi::xml_attribute attr;

      if (gmxName == "GMX_DEPRECATED")
        continue;

      if (gmxName == "action") {
        std::vector<Action> actions;
        int cid = 0;
        for (pugi::xml_node n = child.child("action"); n != nullptr; n = n.next_sibling()) {
          if (strcmp(n.name(), "action") == 0) {  // skip over any siblings that aren't twins <foo/><bar/><foo/> <- bar would be skipped
            n.append_attribute("visited") = "true";
            Action action;
            PackRes(dir, cid++, n, &action, depth + 1);
            actions.emplace_back(action);
          }
        }
        refl->SetString(m, field, Actions2Code(actions));
        continue;
      }

      if (gmxName == "eventtype") {
        int mid = child.attribute("eventtype").as_int();
        auto enumb = child.attribute("enumb");
        int sid = 0;
        std::string name = "";
        if (enumb) {
          sid = enumb.as_int();
        } else {
          auto ename = child.attribute("ename");
          if (ename) {
            name = ename.as_string();
          } else {
            errorStream << "Error: event '" << mid << "' with no secondary id or name" << std::endl;
          }
        }
        postponeEventName(m, field, mid, sid, name);
        continue;
      }

      if (gmxName == "action") {
        std::vector<Action> actions;
        int cid = 0;
        for (pugi::xml_node n = child.child("action"); n != nullptr; n = n.next_sibling()) {
          if (strcmp(n.name(), "action") == 0) {  // skip over any siblings that aren't twins <foo/><bar/><foo/> <- bar would be skipped
            n.append_attribute("visited") = "true";
            Action action;
            PackRes(dir, cid++, n, &action, depth + 1);
            actions.emplace_back(action);
          }
        }
        refl->SetString(m, field, Actions2Code(actions));
        continue;
      }

      // use the name the protobuf field uses unless there a (gmx) attr
      if (alias.empty()) alias = field->name();

      // this is for <point>0,0</point> crap
      const std::string splitMarker = "GMX_SPLIT/";
      size_t splitPos = gmxName.find(splitMarker);
      isSplit = splitPos != std::string::npos;

      // if it's not a split then we deal with yoyo's useless nesting
      if (!isSplit && alias != "EGM_NESTED") {  // and our useless nesting
        std::vector<std::string> nodes = split_string(alias, '/');

        for (auto n : nodes) {
          child = child.child(n.c_str());
          child.append_attribute("visited") = "true";
          alias = n;
        }
      }

      // We want the data from the node "child" but if its empty what we seek is likely in the attributes
      if (child.empty()) attr = node.attribute(alias.c_str());
      isAttribute = !attr.empty();

      if (child.empty() && !isAttribute && !field->is_repeated() && alias != "EGM_NESTED") {
        // ename only exists if etype = 4. Also, etype and enumb don't exist in timeline events
        pugi::xml_attribute a = node.attribute("eventtype");
        if (alias != "ename" && a.as_int() != 4 && node.path() != "/timeline/entry/event")
          errorStream << "Error: no such element " << node.path() << "/" << alias << std::endl;
      } else {                       // bullshit special cases out of the way, we now look for proto fields in xml
        if (field->is_repeated()) {  // Repeated fields (are usally messages or file_paths(strings)
          outputStream << "Appending (" << field->type_name() << ") to " << field->name() << std::endl;

          switch (field->cpp_type()) {
            case CppType::CPPTYPE_MESSAGE: {
              int cid = 0;
              for (pugi::xml_node n = child; n != nullptr; n = n.next_sibling()) {
                if (n.name() ==
                    alias) {  // skip over any siblings that aren't twins <foo/><bar/><foo/> <- bar would be skipped
                  n.append_attribute("visited") = "true";
                  google::protobuf::Message *msg = refl->AddMessage(m, field);
                  PackRes(dir, cid++, n, msg, depth + 1);
                }
              }
              break;
            }

            case CppType::CPPTYPE_STRING: {
              for (pugi::xml_node n = child; n != nullptr; n = n.next_sibling()) {
                if (n.name() == alias) {
                  n.append_attribute("visited") = "true";
                  std::string value = n.text().as_string();
                  if (isFilePath) {  // gotta prepend the gmx's path & fix the string to be posix compatible
                    value = GMXPath2FilePath(dir, value);
                  }
                  if (!refType.empty() && value == "<undefined>") break;
                  refl->AddString(m, field, value);
                }
              }
              break;
            }
            /* I don't code options for repeated fields other than messages and strings because we don't need them atm
             * BUT incase someone tries to add one to a proto in the future I added this warning to prevent the reader
             * from exploding and gives them a warning of why their shit don't work and a clue where to implement a fix */
            default: {
              errorStream << "Error: missing condition for repeated type: " << field->type_name()
                            << ". Instigated by: " << field->type_name() << std::endl;
              break;
            }
          }
        } else {  // Now we parse individual proto fields to individual xml fields (and attributes)
          pugi::xml_text xmlValue;
          std::string splitValue;

          if (!isAttribute) {  // if data we want is not in an attribute (eg <bar x="9001">)
            if (isSplit) {     // if data use a comma delimiter (eg (<foo>0,7,9</foo>)
              std::vector<std::string> split = split_string(node.text().as_string(), ',');
              splitValue = split[static_cast<int>(gmxName.back()) - '0'];
            } else  // else data is just in an xml tag (eg <foo>Josh can't read code</foo>)
              xmlValue = child.text();
          }

          std::string value = (isAttribute) ? attr.as_string() : (isSplit) ? splitValue : xmlValue.as_string();
          outputStream << "Setting " << field->name() << " (" << field->type_name() << ") as " << value << std::endl;

          /* Here we finally set the proto values from the xml (unless it's a message). The same logic above is followed,
           * if datas in attribute use that, else if it's in a split grab the text from a vector we previous split up by
           * the delimeter, else if the datas in a element use that */
          switch (field->cpp_type()) {
            // If field is a singular message we need to recurse into this method again
            case CppType::CPPTYPE_MESSAGE: {
              google::protobuf::Message *msg = refl->MutableMessage(m, field);
              PackRes(dir, 0, child, msg, depth + 1);
              break;
            }
            case CppType::CPPTYPE_INT32: {
              refl->SetInt32(m, field,
                              (isAttribute) ? attr.as_int() : (isSplit) ? std::stoi(splitValue) : xmlValue.as_int());
              break;
            }
            case CppType::CPPTYPE_INT64: {
              refl->SetInt64(m, field,
                              (isAttribute) ? attr.as_int() : (isSplit) ? std::stoi(splitValue) : std::stoll(xmlValue.as_string()));
              break;
            }
            case CppType::CPPTYPE_UINT32: {
              refl->SetUInt32(
                  m, field, (isAttribute) ? attr.as_uint() : (isSplit) ? std::stoi(splitValue) : xmlValue.as_uint());
              break;
            }
            case CppType::CPPTYPE_UINT64: {
              refl->SetUInt64(
                  m, field, (isAttribute) ? attr.as_uint() : (isSplit) ? std::stoi(splitValue) : std::stoull(xmlValue.as_string()));
              break;
            }
            case CppType::CPPTYPE_DOUBLE: {
              refl->SetDouble(
                  m, field,
                  (isAttribute) ? attr.as_double() : (isSplit) ? std::stod(splitValue) : xmlValue.as_double());
              break;
            }
            case CppType::CPPTYPE_FLOAT: {
              refl->SetFloat(
                  m, field,
                  (isAttribute) ? attr.as_float() : (isSplit) ? std::stof(splitValue) : xmlValue.as_float());
              break;
            }
            case CppType::CPPTYPE_BOOL: {
              refl->SetBool(m, field,
                            (isAttribute) ? (attr.as_int() != 0)
                                          : (isSplit) ? (std::stof(splitValue) != 0) : (xmlValue.as_int() != 0));
              break;
            }
            case CppType::CPPTYPE_ENUM: {
              refl->SetEnum(
                  m, field,
                  field->enum_type()->FindValueByNumber(
                      (isAttribute) ? attr.as_int() : (isSplit) ? std::stoi(splitValue) : xmlValue.as_int()));
              break;
            }
            case CppType::CPPTYPE_STRING: {
              std::string value = (isAttribute) ? attr.as_string() : (isSplit) ? splitValue : xmlValue.as_string();
              if (isFilePath) {  // again gotta prepend the gmx's path & fix the string to be posix compatible
                value = GMXPath2FilePath(dir, value);
              }
              if (!refType.empty() && value == "<undefined>") break;
              refl->SetString(m, field, value);
              break;
            }
          }
        }
      }
    }
  }
}

void PackBuffer(std::string type, std::string res, int &id, google::protobuf::Message *m, std::string gmxPath) {
  // Scripts and Shaders are plain text not xml
  std::string fName = gmxPath + string_replace_all(res, "\\", "/");
  std::string resName = fName.substr(fName.find_last_of('/') + 1, fName.length() - 1);
  resName = resName.substr(0, resName.find_last_of('.'));

  if (type == "script") {
    buffers::resources::Script *script = new buffers::resources::Script();
    PackScript(fName, id++, script);
    m->CopyFrom(*static_cast<google::protobuf::Message *>(script));
  } else if (type == "shader") {
    buffers::resources::Shader *shader = new buffers::resources::Shader();
    PackShader(fName, id++, shader);
    m->CopyFrom(*static_cast<google::protobuf::Message *>(shader));
  } else {
    std::string fileExt = type;
    fName += "." + fileExt + ".gmx";

    pugi::xml_document doc;
    pugi::xml_parse_result result = doc.load_file(fName.c_str());
    pugi::xml_node root = doc.document_element();
    root.append_attribute("visited") = "true";

    if (!result)
      errorStream << "Error opening: " << fName << " : " << result.description() << std::endl;
    else {
      outputStream << "Parsing " << fName << "..." << std::endl;
      // Start a resource (sprite, object, room)
      std::string dir = fName.substr(0, fName.find_last_of("/"));
      PackRes(dir, id++, root, m, 0);

      visited_walker walker;
      doc.traverse(walker);
    }
  }
}

buffers::Project *LoadGMX(std::string fName) {
  pugi::xml_document doc;
  if (!doc.load_file(fName.c_str())) return nullptr;

  fName = string_replace_all(fName, "\\", "/");
  std::string gmxPath = fName.substr(0, fName.find_last_of("/") + 1);

  buffers::Project *proj = new buffers::Project();
  buffers::Game *game = proj->mutable_game();
  gmx_root_walker walker(game->mutable_root(), gmxPath);
  // we use our own traverse(...) instead of the pugixml one
  // so that we can skip subtrees for datafiles and such
  walker.traverse(doc);
  processPostponedEventNames(walker.evNameMap, walker.evIdMap);

  return proj;
}

template<class T>
T* LoadResource(std::string fName, std::string type) {
  size_t dot = fName.find_last_of(".");
  size_t slash = fName.find_last_of("/");

  if (dot == std::string::npos || slash == std::string::npos)
    return nullptr;

  std::string resType = fName.substr(dot+1, fName.length());
  std::string resName = fName.substr(slash+1, fName.length());

  dot = resName.find_first_of(".");

  if (dot == std::string::npos)
    return nullptr;

  resName = resName.substr(0, dot);
  std::string dir = fName.substr(0, slash+1);

  if (resType == "gmx") {
    pugi::xml_document doc;
    if (!doc.load_file(fName.c_str())) return nullptr;
    resType = doc.document_element().name(); // get type from root xml element
  }  else if (resType == "gml") resType = "script";

  if (resType != type || resName.empty()) // trying to load wrong type (eg a.gmx has <b> instead of <a> as root xml)
    return nullptr;

  int id = 0;
  T* res = new T();
  PackBuffer(resType, resName, id, res, dir);
  return res;
}

Background* LoadBackground(std::string fName) {
  return LoadResource<Background>(fName, "background");
}

buffers::resources::Sound* LoadSound(std::string fName) {
  return LoadResource<Sound>(fName, "sound");
}

buffers::resources::Sprite* LoadSprite(std::string fName) {
  return LoadResource<Sprite>(fName, "sprite");
}

buffers::resources::Shader* LoadShader(std::string fName) {
  return LoadResource<Shader>(fName, "shader");
}

buffers::resources::Font* LoadFont(std::string fName) {
  return LoadResource<Font>(fName, "font");
}

buffers::resources::Object* LoadObject(std::string fName) {
  return LoadResource<Object>(fName, "object");
}

buffers::resources::Timeline* LoadTimeLine(std::string fName) {
  return LoadResource<Timeline>(fName, "timeline");
}

buffers::resources::Room* LoadRoom(std::string fName) {
  return LoadResource<Room>(fName, "room");
}

buffers::resources::Path* LoadPath(std::string fName) {
  return LoadResource<Path>(fName, "path");
}

buffers::resources::Script* LoadScript(std::string fName) {
  return LoadResource<Script>(fName, "script");
}

}  //namespace gmx<|MERGE_RESOLUTION|>--- conflicted
+++ resolved
@@ -17,12 +17,9 @@
 
 #include "gmx.h"
 #include "action.h"
-<<<<<<< HEAD
 #include "event.h"
 #include "filesystem.h"
 #include "event_reader/event_parser.h"
-=======
->>>>>>> 05b532a6
 #include "strings_util.h"
 
 #include <pugixml.hpp>
@@ -219,8 +216,6 @@
   }
 };
 
-<<<<<<< HEAD
-=======
 std::string FileToString(const std::string &fName) {
   std::ifstream t(fName.c_str());
   std::stringstream buffer;
@@ -228,10 +223,6 @@
   return buffer.str();
 }
 
-<<<<<<< HEAD
->>>>>>> master
-=======
->>>>>>> 05b532a6
 }  // Anonymous namespace
 
 void PackScript(std::string fName, int id, buffers::resources::Script *script) {
