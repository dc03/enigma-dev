--- conflicted
+++ resolved
@@ -12,13 +12,8 @@
 	OS_LIBS=-lboost_system-mt -Wl,--no-as-needed -Wl,-rpath,./ -lboost_program_options-mt -lpthread
 endif
 
-<<<<<<< HEAD
-CXXFLAGS  += -I../../CompilerSource -I../../CompilerSource/JDI/src -I$(PROTO_DIR)
-LDFLAGS   += $(OS_LIBS) -L../../ -lcompileEGMf -lProtocols -lENIGMAShared -lprotobuf -lyaml-cpp -lpng
-=======
 CXXFLAGS  += -I../../CompilerSource -I$(PROTO_DIR) -I../libEGM -I../libEGM
 LDFLAGS   += $(OS_LIBS) -L../../ -lcompileEGMf -lEGM -lProtocols -lENIGMAShared -lgrpc++ -lprotobuf -lyaml-cpp -lpng 
->>>>>>> ca42eaf2
 
 ifeq ($(TESTS), TRUE)
 	TARGET=../../emake-tests
