--- conflicted
+++ resolved
@@ -1,13 +1,13 @@
-include ../../Config.mk
+BINARY := ../../emake
+SRC_DIR := .
+OBJ_DIR := .eobjs
 
 SHARED_SRC_DIR := ../../shared
 include $(SHARED_SRC_DIR)/Makefile
 include $(SHARED_SRC_DIR)/eyaml/Makefile
 include $(SHARED_SRC_DIR)/event_reader/Makefile
-include $(SHARED_SRC_DIR)/ProtoYaml/Makefile
 
-PROTO_DIR := $(SHARED_SRC_DIR)/protos/.eobjs
-
+OS := $(shell uname -s)
 ifeq ($(OS), Linux)
 	OS_LIBS=-lboost_system -Wl,--no-as-needed -Wl,-rpath,./ -lboost_program_options -lboost_iostreams -lboost_filesystem -lboost_system -lpthread -ldl
 else ifeq ($(OS), Darwin)
@@ -16,37 +16,59 @@
 	OS_LIBS=-lboost_system-mt -Wl,--no-as-needed -Wl,-rpath,./ -lboost_program_options-mt -lboost_iostreams-mt -lboost_filesystem-mt -lboost_system-mt -lpthread
 endif
 
-<<<<<<< HEAD
-PROTO_DIR := $(SHARED_SRC_DIR)/protos
-CXXFLAGS  := -I$(SRC_DIR) -I../../CompilerSource -I$(SHARED_SRC_DIR) -I$(PROTO_DIR)/.eobjs -std=c++11 -Wall -Wextra -Wpedantic -g
-LDFLAGS   := $(OS_LIBS) -L../../ -lProtocols -lprotobuf -lyaml-cpp
-=======
 CXXFLAGS  += -I../../CompilerSource -I$(PROTO_DIR)
-LDFLAGS   += $(OS_LIBS) -L../../ -lProtocols -lprotobuf
->>>>>>> 9eefc9a8
+LDFLAGS   += $(OS_LIBS) -L../../ -lProtocols -lprotobuf -lyaml-cpp
 
-ifeq ($(TESTS), TRUE)
-	TARGET=../../emake-tests
-	SOURCES := $(call rwildcard, ../libEGM-test,*.cpp)
-	LDFLAGS += -lgtest -lpthread -lgtest_main
-else
-	TARGET = ../../emake
-	SOURCES := $(call rwildcard,$(SRC_DIR),*.cpp)
-endif
+rwildcard=$(wildcard $1/$2) $(foreach d,$(wildcard $1/*),$(call rwildcard,$d,$2))
+SOURCES := $(call rwildcard,$(SRC_DIR),*.cpp)
 
 #ON BY DEFAULT
 ifneq ($(CLI_ENABLE_EGM), FALSE)
-	CXXFLAGS += -DCLI_ENABLE_EGM
-	CXXFLAGS += -I../libEGM -I../libEGM
-	LDFLAGS += -lEGM
+	override CXXFLAGS += -DCLI_ENABLE_EGM
+	override CXXFLAGS += -I../libEGM -I../libEGM
+	override LDFLAGS += -lEGM
 endif
 
 #OFF BY DEFAULT
 ifeq ($(CLI_ENABLE_SERVER), TRUE)
-	CXXFLAGS += -DCLI_ENABLE_SERVER
-	LDFLAGS += -lgrpc++
+	override CXXFLAGS += -DCLI_ENABLE_SERVER
+	override LDFLAGS += -lgrpc++
 else
 	SOURCES := $(filter-out ./Server.cpp, $(SOURCES))
 endif
 
-include ../../Default.mk+OBJECTS := $(patsubst $(SRC_DIR)/%, $(OBJ_DIR)/%, $(patsubst %.cpp, %.o, $(SOURCES)))
+DEPENDS := $(OBJECTS:.o=.d)
+
+CXXFLAGS += -I$(SHARED_SRC_DIR) $(addprefix -I$(SHARED_SRC_DIR)/, $(SHARED_INCLUDES))
+SOURCES += $(addprefix $(SHARED_SRC_DIR),$(SHARED_SOURCES))
+OBJECTS += $(addprefix $(OBJ_DIR)/shared/,$(SHARED_SOURCES:.cpp=.o))
+DEPENDS += $(addprefix $(OBJ_DIR)/shared/,$(SHARED_SOURCES:.cpp=.d))
+
+OBJDIRS := $(sort $(OBJ_DIR) $(dir $(OBJECTS)))
+
+$(BINARY): $(OBJECTS)
+	g++ $^ $(LDFLAGS) -o $@
+
+.PHONY: all clean obj_dirs
+
+all: $(BINARY)
+
+clean:
+	rm -rf $(BINARY) $(OBJ_DIR)
+
+# Create the object directories
+$(OBJDIRS):
+	mkdir -p $@
+# Old make has a bug which requires this nonsense...
+obj_dirs: $(OBJDIRS)
+
+# Generate rules for new (unbuilt) files
+$(OBJ_DIR)/%.o: $(SRC_DIR)/%.cpp | obj_dirs
+	$(CXX) $(CXXFLAGS) -MMD -c -o $@ $<
+$(OBJ_DIR)/shared/%.o: $(SHARED_SRC_DIR)/%.cpp | obj_dirs
+	$(CXX) $(CXXFLAGS) -MMD -c -o $@ $<
+
+# Include rules for known (previously-built) files
+-include $(DEPENDS)
+.SUFFIXES: