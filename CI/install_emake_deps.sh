--- conflicted
+++ resolved
@@ -3,20 +3,6 @@
 set -e
 
 if [ "$TRAVIS_OS_NAME" != "osx" ]; then
-<<<<<<< HEAD
-=======
-  # new boost & yaml-cpp for old travis
-  if [ "$COMPILER" == "Android" ]; then
-    # new protobuf
-    sudo add-apt-repository -y ppa:maarten-fonville/protobuf;
-
-    # new gcc 
-    sudo add-apt-repository -y ppa:ubuntu-toolchain-r/test
-    sudo add-apt-repository -y ppa:mhier/libboost-latest;
-    install_yaml_cpp
-  fi
-
->>>>>>> 792badac
   sudo apt-get update --option Acquire::Retries=100 --option Acquire::http::Timeout="60";
 
   if [ "$COMPILER" != "Android" ]; then
@@ -25,23 +11,7 @@
   fi
 fi
 
-<<<<<<< HEAD
 if [ "$TRAVIS_OS_NAME" == "linux" ]; then
-=======
-if [ "$COMPILER" == "Android" ]; then
-  sudo apt-get -y install libboost1.67-dev gcc-9 g++-9 cpp-9 build-essential libprotobuf-dev protobuf-compiler
-    sudo update-alternatives --remove-all cpp;
-    sudo update-alternatives --install /usr/bin/gcc gcc /usr/bin/gcc-9 \
-              15 \
-              --slave   /usr/bin/g++ g++ /usr/bin/g++-9 \
-              --slave   /usr/bin/gcov gcov /usr/bin/gcov-9 \
-              --slave   /usr/bin/gcov-dump gcov-dump /usr/bin/gcov-dump-9 \
-              --slave   /usr/bin/gcov-tool gcov-tool /usr/bin/gcov-tool-9 \
-              --slave   /usr/bin/gcc-ar gcc-ar /usr/bin/gcc-ar-9 \
-              --slave   /usr/bin/gcc-nm gcc-nm /usr/bin/gcc-nm-9 \
-              --slave   /usr/bin/gcc-ranlib gcc-ranlib /usr/bin/gcc-ranlib-9;
-elif [ "$TRAVIS_OS_NAME" == "linux" ]; then
->>>>>>> 792badac
   sudo apt-get -y install libboost-program-options-dev pulseaudio libyaml-cpp-dev libpugixml-dev rapidjson-dev libprotobuf-dev protobuf-compiler zlib1g-dev libglm-dev libpng-dev
 elif [ "$TRAVIS_OS_NAME" == "osx" ]; then
   brew upgrade gcc || brew install gcc || brew link --overwrite gcc;
