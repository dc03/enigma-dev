--- conflicted
+++ resolved
@@ -56,7 +56,7 @@
   extern void setwindowsize();
   extern bool freezeOnLoseFocus;
   unsigned int pausedSteps = 0;
-  
+
   void (*WindowResizedCallback)();
   XVisualInfo* CreateVisualInfo();
   void EnableDrawing();
@@ -147,14 +147,10 @@
           enigma::windowY = e.xconfigure.y;
           enigma::windowWidth = e.xconfigure.width;
           enigma::windowHeight = e.xconfigure.height;
-<<<<<<< HEAD
-          enigma::setwindowsize();
-=======
 
           //NOTE: This will lead to a loop, and it seems superfluous.
           //enigma::setwindowsize();
->>>>>>> 1a56299e
-          
+
           if (WindowResizedCallback != NULL) {
             WindowResizedCallback();
           }
@@ -271,7 +267,7 @@
 
     // any normal person would know that this should be deleted but the OpenGL bridge does not want it deleted, please beware
     XVisualInfo* vi = enigma::CreateVisualInfo();
-    
+
     // Window event listening and coloring
     XSetWindowAttributes swa;
     swa.border_pixel = 0;
@@ -387,12 +383,12 @@
             if(handleEvents() > 0)
                 goto end;
 
-        if (!enigma::gameWindowFocused && enigma::freezeOnLoseFocus) { 
+        if (!enigma::gameWindowFocused && enigma::freezeOnLoseFocus) {
           if (enigma::pausedSteps < 1) {
             enigma::pausedSteps += 1;
           } else {
-            usleep(100000); 
-            continue; 
+            usleep(100000);
+            continue;
           }
         }
 
