ifndef PKG-CONFIG
	PKG-CONFIG := pkg-config
endif

SOURCES += $(wildcard Platforms/SDL/*.cpp) Platforms/General/POSIX/Utility.cpp
override CXXFLAGS += $(shell $(PKG-CONFIG) --cflags sdl2) -DENIGMA_PLATFORM_SDL
override LDLIBS += $(shell $(PKG-CONFIG) --libs --static sdl2)

ifeq ($(TARGET_PLATFORM), Android)
	SOURCES += Platforms/SDL/Android/Window.cpp
endif

ifeq ($(TARGET_PLATFORM), Windows)
	SOURCES += Platforms/Win32/WINDOWSfilemanip.cpp
	SOURCES += Platforms/SDL/Win32/Window.cpp
else
	ifneq ($(TARGET_PLATFORM), Android)
		SOURCES += Platforms/General/PFshell/PFshell.cpp
		SOURCES += Platforms/General/POSIX/shell.cpp
	endif

	SOURCES += Platforms/General/POSIX/POSIXfilemanip.cpp
	SOURCES += Platforms/General/POSIX/POSIXdirectory.cpp
	override LDLIBS += -lpthread

	ifeq ($(TARGET_PLATFORM), MacOSX)
		SOURCES += Platforms/SDL/Cocoa/Window.cpp
		SOURCES += Platforms/SDL/Cocoa/CocoaWindow.m
<<<<<<< HEAD
	else ifeq ($(TARGET_PLATFORM), Linux)
=======
		override LDLIBS += -lobjc
	else ifeq ($(TARGET-PLATFORM), Linux)
>>>>>>> ca42eaf2
		SOURCES += Platforms/SDL/xlib/Window.cpp
	else ifeq ($(TARGET_PLATFORM), FreeBSD)
		SOURCES += Platforms/SDL/xlib/Window.cpp
	endif
endif<|MERGE_RESOLUTION|>--- conflicted
+++ resolved
@@ -26,12 +26,8 @@
 	ifeq ($(TARGET_PLATFORM), MacOSX)
 		SOURCES += Platforms/SDL/Cocoa/Window.cpp
 		SOURCES += Platforms/SDL/Cocoa/CocoaWindow.m
-<<<<<<< HEAD
-	else ifeq ($(TARGET_PLATFORM), Linux)
-=======
 		override LDLIBS += -lobjc
 	else ifeq ($(TARGET-PLATFORM), Linux)
->>>>>>> ca42eaf2
 		SOURCES += Platforms/SDL/xlib/Window.cpp
 	else ifeq ($(TARGET_PLATFORM), FreeBSD)
 		SOURCES += Platforms/SDL/xlib/Window.cpp
