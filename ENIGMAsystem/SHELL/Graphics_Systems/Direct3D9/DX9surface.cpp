/** Copyright (C) 2013 Robert B. Colton
***
*** This file is a part of the ENIGMA Development Environment.
***
*** ENIGMA is free software: you can redistribute it and/or modify it under the
*** terms of the GNU General Public License as published by the Free Software
*** Foundation, version 3 of the license or any later version.
***
*** This application and its source code is distributed AS-IS, WITHOUT ANY
*** WARRANTY; without even the implied warranty of MERCHANTABILITY or FITNESS
*** FOR A PARTICULAR PURPOSE. See the GNU General Public License for more
*** details.
***
*** You should have received a copy of the GNU General Public License along
*** with this code. If not, see <http://www.gnu.org/licenses/>
**/

#include "Bridges/General/DX9Context.h"
#include "Direct3D9Headers.h"
using namespace std;
#include <cstddef>
#include <iostream>
#include <math.h>


#include <stdio.h> //for file writing (surface_save)
#include "Universal_System/nlpo2.h"
#include "Universal_System/spritestruct.h"
#include "Universal_System/backgroundstruct.h"
#include "Collision_Systems/collision_types.h"

#define __GETR(x) ((x & 0x0000FF))
#define __GETG(x) ((x & 0x00FF00) >> 8)
#define __GETB(x) ((x & 0xFF0000) >> 16)

namespace enigma_user {
extern int room_width, room_height/*, sprite_idmax*/;
}

#include "../General/GSprimitives.h"
#include "../General/GSsurface.h"
#include "DX9SurfaceStruct.h"
#include "DX9TextureStruct.h"

namespace enigma
{
  vector<Surface*> Surfaces(0);

  D3DCOLOR get_currentcolor();
}


namespace enigma_user
{

bool surface_is_supported()
{
	//TODO: Implement with IDirect3D9::CheckDeviceFormat
	return true;
}

<<<<<<< HEAD
int surface_create(int width, int height, bool depth)
=======
int surface_create(int width, int height, bool depthbuffer)
>>>>>>> 7049b411
{
	LPDIRECT3DTEXTURE9 texture = NULL;
	d3dmgr->CreateTexture(width, height, 1, D3DUSAGE_RENDERTARGET, D3DFMT_A8R8G8B8, D3DPOOL_DEFAULT, &texture, NULL);
	enigma::Surface* surface = new enigma::Surface();
	TextureStruct* gmTexture = new TextureStruct(texture);
  textureStructs.push_back(gmTexture);
	//d3dmgr->CreateRenderTarget(width, height, D3DFMT_A8R8G8B8, D3DMULTISAMPLE_2_SAMPLES, 2, false, &surface->surf, NULL);
	texture->GetSurfaceLevel(0,&surface->surf);
  surface->tex = textureStructs.size() - 1;
	surface->width = width; surface->height = height;
	enigma::Surfaces.push_back(surface);
	return enigma::Surfaces.size() - 1;
}

int surface_create_msaa(int width, int height, int levels)
{
	LPDIRECT3DTEXTURE9 texture = NULL;
	d3dmgr->CreateTexture(width, height, 1, D3DUSAGE_RENDERTARGET, D3DFMT_A8R8G8B8, D3DPOOL_DEFAULT, &texture, NULL);
	enigma::Surface* surface = new enigma::Surface();
	TextureStruct* gmTexture = new TextureStruct(texture);
  textureStructs.push_back(gmTexture);
	d3dmgr->CreateRenderTarget(width, height, D3DFMT_A8R8G8B8, D3DMULTISAMPLE_2_SAMPLES, 2, false, &surface->surf, NULL);
  surface->tex = textureStructs.size() - 1;
	surface->width = width; surface->height = height;
	enigma::Surfaces.push_back(surface);
	return enigma::Surfaces.size() - 1;
}

LPDIRECT3DSURFACE9 pBackBuffer;

void surface_set_target(int id)
{
	get_surface(surface,id);
  d3dmgr->device->GetRenderTarget(0, &pBackBuffer);
	d3dmgr->device->SetRenderTarget(0, surface->surf);

	D3DXMATRIX matProjection;
	D3DXMatrixPerspectiveFovLH(&matProjection,D3DX_PI / 4.0f,1,1,100);
	//set projection matrix
	d3dmgr->SetTransform(D3DTS_PROJECTION,&matProjection);
}

void surface_reset_target()
{
	//d3dmgr->ResetRenderTarget();
	d3dmgr->EndShapesBatching();
	d3dmgr->device->SetRenderTarget(0, pBackBuffer);
  pBackBuffer->Release();
  pBackBuffer = NULL;
}

int surface_get_target()
{

}

void surface_free(int id)
{
	get_surface(surf, id);
	delete surf;
}

bool surface_exists(int id)
{
  return !((id < 0) or (id > enigma::Surfaces.size()) or (enigma::Surfaces[id] == NULL));
}

int surface_get_texture(int id)
{
	get_surfacev(surf,id,-1);
	return (surf->tex);
}

int surface_get_width(int id)
{
  get_surfacev(surf,id,-1);
  return (surf->width);
}

int surface_get_height(int id)
{
  get_surfacev(surf,id,-1);
  return (surf->height);
}

int surface_getpixel(int id, int x, int y)
{
	get_surfacev(surface,id,-1);
  if (x < 0) x = 0;
  if (y < 0) y = 0;
  if (x > surface->width || y > surface->height) return 0;

	d3dmgr->EndShapesBatching();
	LPDIRECT3DSURFACE9 pBuffer = surface->surf;
	d3dmgr->GetBackBuffer(0, 0, D3DBACKBUFFER_TYPE_MONO, &pBackBuffer);
	D3DSURFACE_DESC desc;
	pBackBuffer->GetDesc(&desc);

	D3DLOCKED_RECT rect;

	pBuffer->LockRect(&rect, NULL, D3DLOCK_READONLY);
	unsigned char* bitmap = static_cast<unsigned char*>(rect.pBits);
	unsigned offset = y * rect.Pitch + x * 4;
	int ret = bitmap[offset + 1] | (bitmap[offset + 2] << 8) | (bitmap[offset + 3] << 16);
	pBuffer->UnlockRect();
	delete[] bitmap;

	return ret;
}

int surface_getpixel_ext(int id, int x, int y)
{
	get_surfacev(surface,id,-1);
  if (x < 0) x = 0;
  if (y < 0) y = 0;
  if (x > surface->width || y > surface->height) return 0;

	d3dmgr->EndShapesBatching();
	LPDIRECT3DSURFACE9 pBuffer = surface->surf;
	d3dmgr->GetBackBuffer(0, 0, D3DBACKBUFFER_TYPE_MONO, &pBackBuffer);
	D3DSURFACE_DESC desc;
	pBackBuffer->GetDesc(&desc);

	D3DLOCKED_RECT rect;

	pBuffer->LockRect(&rect, NULL, D3DLOCK_READONLY);
	unsigned char* bitmap = static_cast<unsigned char*>(rect.pBits);
	unsigned offset = y * rect.Pitch + x * 4;
	int ret = bitmap[offset + 0] | (bitmap[offset + 1] << 8) | (bitmap[offset + 2] << 16) | (bitmap[offset + 3] << 24);
	pBuffer->UnlockRect();
	delete[] bitmap;

	return ret;
}

int surface_getpixel_alpha(int id, int x, int y)
{
	get_surfacev(surface,id,-1);
  if (x < 0) x = 0;
  if (y < 0) y = 0;
  if (x > surface->width || y > surface->height) return 0;

	d3dmgr->EndShapesBatching();
	LPDIRECT3DSURFACE9 pBuffer = surface->surf;
	d3dmgr->GetBackBuffer(0, 0, D3DBACKBUFFER_TYPE_MONO, &pBackBuffer);
	D3DSURFACE_DESC desc;
	pBackBuffer->GetDesc(&desc);

	D3DLOCKED_RECT rect;

	pBuffer->LockRect(&rect, NULL, D3DLOCK_READONLY);
	unsigned char* bitmap = static_cast<unsigned char*>(rect.pBits);
	unsigned offset = y * rect.Pitch + x * 4;
	int ret = bitmap[offset];
	pBuffer->UnlockRect();
	delete[] bitmap;

	return ret;
}

}

//////////////////////////////////////SAVE TO FILE AND CTEATE SPRITE FUNCTIONS/////////
//Fuck whoever did this to the spec
#ifndef DX_BGR
  #define DX_BGR 0x80E0
#endif

#include "Universal_System/estring.h"
#include "Universal_System/image_formats.h"

namespace enigma_user
{

int surface_save(int id, string filename)
{
  get_surfacev(surface,id,-1);
	string ext = enigma::image_get_format(filename);

	d3dmgr->EndShapesBatching();
	LPDIRECT3DSURFACE9 pDestBuffer;
	D3DSURFACE_DESC desc;
	surface->surf->GetDesc(&desc);

	d3dmgr->device->CreateOffscreenPlainSurface( desc.Width, desc.Height, desc.Format, D3DPOOL_SYSTEMMEM, &pDestBuffer, NULL );
	d3dmgr->device->GetRenderTargetData(surface->surf, pDestBuffer);

	D3DLOCKED_RECT rect;

	pDestBuffer->LockRect(&rect, NULL, D3DLOCK_READONLY);
	unsigned char* bitmap = static_cast<unsigned char*>(rect.pBits);
	pDestBuffer->UnlockRect();

	int ret = enigma::image_save(filename, bitmap, desc.Width, desc.Height, desc.Width, desc.Height, false);

	pDestBuffer->Release();

  return ret;
}

int surface_save_part(int id, string filename, unsigned x, unsigned y, unsigned w, unsigned h)
{

}

int background_create_from_surface(int id, int x, int y, int w, int h, bool removeback, bool smooth, bool preload)
{

}

int sprite_create_from_surface(int id, int x, int y, int w, int h, bool removeback, bool smooth, bool preload, int xorig, int yorig)
{

}

int sprite_create_from_surface(int id, int x, int y, int w, int h, bool removeback, bool smooth, int xorig, int yorig)
{
	return sprite_create_from_surface(id, x, y, w, h, removeback, smooth, true, xorig, yorig);
}

void sprite_add_from_surface(int ind, int id, int x, int y, int w, int h, bool removeback, bool smooth)
{

}

void surface_copy_part(int destination, gs_scalar x, gs_scalar y, int source, int xs, int ys, int ws, int hs)
{

}

void surface_copy(int destination, gs_scalar x, gs_scalar y, int source)
{

}

}
<|MERGE_RESOLUTION|>--- conflicted
+++ resolved
@@ -59,11 +59,7 @@
 	return true;
 }
 
-<<<<<<< HEAD
-int surface_create(int width, int height, bool depth)
-=======
 int surface_create(int width, int height, bool depthbuffer)
->>>>>>> 7049b411
 {
 	LPDIRECT3DTEXTURE9 texture = NULL;
 	d3dmgr->CreateTexture(width, height, 1, D3DUSAGE_RENDERTARGET, D3DFMT_A8R8G8B8, D3DPOOL_DEFAULT, &texture, NULL);
