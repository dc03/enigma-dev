--- conflicted
+++ resolved
@@ -71,14 +71,9 @@
 
 void draw_sprite(int spr,int subimg, gs_scalar x, gs_scalar y, int color, gs_scalar alpha)
 {
-<<<<<<< HEAD
-    alpha=clamp_alpha(alpha);
-    get_spritev(spr2d,spr);
-    const int usi = subimg >= 0 ? (subimg % spr2d->subcount) : int(((enigma::object_graphics*)enigma::instance_event_iterator->inst)->image_index) % spr2d->subcount;
-=======
-  get_spritev(spr2d,spr);
-  const int usi = subimg >= 0 ? (subimg % spr2d->subcount) : int(((enigma::object_graphics*)enigma::instance_event_iterator->inst)->image_index) % spr2d->subcount;
->>>>>>> 5615c98e
+    alpha=clamp_alpha(alpha);
+    get_spritev(spr2d,spr);
+    const int usi = subimg >= 0 ? (subimg % spr2d->subcount) : int(((enigma::object_graphics*)enigma::instance_event_iterator->inst)->image_index) % spr2d->subcount;
 
 	const gs_scalar tbx = spr2d->texturexarray[usi], tby = spr2d->textureyarray[usi],
     tbw = spr2d->texturewarray[usi], tbh = spr2d->textureharray[usi],
@@ -95,14 +90,9 @@
 
 void draw_sprite_ext(int spr, int subimg, gs_scalar x, gs_scalar y, gs_scalar xscale, gs_scalar yscale, double rot, int color, gs_scalar alpha)
 {
-<<<<<<< HEAD
-    alpha=clamp_alpha(alpha);
-    get_spritev(spr2d,spr);
-    const int usi = subimg >= 0 ? (subimg % spr2d->subcount) : int(((enigma::object_graphics*)enigma::instance_event_iterator->inst)->image_index) % spr2d->subcount;
-=======
-  get_spritev(spr2d,spr);
-  const int usi = subimg >= 0 ? (subimg % spr2d->subcount) : int(((enigma::object_graphics*)enigma::instance_event_iterator->inst)->image_index) % spr2d->subcount;
->>>>>>> 5615c98e
+    alpha=clamp_alpha(alpha);
+    get_spritev(spr2d,spr);
+    const int usi = subimg >= 0 ? (subimg % spr2d->subcount) : int(((enigma::object_graphics*)enigma::instance_event_iterator->inst)->image_index) % spr2d->subcount;
 
 	rot *= M_PI/180.0;
 
@@ -130,14 +120,9 @@
 ///Maybe we should forget about GM compatibility once again and just modify this so it fits the others
 void draw_sprite_pos(int spr, int subimg, gs_scalar x1, gs_scalar y1, gs_scalar x2, gs_scalar y2, gs_scalar x3, gs_scalar y3, gs_scalar x4, gs_scalar y4, gs_scalar alpha)
 {
-<<<<<<< HEAD
-    alpha=clamp_alpha(alpha);
-    get_spritev(spr2d,spr);
-    const int usi = subimg >= 0 ? (subimg % spr2d->subcount) : int(((enigma::object_graphics*)enigma::instance_event_iterator->inst)->image_index) % spr2d->subcount;
-=======
-  get_spritev(spr2d,spr);
-  const int usi = subimg >= 0 ? (subimg % spr2d->subcount) : int(((enigma::object_graphics*)enigma::instance_event_iterator->inst)->image_index) % spr2d->subcount;
->>>>>>> 5615c98e
+    alpha=clamp_alpha(alpha);
+    get_spritev(spr2d,spr);
+    const int usi = subimg >= 0 ? (subimg % spr2d->subcount) : int(((enigma::object_graphics*)enigma::instance_event_iterator->inst)->image_index) % spr2d->subcount;
 
   const gs_scalar tbx = spr2d->texturexarray[usi], tby = spr2d->textureyarray[usi],
   tbw = spr2d->texturewarray[usi], tbh = spr2d->textureharray[usi];
@@ -152,14 +137,9 @@
 
 void draw_sprite_part(int spr, int subimg, gs_scalar left, gs_scalar top, gs_scalar width, gs_scalar height, gs_scalar x, gs_scalar y, int color, gs_scalar alpha)
 {
-<<<<<<< HEAD
-    alpha=clamp_alpha(alpha);
-    get_spritev(spr2d,spr);
-    const int usi = subimg >= 0 ? (subimg % spr2d->subcount) : int(((enigma::object_graphics*)enigma::instance_event_iterator->inst)->image_index) % spr2d->subcount;
-=======
-  get_spritev(spr2d,spr);
-  const int usi = subimg >= 0 ? (subimg % spr2d->subcount) : int(((enigma::object_graphics*)enigma::instance_event_iterator->inst)->image_index) % spr2d->subcount;
->>>>>>> 5615c98e
+    alpha=clamp_alpha(alpha);
+    get_spritev(spr2d,spr);
+    const int usi = subimg >= 0 ? (subimg % spr2d->subcount) : int(((enigma::object_graphics*)enigma::instance_event_iterator->inst)->image_index) % spr2d->subcount;
 
 	const gs_scalar tbw = spr2d->width/(gs_scalar)spr2d->texturewarray[usi], tbh = spr2d->height/(gs_scalar)spr2d->textureharray[usi],
 	  tbx1 = spr2d->texturexarray[usi]+left/tbw, tbx2 = spr2d->texturexarray[usi]+tbx1 + width/tbw,
@@ -175,14 +155,9 @@
 
 void draw_sprite_part_offset(int spr, int subimg, gs_scalar left, gs_scalar top, gs_scalar width, gs_scalar height, gs_scalar x, gs_scalar y, int color, gs_scalar alpha)
 {
-<<<<<<< HEAD
-    alpha=clamp_alpha(alpha);
-    get_spritev(spr2d,spr);
-    const int usi = subimg >= 0 ? (subimg % spr2d->subcount) : int(((enigma::object_graphics*)enigma::instance_event_iterator->inst)->image_index) % spr2d->subcount;
-=======
-  get_spritev(spr2d,spr);
-  const int usi = subimg >= 0 ? (subimg % spr2d->subcount) : int(((enigma::object_graphics*)enigma::instance_event_iterator->inst)->image_index) % spr2d->subcount;
->>>>>>> 5615c98e
+    alpha=clamp_alpha(alpha);
+    get_spritev(spr2d,spr);
+    const int usi = subimg >= 0 ? (subimg % spr2d->subcount) : int(((enigma::object_graphics*)enigma::instance_event_iterator->inst)->image_index) % spr2d->subcount;
 
 	const gs_scalar tbw = spr2d->width/spr2d->texturewarray[usi], tbh = spr2d->height/spr2d->textureharray[usi],
 	  xvert1 = x-spr2d->xoffset, xvert2 = xvert1 + spr2d->width,
@@ -200,14 +175,9 @@
 
 void draw_sprite_part_ext(int spr, int subimg, gs_scalar left, gs_scalar top, gs_scalar width, gs_scalar height, gs_scalar x, gs_scalar y, gs_scalar xscale, gs_scalar yscale, int color, gs_scalar alpha)
 {
-<<<<<<< HEAD
-    alpha=clamp_alpha(alpha);
-    get_spritev(spr2d,spr);
-    const int usi = subimg >= 0 ? (subimg % spr2d->subcount) : int(((enigma::object_graphics*)enigma::instance_event_iterator->inst)->image_index) % spr2d->subcount;
-=======
-  get_spritev(spr2d,spr);
-  const int usi = subimg >= 0 ? (subimg % spr2d->subcount) : int(((enigma::object_graphics*)enigma::instance_event_iterator->inst)->image_index) % spr2d->subcount;
->>>>>>> 5615c98e
+    alpha=clamp_alpha(alpha);
+    get_spritev(spr2d,spr);
+    const int usi = subimg >= 0 ? (subimg % spr2d->subcount) : int(((enigma::object_graphics*)enigma::instance_event_iterator->inst)->image_index) % spr2d->subcount;
 
 	const gs_scalar tbw = spr2d->width/(gs_scalar)spr2d->texturewarray[usi], tbh = spr2d->height/(gs_scalar)spr2d->textureharray[usi],
 	  xvert1 = x, xvert2 = xvert1 + width*xscale,
@@ -225,14 +195,9 @@
 
 void draw_sprite_general(int spr, int subimg, gs_scalar left, gs_scalar top, gs_scalar width, gs_scalar height, gs_scalar x, gs_scalar y, gs_scalar xscale, gs_scalar yscale, double rot, int c1, int c2, int c3, int c4, gs_scalar alpha)
 {
-<<<<<<< HEAD
-    alpha=clamp_alpha(alpha);
-    get_spritev(spr2d,spr);
-    const int usi = subimg >= 0 ? (subimg % spr2d->subcount) : int(((enigma::object_graphics*)enigma::instance_event_iterator->inst)->image_index) % spr2d->subcount;
-=======
-  get_spritev(spr2d,spr);
-  const int usi = subimg >= 0 ? (subimg % spr2d->subcount) : int(((enigma::object_graphics*)enigma::instance_event_iterator->inst)->image_index) % spr2d->subcount;
->>>>>>> 5615c98e
+    alpha=clamp_alpha(alpha);
+    get_spritev(spr2d,spr);
+    const int usi = subimg >= 0 ? (subimg % spr2d->subcount) : int(((enigma::object_graphics*)enigma::instance_event_iterator->inst)->image_index) % spr2d->subcount;
 
 	const gs_scalar
 	  tbx = spr2d->texturexarray[usi],  tby = spr2d->textureyarray[usi],
@@ -262,14 +227,9 @@
 
 void draw_sprite_stretched(int spr, int subimg, gs_scalar x, gs_scalar y, gs_scalar width, gs_scalar height, int color, gs_scalar alpha)
 {
-<<<<<<< HEAD
-    alpha=clamp_alpha(alpha);
-    get_spritev(spr2d,spr);
-    const int usi = subimg >= 0 ? (subimg % spr2d->subcount) : int(((enigma::object_graphics*)enigma::instance_event_iterator->inst)->image_index) % spr2d->subcount;
-=======
-  get_spritev(spr2d,spr);
-  const int usi = subimg >= 0 ? (subimg % spr2d->subcount) : int(((enigma::object_graphics*)enigma::instance_event_iterator->inst)->image_index) % spr2d->subcount;
->>>>>>> 5615c98e
+    alpha=clamp_alpha(alpha);
+    get_spritev(spr2d,spr);
+    const int usi = subimg >= 0 ? (subimg % spr2d->subcount) : int(((enigma::object_graphics*)enigma::instance_event_iterator->inst)->image_index) % spr2d->subcount;
 
   const gs_scalar tbx = spr2d->texturexarray[usi], tby = spr2d->textureyarray[usi],
               tbw = spr2d->texturewarray[usi], tbh = spr2d->textureharray[usi],
@@ -286,24 +246,7 @@
 
 void draw_sprite_stretched_ext(int spr, int subimg, gs_scalar x, gs_scalar y, gs_scalar width, gs_scalar height, int color, gs_scalar alpha)
 {
-<<<<<<< HEAD
-    alpha=clamp_alpha(alpha);
-    get_spritev(spr2d,spr);
-    const int usi = subimg >= 0 ? (subimg % spr2d->subcount) : int(((enigma::object_graphics*)enigma::instance_event_iterator->inst)->image_index) % spr2d->subcount;
-
-    const gs_scalar tbx = spr2d->texbordxarray[usi], tby = spr2d->texbordyarray[usi],
-                xvert1 = x-spr2d->xoffset, xvert2 = xvert1 + width,
-                yvert1 = y-spr2d->yoffset, yvert2 = yvert1 + height;
-
-	draw_primitive_begin_texture(pr_trianglestrip, spr2d->texturearray[usi]);
-	draw_vertex_texture_color(xvert1,yvert1,0,0,color,alpha);
-	draw_vertex_texture_color(xvert2,yvert1,tbx,0,color,alpha);
-	draw_vertex_texture_color(xvert1,yvert2, 0,tby,color,alpha);
-	draw_vertex_texture_color(xvert2,yvert2, tbx,tby,color,alpha);
-	draw_primitive_end();
-=======
   draw_sprite_stretched(spr, subimg, x, y, width, height, color, alpha);
->>>>>>> 5615c98e
 }
 
 void d3d_draw_sprite(int spr,int subimg, gs_scalar x, gs_scalar y, gs_scalar z)
@@ -449,14 +392,9 @@
 
 void draw_sprite_tiled(int spr, int subimg, gs_scalar x, gs_scalar y, int color, gs_scalar alpha)
 {
-<<<<<<< HEAD
-    alpha=clamp_alpha(alpha);
-    get_spritev(spr2d,spr);
-    const int usi = subimg >= 0 ? (subimg % spr2d->subcount) : int(((enigma::object_graphics*)enigma::instance_event_iterator->inst)->image_index) % spr2d->subcount;
-=======
-  get_spritev(spr2d,spr);
-  const int usi = subimg >= 0 ? (subimg % spr2d->subcount) : int(((enigma::object_graphics*)enigma::instance_event_iterator->inst)->image_index) % spr2d->subcount;
->>>>>>> 5615c98e
+    alpha=clamp_alpha(alpha);
+    get_spritev(spr2d,spr);
+    const int usi = subimg >= 0 ? (subimg % spr2d->subcount) : int(((enigma::object_graphics*)enigma::instance_event_iterator->inst)->image_index) % spr2d->subcount;
 
   x = ((spr2d->xoffset+x)<0?0:spr2d->width)-fmod(spr2d->xoffset+x,spr2d->width);
   y = ((spr2d->yoffset+y)<0?0:spr2d->height)-fmod(spr2d->yoffset+y,spr2d->height);
@@ -490,14 +428,9 @@
 
 void draw_sprite_tiled_ext(int spr, int subimg, gs_scalar x, gs_scalar y, gs_scalar xscale, gs_scalar yscale, int color, gs_scalar alpha)
 {
-<<<<<<< HEAD
-    alpha=clamp_alpha(alpha);
-    get_spritev(spr2d,spr);
-    const int usi = subimg >= 0 ? (subimg % spr2d->subcount) : int(((enigma::object_graphics*)enigma::instance_event_iterator->inst)->image_index) % spr2d->subcount;
-=======
-  get_spritev(spr2d,spr);
-  const int usi = subimg >= 0 ? (subimg % spr2d->subcount) : int(((enigma::object_graphics*)enigma::instance_event_iterator->inst)->image_index) % spr2d->subcount;
->>>>>>> 5615c98e
+    alpha=clamp_alpha(alpha);
+    get_spritev(spr2d,spr);
+    const int usi = subimg >= 0 ? (subimg % spr2d->subcount) : int(((enigma::object_graphics*)enigma::instance_event_iterator->inst)->image_index) % spr2d->subcount;
 
   const gs_scalar
   tbx  = spr2d->texturexarray[usi], tby  = spr2d->textureyarray[usi],
