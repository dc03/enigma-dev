/** Copyright (C) 2010-2013 Alasdair Morrison, Robert B. Colton
***
*** This file is a part of the ENIGMA Development Environment.
***
*** ENIGMA is free software: you can redistribute it and/or modify it under the
*** terms of the GNU General Public License as published by the Free Software
*** Foundation, version 3 of the license or any later version.
***
*** This application and its source code is distributed AS-IS, WITHOUT ANY
*** WARRANTY; without even the implied warranty of MERCHANTABILITY or FITNESS
*** FOR A PARTICULAR PURPOSE. See the GNU General Public License for more
*** details.
***
*** You should have received a copy of the GNU General Public License along
*** with this code. If not, see <http://www.gnu.org/licenses/>
**/
#ifndef ENIGMA_GSBACKGROUND_H
#define ENIGMA_GSBACKGROUND_H

#include "Universal_System/scalar.h"
#include "GScolors.h"

#if GM_COMPATIBILITY_VERSION <= 8
#  define DEFAULT_ALPHA 1
#else
#  define DEFAULT_ALPHA draw_get_alpha()
#endif

namespace enigma_user
{
<<<<<<< HEAD

double background_get_texture_width_factor(int backId);
double background_get_texture_height_factor(int backId);
void draw_background(int back, gs_scalar x, gs_scalar y, int color = c_white, gs_scalar alpha = DEFAULT_ALPHA);
void draw_background_stretched(int back, gs_scalar x, gs_scalar y, gs_scalar wid, gs_scalar hei, int color = c_white, gs_scalar alpha = DEFAULT_ALPHA);
void draw_background_part(int back, gs_scalar left, gs_scalar top, gs_scalar wid, gs_scalar hei, gs_scalar x, gs_scalar y, int color = c_white, gs_scalar alpha = DEFAULT_ALPHA);
void draw_background_tiled(int back, gs_scalar x, gs_scalar y, int color = c_white, gs_scalar alpha = DEFAULT_ALPHA);
void draw_background_tiled_area(int back,gs_scalar x, gs_scalar y,gs_scalar x1, gs_scalar y1,float x2,float y2, int color = c_white, gs_scalar alpha = DEFAULT_ALPHA);
void draw_background_ext(int back, gs_scalar x, gs_scalar y, gs_scalar xscale = 1, gs_scalar yscale = 1, double rot = 0, int color = c_white, gs_scalar alpha = DEFAULT_ALPHA);
void draw_background_stretched_ext(int back, gs_scalar x, gs_scalar y, gs_scalar wid, gs_scalar hei, int color, gs_scalar alpha);
void draw_background_part_ext(int back, gs_scalar left, gs_scalar top, gs_scalar wid, gs_scalar hei, gs_scalar x, gs_scalar y, gs_scalar xscale = 1, gs_scalar yscale = 1,int color = c_white, gs_scalar alpha = DEFAULT_ALPHA);
void draw_background_tiled_ext(int back, gs_scalar x, gs_scalar y, gs_scalar xscale = 1, gs_scalar yscale = 1, int color = c_white, gs_scalar alpha = DEFAULT_ALPHA, bool htiled = true, bool vtiled = true);
void draw_background_tiled_area_ext(int back, gs_scalar x, gs_scalar y, gs_scalar x1, gs_scalar y1, gs_scalar x2, gs_scalar y2, gs_scalar xscale = 1, gs_scalar yscale = 1, int color = c_white, gs_scalar alpha = DEFAULT_ALPHA);
void draw_background_general(int back, gs_scalar left, gs_scalar top, gs_scalar wid, gs_scalar hei, gs_scalar x, gs_scalar y, gs_scalar xscale, gs_scalar yscale, double rot, int c1, int c2, int c3, int c4, gs_scalar alpha);

void d3d_draw_background(int back, gs_scalar x, gs_scalar y, gs_scalar z = 0);

int background_create_from_screen(int x, int y, int w, int h, bool removeback, bool smooth, bool preload = true);

=======
  double background_get_texture_width_factor(int backId);
  double background_get_texture_height_factor(int backId);
  void draw_background(int back, gs_scalar x, gs_scalar y, int color = 16777215, gs_scalar alpha = 1);
  void draw_background_stretched(int back, gs_scalar x, gs_scalar y, gs_scalar wid, gs_scalar hei, int color = 16777215, gs_scalar alpha = 1);
  void draw_background_part(int back, gs_scalar left, gs_scalar top, gs_scalar wid, gs_scalar hei, gs_scalar x, gs_scalar y, int color = 16777215, gs_scalar alpha = 1);
  void draw_background_tiled(int back, gs_scalar x, gs_scalar y, int color = 16777215, gs_scalar alpha = 1);
  void draw_background_tiled_area(int back,gs_scalar x, gs_scalar y,gs_scalar x1, gs_scalar y1,float x2,float y2, int color = 16777215, gs_scalar alpha = 1);
  void draw_background_ext(int back, gs_scalar x, gs_scalar y, gs_scalar xscale = 1, gs_scalar yscale = 1, double rot = 0, int color = 16777215, gs_scalar alpha = 1);
  void draw_background_stretched_ext(int back, gs_scalar x, gs_scalar y, gs_scalar wid, gs_scalar hei, int color, gs_scalar alpha);
  void draw_background_part_ext(int back, gs_scalar left, gs_scalar top, gs_scalar wid, gs_scalar hei, gs_scalar x, gs_scalar y, gs_scalar xscale = 1, gs_scalar yscale = 1,int color = 16777215, gs_scalar alpha = 1);
  void draw_background_tiled_ext(int back, gs_scalar x, gs_scalar y, gs_scalar xscale = 1, gs_scalar yscale = 1, int color = 16777215, gs_scalar alpha = 1, bool htiled = true, bool vtiled = true);
  void draw_background_tiled_area_ext(int back, gs_scalar x, gs_scalar y, gs_scalar x1, gs_scalar y1, gs_scalar x2, gs_scalar y2, gs_scalar xscale = 1, gs_scalar yscale = 1, int color = 16777215, gs_scalar alpha = 1);
  void draw_background_general(int back, gs_scalar left, gs_scalar top, gs_scalar wid, gs_scalar hei, gs_scalar x, gs_scalar y, gs_scalar xscale, gs_scalar yscale, double rot, int c1, int c2, int c3, int c4, gs_scalar alpha);

  void d3d_draw_background(int back, gs_scalar x, gs_scalar y, gs_scalar z = 0);

  int background_create_from_screen(int x, int y, int w, int h, bool removeback, bool smooth, bool preload = true);
>>>>>>> 5615c98e
}

#undef DEFAULT_ALPHA
#endif<|MERGE_RESOLUTION|>--- conflicted
+++ resolved
@@ -28,45 +28,23 @@
 
 namespace enigma_user
 {
-<<<<<<< HEAD
-
-double background_get_texture_width_factor(int backId);
-double background_get_texture_height_factor(int backId);
-void draw_background(int back, gs_scalar x, gs_scalar y, int color = c_white, gs_scalar alpha = DEFAULT_ALPHA);
-void draw_background_stretched(int back, gs_scalar x, gs_scalar y, gs_scalar wid, gs_scalar hei, int color = c_white, gs_scalar alpha = DEFAULT_ALPHA);
-void draw_background_part(int back, gs_scalar left, gs_scalar top, gs_scalar wid, gs_scalar hei, gs_scalar x, gs_scalar y, int color = c_white, gs_scalar alpha = DEFAULT_ALPHA);
-void draw_background_tiled(int back, gs_scalar x, gs_scalar y, int color = c_white, gs_scalar alpha = DEFAULT_ALPHA);
-void draw_background_tiled_area(int back,gs_scalar x, gs_scalar y,gs_scalar x1, gs_scalar y1,float x2,float y2, int color = c_white, gs_scalar alpha = DEFAULT_ALPHA);
-void draw_background_ext(int back, gs_scalar x, gs_scalar y, gs_scalar xscale = 1, gs_scalar yscale = 1, double rot = 0, int color = c_white, gs_scalar alpha = DEFAULT_ALPHA);
-void draw_background_stretched_ext(int back, gs_scalar x, gs_scalar y, gs_scalar wid, gs_scalar hei, int color, gs_scalar alpha);
-void draw_background_part_ext(int back, gs_scalar left, gs_scalar top, gs_scalar wid, gs_scalar hei, gs_scalar x, gs_scalar y, gs_scalar xscale = 1, gs_scalar yscale = 1,int color = c_white, gs_scalar alpha = DEFAULT_ALPHA);
-void draw_background_tiled_ext(int back, gs_scalar x, gs_scalar y, gs_scalar xscale = 1, gs_scalar yscale = 1, int color = c_white, gs_scalar alpha = DEFAULT_ALPHA, bool htiled = true, bool vtiled = true);
-void draw_background_tiled_area_ext(int back, gs_scalar x, gs_scalar y, gs_scalar x1, gs_scalar y1, gs_scalar x2, gs_scalar y2, gs_scalar xscale = 1, gs_scalar yscale = 1, int color = c_white, gs_scalar alpha = DEFAULT_ALPHA);
-void draw_background_general(int back, gs_scalar left, gs_scalar top, gs_scalar wid, gs_scalar hei, gs_scalar x, gs_scalar y, gs_scalar xscale, gs_scalar yscale, double rot, int c1, int c2, int c3, int c4, gs_scalar alpha);
-
-void d3d_draw_background(int back, gs_scalar x, gs_scalar y, gs_scalar z = 0);
-
-int background_create_from_screen(int x, int y, int w, int h, bool removeback, bool smooth, bool preload = true);
-
-=======
   double background_get_texture_width_factor(int backId);
   double background_get_texture_height_factor(int backId);
-  void draw_background(int back, gs_scalar x, gs_scalar y, int color = 16777215, gs_scalar alpha = 1);
-  void draw_background_stretched(int back, gs_scalar x, gs_scalar y, gs_scalar wid, gs_scalar hei, int color = 16777215, gs_scalar alpha = 1);
-  void draw_background_part(int back, gs_scalar left, gs_scalar top, gs_scalar wid, gs_scalar hei, gs_scalar x, gs_scalar y, int color = 16777215, gs_scalar alpha = 1);
-  void draw_background_tiled(int back, gs_scalar x, gs_scalar y, int color = 16777215, gs_scalar alpha = 1);
-  void draw_background_tiled_area(int back,gs_scalar x, gs_scalar y,gs_scalar x1, gs_scalar y1,float x2,float y2, int color = 16777215, gs_scalar alpha = 1);
-  void draw_background_ext(int back, gs_scalar x, gs_scalar y, gs_scalar xscale = 1, gs_scalar yscale = 1, double rot = 0, int color = 16777215, gs_scalar alpha = 1);
+  void draw_background(int back, gs_scalar x, gs_scalar y, int color = 16777215, gs_scalar alpha = DEFAULT_ALPHA);
+  void draw_background_stretched(int back, gs_scalar x, gs_scalar y, gs_scalar wid, gs_scalar hei, int color = 16777215, gs_scalar alpha = DEFAULT_ALPHA);
+  void draw_background_part(int back, gs_scalar left, gs_scalar top, gs_scalar wid, gs_scalar hei, gs_scalar x, gs_scalar y, int color = 16777215, gs_scalar alpha = DEFAULT_ALPHA);
+  void draw_background_tiled(int back, gs_scalar x, gs_scalar y, int color = 16777215, gs_scalar alpha = DEFAULT_ALPHA);
+  void draw_background_tiled_area(int back,gs_scalar x, gs_scalar y,gs_scalar x1, gs_scalar y1,float x2,float y2, int color = 16777215, gs_scalar alpha = DEFAULT_ALPHA);
+  void draw_background_ext(int back, gs_scalar x, gs_scalar y, gs_scalar xscale = 1, gs_scalar yscale = 1, double rot = 0, int color = 16777215, gs_scalar alpha = DEFAULT_ALPHA);
   void draw_background_stretched_ext(int back, gs_scalar x, gs_scalar y, gs_scalar wid, gs_scalar hei, int color, gs_scalar alpha);
-  void draw_background_part_ext(int back, gs_scalar left, gs_scalar top, gs_scalar wid, gs_scalar hei, gs_scalar x, gs_scalar y, gs_scalar xscale = 1, gs_scalar yscale = 1,int color = 16777215, gs_scalar alpha = 1);
-  void draw_background_tiled_ext(int back, gs_scalar x, gs_scalar y, gs_scalar xscale = 1, gs_scalar yscale = 1, int color = 16777215, gs_scalar alpha = 1, bool htiled = true, bool vtiled = true);
-  void draw_background_tiled_area_ext(int back, gs_scalar x, gs_scalar y, gs_scalar x1, gs_scalar y1, gs_scalar x2, gs_scalar y2, gs_scalar xscale = 1, gs_scalar yscale = 1, int color = 16777215, gs_scalar alpha = 1);
+  void draw_background_part_ext(int back, gs_scalar left, gs_scalar top, gs_scalar wid, gs_scalar hei, gs_scalar x, gs_scalar y, gs_scalar xscale = 1, gs_scalar yscale = 1,int color = 16777215, gs_scalar alpha = DEFAULT_ALPHA);
+  void draw_background_tiled_ext(int back, gs_scalar x, gs_scalar y, gs_scalar xscale = 1, gs_scalar yscale = 1, int color = 16777215, gs_scalar alpha = DEFAULT_ALPHA, bool htiled = true, bool vtiled = true);
+  void draw_background_tiled_area_ext(int back, gs_scalar x, gs_scalar y, gs_scalar x1, gs_scalar y1, gs_scalar x2, gs_scalar y2, gs_scalar xscale = 1, gs_scalar yscale = 1, int color = 16777215, gs_scalar alpha = DEFAULT_ALPHA);
   void draw_background_general(int back, gs_scalar left, gs_scalar top, gs_scalar wid, gs_scalar hei, gs_scalar x, gs_scalar y, gs_scalar xscale, gs_scalar yscale, double rot, int c1, int c2, int c3, int c4, gs_scalar alpha);
 
   void d3d_draw_background(int back, gs_scalar x, gs_scalar y, gs_scalar z = 0);
 
   int background_create_from_screen(int x, int y, int w, int h, bool removeback, bool smooth, bool preload = true);
->>>>>>> 5615c98e
 }
 
 #undef DEFAULT_ALPHA
