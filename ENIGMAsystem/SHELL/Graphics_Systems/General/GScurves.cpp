/** Copyright (C) 2010-2013 Harijs Grinbergs, Robert B. Colton
***
*** This file is a part of the ENIGMA Development Environment.
***
*** ENIGMA is free software: you can redistribute it and/or modify it under the
*** terms of the GNU General Public License as published by the Free Software
*** Foundation, version 3 of the license or any later version.
***
*** This application and its source code is distributed AS-IS, WITHOUT ANY
*** WARRANTY; without even the implied warranty of MERCHANTABILITY or FITNESS
*** FOR A PARTICULAR PURPOSE. See the GNU General Public License for more
*** details.
***
*** You should have received a copy of the GNU General Public License along
*** with this code. If not, see <http://www.gnu.org/licenses/>
**/
<<<<<<< HEAD

#include <stack>
#include <vector>
#include <math.h>

=======
>>>>>>> 8424fa6f
#include "GScolors.h"
#include "GScurves.h"
#include "GSprimitives.h"

<<<<<<< HEAD
=======
#include <stack>
#include <vector>
#include <math.h>

>>>>>>> 8424fa6f
namespace enigma{
    extern unsigned char currentcolor[4];
}

namespace {
int pr_curve_detail = 20;
int pr_curve_mode = enigma_user::pr_linestrip;
int pr_spline_points = 0;
gs_scalar pr_curve_width = 1;

struct splinePoint {
    gs_scalar x,y,al;
    int col;
};
typedef std::vector< splinePoint > spline;
static std::stack< spline*, std::vector<spline*> > startedSplines;
static std::stack< int > startedSplinesMode;
}

namespace enigma_user
{

void draw_set_curve_width(gs_scalar width)
{
    pr_curve_width = (width<1.0?1.0:width);
}

void draw_set_curve_mode(int mode)
{
    pr_curve_mode = mode;
}

void draw_set_curve_detail(int detail)
{
    pr_curve_detail = (detail<1?1:detail);
}

void draw_bezier_quadratic(gs_scalar x1, gs_scalar y1, gs_scalar x2, gs_scalar y2, gs_scalar x3, gs_scalar y3)
{
    gs_scalar x, y, a2, b2;
    float a = 1.0, b = 0.0, det = 1.0/(gs_scalar)pr_curve_detail;
    draw_primitive_begin(pr_curve_mode);
    for(int i = 0; i <= pr_curve_detail; ++i)
    {
        a2 = a*a; b2 = b*b;
        x = x1*a2 + x2*2*a*b + x3*b2;
        y = y1*a2 + y2*2*a*b + y3*b2;
        draw_vertex(x, y);

        a -= det;
        b = 1.0 - a;
    }
    draw_primitive_end();
}

void draw_bezier_quadratic_color(gs_scalar x1, gs_scalar y1, gs_scalar x2, gs_scalar y2, gs_scalar x3, gs_scalar y3, int c1, int c2, gs_scalar al1, gs_scalar al2)
{
    int col;
    gs_scalar x, y, al, a2, b2;
    float a = 1.0, b = 0.0, det = 1.0/(gs_scalar)pr_curve_detail;
    draw_primitive_begin(pr_curve_mode);
    for(int i = 0; i <= pr_curve_detail; ++i)
    {
        a2 = a*a; b2 = b*b;
        x = x1*a2 + x2*2*a*b + x3*b2;
        y = y1*a2 + y2*2*a*b + y3*b2;
        al = al1 + (al2-al1)*b;
        col = merge_color(c1, c2, b);
        draw_vertex_color(x, y,col,al);

        a -= det;
        b = 1.0 - a;
    }
    draw_primitive_end();
}

void draw_bezier_cubic(gs_scalar x1, gs_scalar y1, gs_scalar x2, gs_scalar y2, gs_scalar x3, gs_scalar y3, gs_scalar x4, gs_scalar y4)
{
    gs_scalar x, y, a2, b2;
    float a = 1.0, b = 0.0, det = 1.0/(gs_scalar)pr_curve_detail;
    draw_primitive_begin(pr_curve_mode);
    for(int i = 0; i <= pr_curve_detail; ++i)
    {
        a2 = a*a; b2 = b*b;
        x = x1*a2*a + x2*3*a2*b + x3*3*a*b2 + x4*b2*b;
        y = y1*a2*a + y2*3*a2*b + y3*3*a*b2 + y4*b2*b;
        draw_vertex(x, y);

        a -= det;
        b = 1.0 - a;
    }
    draw_primitive_end();
}

void draw_bezier_cubic_color(gs_scalar x1, gs_scalar y1, gs_scalar x2, gs_scalar y2, gs_scalar x3, gs_scalar y3, gs_scalar x4, gs_scalar y4, int c1, int c2, gs_scalar al1, gs_scalar al2)
{
    int col;
    gs_scalar x, y, al;
    float a2, b2, a = 1.0, b = 0.0, det = 1.0/(gs_scalar)pr_curve_detail;

    if (pr_curve_width == 1){
      draw_primitive_begin(pr_curve_mode);
      for(int i = 0; i <= pr_curve_detail; ++i)
      {
          a2 = a*a; b2 = b*b;
          x = x1*a2*a + x2*3*a2*b + x3*3*a*b2 + x4*b2*b;
          y = y1*a2*a + y2*3*a2*b + y3*3*a*b2 + y4*b2*b;
          al = al1 + (al2-al1)*b;
          col = merge_color(c1, c2, b);
          draw_vertex_color(x, y,col,al);

          a -= det;
          b = 1.0 - a;
      }
      draw_primitive_end();
    }else{ //Thick line
      gs_scalar dw = pr_curve_width/2.0;
      gs_scalar px, py;
      x = x1, y = y1;
      a -= det;
      b = 1.0 - a;
      al = al1, col = c1;

      draw_primitive_begin(pr_trianglestrip);
      for(int i = 1; i <= pr_curve_detail; ++i)
      {
          a2 = a*a; b2 = b*b;
          px = x, py = y;
          x = x1*a2*a + x2*3*a2*b + x3*3*a*b2 + x4*b2*b;
          y = y1*a2*a + y2*3*a2*b + y3*3*a*b2 + y4*b2*b;
          double dir = fmod(atan2(py-y,x-px)+2*M_PI,2*M_PI);
          double cv = cos(dir-M_PI/2.0), sv = -sin(dir-M_PI/2.0);
          draw_vertex_color(px+dw*cv, py+dw*sv, col, al);
          draw_vertex_color(px-dw*cv, py-dw*sv, col, al);

          al = al1 + (al2-al1)*b;
          col = merge_color(c1, c2, b);

          draw_vertex_color(x+dw*cv, y+dw*sv, col, al);
          draw_vertex_color(x-dw*cv, y-dw*sv, col, al);

          a -= det;
          b = 1.0 - a;
      }
      draw_primitive_end();
    }
}

//NOTICE:
//Some of the arguments are not used, but I left them in so it would be easier to use these functions together with drawing functions
gs_scalar draw_bezier_quadratic_x(gs_scalar x1, gs_scalar y1, gs_scalar x2, gs_scalar y2, gs_scalar x3, gs_scalar y3, float t)
{
    float a = 1.0 - t, b = t;
    return x1*a*a + x2*2*a*b + x3*b*b;
}

gs_scalar draw_bezier_quadratic_y(gs_scalar x1, gs_scalar y1, gs_scalar x2, gs_scalar y2, gs_scalar x3, gs_scalar y3, float t)
{
    float a = 1.0 - t, b = t;
    return y1*a*a + y2*2*a*b + y3*b*b;
}

gs_scalar draw_bezier_cubic_x(gs_scalar x1, gs_scalar y1, gs_scalar x2, gs_scalar y2, gs_scalar x3, gs_scalar y3, gs_scalar x4, gs_scalar y4, float t)
{
    float a = 1.0 - t, b = t, a2, b2;
    a2 = a*a; b2 = b*b;
    return x1*a2*a + x2*3*a2*b + x3*3*a*b2 + x4*b2*b;
}

gs_scalar draw_bezier_cubic_y(gs_scalar x1, gs_scalar y1, gs_scalar x2, gs_scalar y2, gs_scalar x3, gs_scalar y3, gs_scalar x4, gs_scalar y4, float t)
{
    float a = 1.0 - t, b = t, a2, b2;
    a2 = a*a; b2 = b*b;
    return y1*a2*a + y2*3*a2*b + y3*3*a*b2 + y4*b2*b;
}

//The following function is used in other drawing functions for all splines
//it takes 4 points. Two control points which are at the beginning and the end, and the two points which it actually draws through
//in the middle
void draw_spline_part(gs_scalar x1, gs_scalar y1, gs_scalar x2, gs_scalar y2, gs_scalar x3, gs_scalar y3, gs_scalar x4, gs_scalar y4)
{
    float t = 0.0, det = 1.0/(gs_scalar)pr_curve_detail;
    gs_scalar x, y;
    for (int i=0; i<=pr_curve_detail; ++i){
        gs_scalar t2 = t * t, t3 = t2 * t;
        x = 0.5 * ( ( 2.0 * x2 ) + ( -x1 + x3 ) * t + ( 2.0 * x1 - 5.0 * x2 + 4 * x3 - x4 ) * t2 +
        ( -x1 + 3.0 * x2 - 3.0 * x3 + x4 ) * t3 );
        y = 0.5 * ( ( 2.0 * y2 ) + ( -y1 + y3 ) * t + ( 2.0 * y1 - 5.0 * y2 + 4 * y3 - y4 ) * t2 +
        ( -y1 + 3.0 * y2 - 3.0 * y3 + y4 ) * t3 );
        draw_vertex(x, y);
        t += det;
    }
}

void draw_spline_part_color(gs_scalar x1, gs_scalar y1, gs_scalar x2, gs_scalar y2, gs_scalar x3, gs_scalar y3, gs_scalar x4, gs_scalar y4, int c1, int c2, gs_scalar a1, gs_scalar a2)
{
    int col;
    float t = 0.0, det = 1.0/(gs_scalar)pr_curve_detail;
    gs_scalar x, y, al;
    for (int i=0; i<=pr_curve_detail; ++i){
        al = a1 + (a2-a1)*t;
        col = merge_color(c1, c2, t);

        float t2 = t * t, t3 = t2 * t;
        x = 0.5 * ( ( 2.0 * x2 ) + ( -x1 + x3 ) * t + ( 2.0 * x1 - 5.0 * x2 + 4 * x3 - x4 ) * t2 +
        ( -x1 + 3.0 * x2 - 3.0 * x3 + x4 ) * t3 );
        y = 0.5 * ( ( 2.0 * y2 ) + ( -y1 + y3 ) * t + ( 2.0 * y1 - 5.0 * y2 + 4 * y3 - y4 ) * t2 +
        ( -y1 + 3.0 * y2 - 3.0 * y3 + y4 ) * t3 );
        draw_vertex_color(x, y,col,al);
        t += det;
    }
}

void draw_spline2c(gs_scalar x1, gs_scalar y1, gs_scalar x2, gs_scalar y2, gs_scalar x3, gs_scalar y3, gs_scalar x4, gs_scalar y4)
{
    draw_primitive_begin(pr_curve_mode);
    draw_spline_part(x1, y1, x2, y2, x3, y3, x4, y4);
    draw_primitive_end();
}

void draw_spline2c_color(gs_scalar x1, gs_scalar y1, gs_scalar x2, gs_scalar y2, gs_scalar x3, gs_scalar y3, gs_scalar x4, gs_scalar y4, int c1, int c2, gs_scalar a1, gs_scalar a2)
{
    draw_primitive_begin(pr_curve_mode);
    draw_spline_part_color(x1, y1, x2, y2, x3, y3, x4, y4, c1, c2, a1, a2);
    draw_primitive_end();
}

void draw_spline3(gs_scalar x1, gs_scalar y1, gs_scalar x2, gs_scalar y2, gs_scalar x3, gs_scalar y3)
{
    draw_primitive_begin(pr_curve_mode);
    //As I need 4 points to draw 1 line, then I will just take 2 control points from the existing ones
    draw_spline_part(x1, y1, x1, y1, x2, y2, x3, y3);
    draw_spline_part(x1, y1, x2, y2, x3, y3, x3, y3);
    draw_primitive_end();
}

void draw_spline3_color(gs_scalar x1, gs_scalar y1, gs_scalar x2, gs_scalar y2, gs_scalar x3, gs_scalar y3, int c1, int c2, gs_scalar a1, gs_scalar a2)
{
    int col1;
    gs_scalar al1;
    col1 = merge_color(c1, c2, 0.5);
    al1 = a1 + (a2-a1)*0.5;
    draw_primitive_begin(pr_curve_mode);
    //As I need 4 points to draw 1 line, then I will just take 2 control points from the existing ones
    //Color and alpha is interpolated in the middle for now (so it doesn't take into account length of each separate segment)
    draw_spline_part_color(x1, y1, x1, y1, x2, y2, x3, y3, c1, col1, a1, al1);
    draw_spline_part_color(x1, y1, x2, y2, x3, y3, x3, y3, col1, c2, al1, a2);
    draw_primitive_end();
}


void draw_spline3c(gs_scalar x1, gs_scalar y1, gs_scalar x2, gs_scalar y2, gs_scalar x3, gs_scalar y3, gs_scalar x4, gs_scalar y4, gs_scalar x5, gs_scalar y5)
{
    draw_primitive_begin(pr_curve_mode);
    //As I need 4 points to draw 1 line, then I will just take 2 control points from the existing ones
    draw_spline_part(x1, y1, x2, y2, x3, y3, x4, y4);
    draw_spline_part(x2, y2, x3, y3, x4, y4, x5, y5);
    draw_primitive_end();
}

void draw_spline3c_color(gs_scalar x1, gs_scalar y1, gs_scalar x2, gs_scalar y2, gs_scalar x3, gs_scalar y3, gs_scalar x4, gs_scalar y4, gs_scalar x5, gs_scalar y5, int c1, int c2, gs_scalar a1, gs_scalar a2)
{
    int col1;
    gs_scalar al1;
    col1 = merge_color(c1, c2, 0.5);
    al1 = a1 + (a2-a1)*0.5;
    draw_primitive_begin(pr_curve_mode);
    //As I need 4 points to draw 1 line, then I will just take 2 control points from the existing ones
    //Color and alpha is interpolated in the middle for now (so it doesn't take into account length of each separate segment)
    draw_spline_part_color(x1, y1, x2, y2, x3, y3, x4, y4, c1, col1, a1, al1);
    draw_spline_part_color(x2, y2, x3, y3, x4, y4, x5, y5, col1, c2, al1, a2);
    draw_primitive_end();
}

void draw_spline4(gs_scalar x1, gs_scalar y1, gs_scalar x2, gs_scalar y2, gs_scalar x3, gs_scalar y3, gs_scalar x4, gs_scalar y4)
{
    draw_primitive_begin(pr_curve_mode);
    draw_spline_part(x1, y1, x1, y1, x2, y2, x3, y3);
    draw_spline_part(x1, y1, x2, y2, x3, y3, x4, y4);
    draw_spline_part(x2, y2, x3, y3, x4, y4, x4, y4);
    draw_primitive_end();
}

void draw_spline4_color(gs_scalar x1, gs_scalar y1, gs_scalar x2, gs_scalar y2, gs_scalar x3, gs_scalar y3, gs_scalar x4, gs_scalar y4, int c1, int c2, gs_scalar a1, gs_scalar a2)
{
    int col1, col2;
    gs_scalar al1, al2;
    col1 = merge_color(c1, c2, 0.33);
    al1 = a1 + (a2-a1)*0.33;
    col2 = merge_color(c1, c2, 0.66);
    al2 = a1 + (a2-a1)*0.66;
    draw_primitive_begin(pr_curve_mode);
    draw_spline_part_color(x1, y1, x1, y1, x2, y2, x3, y3, c1, col1, a1, al1);
    draw_spline_part_color(x1, y1, x2, y2, x3, y3, x4, y4, col1, col2, al1, al2);
    draw_spline_part_color(x2, y2, x3, y3, x4, y4, x4, y4, col2, c2, al2, a2);
    draw_primitive_end();
}

void draw_spline4c(gs_scalar x1, gs_scalar y1, gs_scalar x2, gs_scalar y2, gs_scalar x3, gs_scalar y3, gs_scalar x4, gs_scalar y4, gs_scalar x5, gs_scalar y5, gs_scalar x6, gs_scalar y6)
{
    draw_primitive_begin(pr_curve_mode);
    draw_spline_part(x1, y1, x2, y2, x3, y3, x4, y4);
    draw_spline_part(x2, y2, x3, y3, x4, y4, x5, y5);
    draw_spline_part(x3, y3, x4, y4, x5, y5, x6, y6);
    draw_primitive_end();
}

void draw_spline4c_color(gs_scalar x1, gs_scalar y1, gs_scalar x2, gs_scalar y2, gs_scalar x3, gs_scalar y3, gs_scalar x4, gs_scalar y4, gs_scalar x5, gs_scalar y5, gs_scalar x6, gs_scalar y6, int c1, int c2, gs_scalar a1, gs_scalar a2)
{
    int col1, col2;
    gs_scalar al1, al2;
    col1 = merge_color(c1, c2, 0.33);
    al1 = a1 + (a2-a1)*0.33;
    col2 = merge_color(c1, c2, 0.66);
    al2 = a1 + (a2-a1)*0.66;

    draw_primitive_begin(pr_curve_mode);
    draw_spline_part_color(x1, y1, x2, y2, x3, y3, x4, y4, c1, col1, a1, al1);
    draw_spline_part_color(x2, y2, x3, y3, x4, y4, x5, y5, col1, col2, al1, al2);
    draw_spline_part_color(x3, y3, x4, y4, x5, y5, x6, y6, col2, c2, al2, a2);
    draw_primitive_end();
}

void draw_spline_begin(int mode)
{
    startedSplinesMode.push(mode);
    startedSplines.push(new spline);
}

void draw_spline_vertex(gs_scalar x, gs_scalar y)
{
    splinePoint point={x,y,gs_scalar(enigma::currentcolor[3]), int(enigma::currentcolor[0] + (enigma::currentcolor[1] << 8) + (enigma::currentcolor[2] << 16))};
    startedSplines.top()->push_back(point);
}

void draw_spline_vertex_color(gs_scalar x, gs_scalar y, int col, gs_scalar alpha)
{
    splinePoint point={x,y,alpha,col};
    startedSplines.top()->push_back(point);
}


void draw_spline_end()
{
    draw_primitive_begin(startedSplinesMode.top());
    spline &arr = *startedSplines.top();
    if (arr.size()>4)
        for (unsigned i = 3; i < arr.size(); ++i)
            draw_spline_part_color(arr[i-3].x, arr[i-3].y, arr[i-2].x, arr[i-2].y, arr[i-1].x, arr[i-1].y, arr[i].x, arr[i].y, arr[i-2].col, arr[i-1].col, arr[i-2].al, arr[i-1].al);
    draw_primitive_end();
    delete &arr;
    startedSplines.pop();
    startedSplinesMode.pop();
}

void draw_bezier_quadratic_spline_part(gs_scalar x1, gs_scalar y1, gs_scalar x2, gs_scalar y2, gs_scalar x3, gs_scalar y3, int c1, int c2, gs_scalar a1, gs_scalar a2)
{
    int col;
    float t = 0.0, det = 1.0/(gs_scalar)pr_curve_detail;
    gs_scalar x, y, al;
    for (int i=0; i<=pr_curve_detail; ++i){
        al = a1 + (a2-a1)*t;
        col = merge_color(c1, c2, t);

        x = 0.5 * (((x1 - 2 * x2 + x3) * t + 2 * x2 - 2 * x1) * t + x1 + x2);
        y = 0.5 * (((y1 - 2 * y2 + y3) * t + 2 * y2 - 2 * y1) * t + y1 + y2);
        draw_vertex_color(x, y, col, al);
        t += det;
    }
}

//first and last point is used as control points, so they will not be drawn
void draw_bezier_quadratic_spline_end()
{
    draw_primitive_begin(startedSplinesMode.top());
    spline &arr = *startedSplines.top();
    if (arr.size()>3)
        for (unsigned i = 2; i < arr.size(); ++i)
            draw_bezier_quadratic_spline_part(arr[i-2].x, arr[i-2].y, arr[i-1].x, arr[i-1].y, arr[i].x, arr[i].y, arr[i-2].col, arr[i-1].col, arr[i-2].al, arr[i-1].al);
    draw_primitive_end();
    delete &arr;
    startedSplines.pop();
    startedSplinesMode.pop();
}

int draw_spline_optimized_end()
{
    float tmp_detail = (gs_scalar)pr_curve_detail;
    int tot_det = 0;
    draw_primitive_begin(startedSplinesMode.top());
    spline &arr = *startedSplines.top();
    if (arr.size()>4){
        for (unsigned i = 3; i < arr.size(); ++i)
        {
            pr_curve_detail = std::min((float)(sqrt((arr[i-2].x-arr[i-1].x)*(arr[i-2].x-arr[i-1].x)+(arr[i-2].y-arr[i-1].y)*(arr[i-2].y-arr[i-1].y))/5.0),tmp_detail);
            tot_det+=pr_curve_detail;
            draw_spline_part_color(arr[i-3].x, arr[i-3].y, arr[i-2].x, arr[i-2].y, arr[i-1].x, arr[i-1].y, arr[i].x, arr[i].y, arr[i-2].col, arr[i-1].col, arr[i-2].al, arr[i-1].al);
        }
    }
    draw_primitive_end();
    delete &arr;
    startedSplines.pop();
    startedSplinesMode.pop();
    pr_curve_detail = (int)tmp_detail;
    return tot_det;
}

}<|MERGE_RESOLUTION|>--- conflicted
+++ resolved
@@ -14,25 +14,14 @@
 *** You should have received a copy of the GNU General Public License along
 *** with this code. If not, see <http://www.gnu.org/licenses/>
 **/
-<<<<<<< HEAD
+#include "GScolors.h"
+#include "GScurves.h"
+#include "GSprimitives.h"
 
 #include <stack>
 #include <vector>
 #include <math.h>
 
-=======
->>>>>>> 8424fa6f
-#include "GScolors.h"
-#include "GScurves.h"
-#include "GSprimitives.h"
-
-<<<<<<< HEAD
-=======
-#include <stack>
-#include <vector>
-#include <math.h>
-
->>>>>>> 8424fa6f
 namespace enigma{
     extern unsigned char currentcolor[4];
 }
