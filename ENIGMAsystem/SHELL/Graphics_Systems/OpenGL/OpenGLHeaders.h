/********************************************************************************\
 **                                                                              **
 **  Copyright (C) 2010 Alasdair Morrison <tgmg@g-java.com>                      **
 **                                                                              **
 **  This file is a part of the ENIGMA Development Environment.                  **
 **                                                                              **
 **                                                                              **
 **  ENIGMA is free software: you can redistribute it and/or modify it under the **
 **  terms of the GNU General Public License as published by the Free Software   **
 **  Foundation, version 3 of the license or any later version.                  **
 **                                                                              **
 **  This application and its source code is distributed AS-IS, WITHOUT ANY      **
 **  WARRANTY; without even the implied warranty of MERCHANTABILITY or FITNESS   **
 **  FOR A PARTICULAR PURPOSE. See the GNU General Public License for more       **
 **  details.                                                                    **
 **                                                                              **
 **  You should have recieved a copy of the GNU General Public License along     **
 **  with this code. If not, see <http://www.gnu.org/licenses/>                  **
 **                                                                              **
 **  ENIGMA is an environment designed to create games and other programs with a **
 **  high-level, fully compilable language. Developers of ENIGMA or anything     **
 **  associated with ENIGMA are in no way responsible for its users or           **
 **  applications created by its users, or damages caused by the environment     **
 **  or programs made in the environment.                                        **
 **                                                                              **
 \********************************************************************************/

//#include "../../OS_Switchboard.h"

<<<<<<< HEAD
#if ENIGMA_OS_MACOSX
  #include <OpenGL/gl.h>	
=======
#if ENIGMA_WS_COCOA !=0
  #include <OpenGL/gl.h>
#include <OpenGL/glu.h>
#elif ENIGMA_WS_IPHONE != 0
  #include <OpenGLES/ES1/gl.h>
>>>>>>> 93f1bdff
#else
  #include <GL/gl.h>
  #include <GL/glu.h>
#endif<|MERGE_RESOLUTION|>--- conflicted
+++ resolved
@@ -27,16 +27,9 @@
 
 //#include "../../OS_Switchboard.h"
 
-<<<<<<< HEAD
 #if ENIGMA_OS_MACOSX
-  #include <OpenGL/gl.h>	
-=======
-#if ENIGMA_WS_COCOA !=0
   #include <OpenGL/gl.h>
 #include <OpenGL/glu.h>
-#elif ENIGMA_WS_IPHONE != 0
-  #include <OpenGLES/ES1/gl.h>
->>>>>>> 93f1bdff
 #else
   #include <GL/gl.h>
   #include <GL/glu.h>
