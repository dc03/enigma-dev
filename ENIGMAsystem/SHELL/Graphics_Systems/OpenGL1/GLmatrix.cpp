/** Copyright (C) 2008-2012 Josh Ventura, DatZach, Polygone
*** Copyright (C) 2013-2014 Robert B. Colton, Polygone, Harijs Grinbergs
***
*** This file is a part of the ENIGMA Development Environment.
***
*** ENIGMA is free software: you can redistribute it and/or modify it under the
*** terms of the GNU General Public License as published by the Free Software
*** Foundation, version 3 of the license or any later version.
***
*** This application and its source code is distributed AS-IS, WITHOUT ANY
*** WARRANTY; without even the implied warranty of MERCHANTABILITY or FITNESS
*** FOR A PARTICULAR PURPOSE. See the GNU General Public License for more
*** details.
***
*** You should have received a copy of the GNU General Public License along
*** with this code. If not, see <http://www.gnu.org/licenses/>
**/

#include "../General/OpenGLHeaders.h"
#include "../General/GSd3d.h"
#include "../General/GSmatrix.h"
#include "../General/GStextures.h"
#include "../General/GLTextureStruct.h"
#include "../General/GSmath.h"
#include "Universal_System/var4.h"
#include "Universal_System/roomsystem.h"
#include <math.h>

//using namespace std;

#include <floatcomp.h>

namespace enigma
{
    //These are going to be modified by the user via functions
    enigma::Matrix4 projection_matrix(1,0,0,0,0,1,0,0,0,0,1,0,0,0,0,1), view_matrix(1,0,0,0,0,1,0,0,0,0,1,0,0,0,0,1), model_matrix(1,0,0,0,0,1,0,0,0,0,1,0,0,0,0,1);

    //This is for GL1
    enigma::Matrix4 mv_matrix(1,0,0,0,0,1,0,0,0,0,1,0,0,0,0,1);
}

//NOTE: THIS IS STILL FFP
#ifdef GS_SCALAR_64
#define glLoadMatrix(m) glLoadMatrixd((gs_scalar*)m.Transpose());
#define glGet(m,n)        glGetDoublev(m,(gs_scalar*)n); //For debug
#else
#define glLoadMatrix(m) glLoadMatrixf((gs_scalar*)m.Transpose());
#define glGet(m,n)        glGetFloatv(m,(gs_scalar*)n); //For debug
#endif

//NOTE: It seems enigma::d3d_light_update_positions() is not needed in the projection functions. But they are still kept there for now.

namespace enigma_user
{

void d3d_set_perspective(bool enable)
{
    if (enable) {
      enigma::projection_matrix.InitPersProjTransform(45, -view_wview[view_current] / (gs_scalar)view_hview[view_current], 1, 32000);
    } else {
      //projection_matrix.InitPersProjTransform(0, 1, 0, 1); //they cannot be zeroes!
    }
    glMatrixMode(GL_PROJECTION);
    glLoadMatrix(enigma::projection_matrix);
    glMatrixMode(GL_MODELVIEW);
  // Unverified note: Perspective not the same as in GM when turning off perspective and using d3d projection
  // Unverified note: GM has some sort of dodgy behaviour where this function doesn't affect anything when calling after d3d_set_projection_ext
  // See also OpenGL3/GL3d3d.cpp Direct3D9/DX9d3d.cpp OpenGL1/GLd3d.cpp
}

void d3d_set_projection(gs_scalar xfrom, gs_scalar yfrom, gs_scalar zfrom, gs_scalar xto, gs_scalar yto, gs_scalar zto, gs_scalar xup, gs_scalar yup, gs_scalar zup)
{
    (enigma::d3dHidden?glEnable:glDisable)(GL_DEPTH_TEST);
    enigma::projection_matrix.InitPersProjTransform(45, -view_wview[view_current] / (gs_scalar)view_hview[view_current], 1, 32000);
    enigma::view_matrix.InitCameraTransform(enigma::Vector3(xfrom,yfrom,zfrom),enigma::Vector3(xto,yto,zto),enigma::Vector3(xup,yup,zup));

    enigma::mv_matrix = enigma::view_matrix * enigma::model_matrix;

    glMatrixMode(GL_PROJECTION);
    glLoadMatrix(enigma::projection_matrix);

    glMatrixMode(GL_MODELVIEW);
    glLoadMatrix(enigma::mv_matrix);

    enigma::d3d_light_update_positions();
}

void d3d_set_projection_ext(gs_scalar xfrom, gs_scalar yfrom, gs_scalar zfrom, gs_scalar xto, gs_scalar yto, gs_scalar zto, gs_scalar xup, gs_scalar yup, gs_scalar zup, gs_scalar angle, gs_scalar aspect, gs_scalar znear, gs_scalar zfar)
{
    if (angle == 0 || znear == 0) return; //THEY CANNOT BE 0!!!
    (enigma::d3dHidden?glEnable:glDisable)(GL_DEPTH_TEST);

    enigma::projection_matrix.InitPersProjTransform(angle, -aspect, znear, zfar);

    enigma::view_matrix.InitCameraTransform(enigma::Vector3(xfrom,yfrom,zfrom),enigma::Vector3(xto,yto,zto),enigma::Vector3(xup,yup,zup));

    enigma::mv_matrix = enigma::view_matrix * enigma::model_matrix;

    glMatrixMode(GL_PROJECTION);
    glLoadMatrix(enigma::projection_matrix);

    glMatrixMode(GL_MODELVIEW);
    glLoadMatrix(enigma::mv_matrix);

    enigma::d3d_light_update_positions();
}

void d3d_set_projection_ortho(gs_scalar x, gs_scalar y, gs_scalar width, gs_scalar height, gs_scalar angle)
{
<<<<<<< HEAD
    enigma::projection_matrix.InitRotateZTransform(angle);

    enigma::Matrix4 ortho;
    ortho.InitOrthoProjTransform(x-0.5,x + width,y + height,y-0.5,32000,-32000);
=======
    // This fixes font glyph edge artifacting and vertical scroll gaps
    // seen by mostly NVIDIA GPU users.  Rounds x and y and adds +0.01 offset.
    // This will prevent the fix from being negated through moving projections
    // and fractional coordinates.
    x = round(x) + 0.01f; y = round(y) + 0.01f;
    enigma::projection_matrix.InitScaleTransform(1, -1, 1);
    enigma::projection_matrix.rotateZ(angle);

    enigma::Matrix4 ortho;
    ortho.InitOtrhoProjTransform(x,x + width,y,y + height,32000,-32000);
>>>>>>> 4e0208c2

    enigma::projection_matrix = enigma::projection_matrix * ortho;
    enigma::view_matrix.InitIdentity();

    enigma::mv_matrix = enigma::view_matrix * enigma::model_matrix;
    
    glMatrixMode(GL_PROJECTION);
    glLoadMatrix(enigma::projection_matrix);

    glMatrixMode(GL_MODELVIEW);
    glLoadMatrix(enigma::mv_matrix);

    enigma::d3d_light_update_positions();
}

void d3d_set_projection_perspective(gs_scalar x, gs_scalar y, gs_scalar width, gs_scalar height, gs_scalar angle)
{
    enigma::projection_matrix.InitRotateZTransform(angle);

    enigma::Matrix4 persp, ortho;
    persp.InitPersProjTransform(60, 1, 0.1,32000);
    ortho.InitOrthoProjTransform(x,x + width,y,y + height,0.1,32000);

    enigma::projection_matrix = enigma::projection_matrix * persp * ortho;

    glMatrixMode(GL_PROJECTION);
    glLoadMatrix(enigma::projection_matrix);

    glMatrixMode(GL_MODELVIEW);

    enigma::d3d_light_update_positions();
}

void d3d_transform_set_identity()
{
    enigma::model_matrix.InitIdentity();
    enigma::mv_matrix = enigma::view_matrix * enigma::model_matrix;
    glLoadMatrix(enigma::mv_matrix);
}

void d3d_transform_add_translation(gs_scalar xt, gs_scalar yt, gs_scalar zt)
{
    enigma::model_matrix.translate(xt, yt, zt);
    enigma::mv_matrix = enigma::view_matrix * enigma::model_matrix;
    glLoadMatrix(enigma::mv_matrix);
}
void d3d_transform_add_scaling(gs_scalar xs, gs_scalar ys, gs_scalar zs)
{
    enigma::model_matrix.scale(xs, ys, zs);
    enigma::mv_matrix = enigma::view_matrix * enigma::model_matrix;
    glLoadMatrix(enigma::mv_matrix);
}
void d3d_transform_add_rotation_x(gs_scalar angle)
{
    enigma::model_matrix.rotateX(-angle);
    enigma::mv_matrix = enigma::view_matrix * enigma::model_matrix;
    glLoadMatrix(enigma::mv_matrix);
}
void d3d_transform_add_rotation_y(gs_scalar angle)
{
    enigma::model_matrix.rotateY(-angle);
    enigma::mv_matrix = enigma::view_matrix * enigma::model_matrix;
    glLoadMatrix(enigma::mv_matrix);
}
void d3d_transform_add_rotation_z(gs_scalar angle)
{
    enigma::model_matrix.rotateZ(-angle);
    enigma::mv_matrix = enigma::view_matrix * enigma::model_matrix;
    glLoadMatrix(enigma::mv_matrix);
}
void d3d_transform_add_rotation_axis(gs_scalar x, gs_scalar y, gs_scalar z, gs_scalar angle)
{
    enigma::model_matrix.rotate(-angle,x,y,z);
    enigma::mv_matrix = enigma::view_matrix * enigma::model_matrix;
    glLoadMatrix(enigma::mv_matrix);
}
void d3d_transform_set_translation(gs_scalar xt, gs_scalar yt, gs_scalar zt)
{
    enigma::model_matrix.InitTranslationTransform(xt, yt, zt);
    enigma::mv_matrix = enigma::view_matrix * enigma::model_matrix;
    glLoadMatrix(enigma::mv_matrix);
}
void d3d_transform_set_scaling(gs_scalar xs, gs_scalar ys, gs_scalar zs)
{
    enigma::model_matrix.InitScaleTransform(xs, ys, zs);
    enigma::mv_matrix = enigma::view_matrix * enigma::model_matrix;
    glLoadMatrix(enigma::mv_matrix);
}
void d3d_transform_set_rotation_x(gs_scalar angle)
{
    enigma::model_matrix.InitRotateXTransform(-angle);
    enigma::mv_matrix = enigma::view_matrix * enigma::model_matrix;
    glLoadMatrix(enigma::mv_matrix);
}
void d3d_transform_set_rotation_y(gs_scalar angle)
{
    enigma::model_matrix.InitRotateYTransform(-angle);
    enigma::mv_matrix = enigma::view_matrix * enigma::model_matrix;
    glLoadMatrix(enigma::mv_matrix);
}
void d3d_transform_set_rotation_z(gs_scalar angle)
{
    enigma::model_matrix.InitRotateZTransform(-angle);
    enigma::mv_matrix = enigma::view_matrix * enigma::model_matrix;
    glLoadMatrix(enigma::mv_matrix);
}
void d3d_transform_set_rotation_axis(gs_scalar x, gs_scalar y, gs_scalar z, gs_scalar angle)
{
    enigma::model_matrix.InitIdentity();
    enigma::model_matrix.rotate(-angle, x, y, z);
    enigma::mv_matrix = enigma::view_matrix * enigma::model_matrix;
    glLoadMatrix(enigma::mv_matrix);
}

}

#include <stack>
std::stack<enigma::Matrix4> trans_stack;
int trans_stack_size = 0;

namespace enigma_user
{

bool d3d_transform_stack_push()
{
    //if (trans_stack_size == 31) return false; //This limit no longer applies
    trans_stack.push(enigma::model_matrix);
    trans_stack_size++;
    return true;
}

bool d3d_transform_stack_pop()
{
    if (trans_stack_size == 0) return false;
    enigma::model_matrix = trans_stack.top();
    trans_stack.pop();
    if (trans_stack_size > 0) trans_stack_size--;
    enigma::mv_matrix = enigma::view_matrix * enigma::model_matrix;
    glLoadMatrix(enigma::mv_matrix);
    return true;
}

void d3d_transform_stack_clear()
{
    do
      trans_stack.pop();
    while (trans_stack_size--);
    enigma::model_matrix.InitIdentity();
    enigma::mv_matrix = enigma::view_matrix * enigma::model_matrix;
    glLoadMatrix(enigma::mv_matrix);
}

bool d3d_transform_stack_empty()
{
    return (trans_stack_size == 0);
}

bool d3d_transform_stack_top()
{
    if (trans_stack_size == 0) return false;
    enigma::model_matrix = trans_stack.top();
    enigma::mv_matrix = enigma::view_matrix * enigma::model_matrix;
    glLoadMatrix(enigma::mv_matrix);
    return true;
}

bool d3d_transform_stack_disgard()
{
    if (trans_stack_size == 0) return false;
    trans_stack.pop();
    trans_stack_size--;
    return true;
}

}<|MERGE_RESOLUTION|>--- conflicted
+++ resolved
@@ -107,23 +107,15 @@
 
 void d3d_set_projection_ortho(gs_scalar x, gs_scalar y, gs_scalar width, gs_scalar height, gs_scalar angle)
 {
-<<<<<<< HEAD
-    enigma::projection_matrix.InitRotateZTransform(angle);
-
-    enigma::Matrix4 ortho;
-    ortho.InitOrthoProjTransform(x-0.5,x + width,y + height,y-0.5,32000,-32000);
-=======
     // This fixes font glyph edge artifacting and vertical scroll gaps
     // seen by mostly NVIDIA GPU users.  Rounds x and y and adds +0.01 offset.
     // This will prevent the fix from being negated through moving projections
     // and fractional coordinates.
     x = round(x) + 0.01f; y = round(y) + 0.01f;
-    enigma::projection_matrix.InitScaleTransform(1, -1, 1);
-    enigma::projection_matrix.rotateZ(angle);
+    enigma::projection_matrix.InitRotateZTransform(angle);
 
     enigma::Matrix4 ortho;
-    ortho.InitOtrhoProjTransform(x,x + width,y,y + height,32000,-32000);
->>>>>>> 4e0208c2
+    ortho.InitOtrhoProjTransform(x,x + width,y + height,y,32000,-32000);
 
     enigma::projection_matrix = enigma::projection_matrix * ortho;
     enigma::view_matrix.InitIdentity();
