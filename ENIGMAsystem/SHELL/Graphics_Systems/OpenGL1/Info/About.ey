%e-yaml
---

Name: OpenGL 1.1
Identifier: OpenGL1
Description: Native, hardware-accelerated rendering on most graphics hardware using legacy OpenGL. Fallbacks are provided where necessary to lower the minimum required OpenGL to version 1.1 and maximize compatibility. Where fallbacks can not be provided (e.g, shaders), the minimum OpenGL version required is that of the features used.
Author: Josh Ventura, serprex

Depends:
	Windowing: xlib, Win32, Cocoa, SDL

Represents:
<<<<<<< HEAD
	Build-platforms: None
=======
	Build-platforms: Windows, MacOSX, Linux, FreeBSD, SDL
>>>>>>> acc21d9e
<|MERGE_RESOLUTION|>--- conflicted
+++ resolved
@@ -10,8 +10,5 @@
 	Windowing: xlib, Win32, Cocoa, SDL
 
 Represents:
-<<<<<<< HEAD
-	Build-platforms: None
-=======
 	Build-platforms: Windows, MacOSX, Linux, FreeBSD, SDL
->>>>>>> acc21d9e
+  