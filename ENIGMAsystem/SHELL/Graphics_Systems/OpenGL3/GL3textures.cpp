/** Copyright (C) 2008-2013, Josh Ventura
*** Copyright (C) 2013-2014, Robert B. Colton
***
*** This file is a part of the ENIGMA Development Environment.
***
*** ENIGMA is free software: you can redistribute it and/or modify it under the
*** terms of the GNU General Public License as published by the Free Software
*** Foundation, version 3 of the license or any later version.
***
*** This application and its source code is distributed AS-IS, WITHOUT ANY
*** WARRANTY; without even the implied warranty of MERCHANTABILITY or FITNESS
*** FOR A PARTICULAR PURPOSE. See the GNU General Public License for more
*** details.
***
*** You should have received a copy of the GNU General Public License along
*** with this code. If not, see <http://www.gnu.org/licenses/>
**/
<<<<<<< HEAD

=======
#include <stdio.h>
>>>>>>> 38b39a9c
#include "../General/OpenGLHeaders.h"
#include <string.h>
#include "../General/GStextures.h"
#include "GL3TextureStruct.h"
#include "Universal_System/image_formats.h"
#include "Universal_System/backgroundstruct.h"
#include "Universal_System/spritestruct.h"
#include "Graphics_Systems/graphics_mandatory.h"
#include "Bridges/General/GL3Context.h"
#include "GL3aux.h" //glExtension_supported

#define GL_TEXTURE_MAX_ANISOTROPY_EXT 0x84FE
#define GL_MAX_TEXTURE_MAX_ANISOTROPY_EXT 0x84FF

vector<TextureStruct*> textureStructs(0);

namespace enigma_user {
  extern int room_width, room_height;
}

#include <vector>
using std::vector;

namespace enigma {
  extern size_t background_idmax;
}

inline unsigned int lgpp2(unsigned int x){//Trailing zero count. lg for perfect powers of two
	x =  (x & -x) - 1;
	x -= ((x >> 1) & 0x55555555);
	x =  ((x >> 2) & 0x33333333) + (x & 0x33333333);
	x =  ((x >> 4) + x) & 0x0f0f0f0f;
	x += x >> 8;
	return (x + (x >> 16)) & 63;
}

TextureStruct::TextureStruct(unsigned gtex)
{
	gltex = gtex;
}

TextureStruct::~TextureStruct()
{
	glDeleteTextures(1, &gltex);
}

unsigned get_texture(int texid) {
	return (size_t(texid) >= textureStructs.size())? -1 : textureStructs[texid]->gltex;
}

namespace enigma
{
  int graphics_create_texture(unsigned width, unsigned height, unsigned fullwidth, unsigned fullheight, void* pxdata, bool mipmap)
  {
    GLuint texture;
    glGenTextures(1, &texture);
    oglmgr->BindTexture(GL_TEXTURE_2D, texture);
<<<<<<< HEAD
    glTexImage2D(GL_TEXTURE_2D, 0, GL_RGBA, fullwidth, fullheight, 0, GL_BGRA, GL_UNSIGNED_BYTE, pxdata);
	bool interpolate = (interpolate_textures && !isfont);
    glTexParameteri(GL_TEXTURE_2D,GL_TEXTURE_MIN_FILTER,interpolate?GL_LINEAR:GL_NEAREST);
    glTexParameteri(GL_TEXTURE_2D,GL_TEXTURE_MAG_FILTER,interpolate?GL_LINEAR:GL_NEAREST);
    oglmgr->ResetTextureStates();

	TextureStruct* textureStruct = new TextureStruct(texture);
	textureStruct->isFont = isfont;
	textureStruct->width = width;
	textureStruct->height = height;
	textureStruct->fullwidth = fullwidth;
	textureStruct->fullheight = fullheight;
=======
    glTexImage2D(GL_TEXTURE_2D, 0, 4, fullwidth, fullheight, 0, GL_BGRA, GL_UNSIGNED_BYTE, pxdata);
    if (mipmap) {
      // This allows us to control the number of mipmaps generated, but Direct3D does not have an option for it, so for now we'll just go with the defaults.
      // Honestly not a big deal, Unity3D doesn't allow you to specify either.
      //glTexParameteri(GL_TEXTURE_2D, GL_TEXTURE_BASE_LEVEL, 0);
      //glTexParameteri(GL_TEXTURE_2D, GL_TEXTURE_MAX_LEVEL, 3);
      glGenerateMipmap(GL_TEXTURE_2D);
    }
    oglmgr->BindTexture(GL_TEXTURE_2D, 0);

    TextureStruct* textureStruct = new TextureStruct(texture);
    textureStruct->width = width;
    textureStruct->height = height;
    textureStruct->fullwidth = fullwidth;
    textureStruct->fullheight = fullheight;
>>>>>>> 38b39a9c
    textureStructs.push_back(textureStruct);
    return textureStructs.size()-1;
  }

  int graphics_duplicate_texture(int tex, bool mipmap)
  {
    GLuint texture = textureStructs[tex]->gltex;
    oglmgr->BindTexture(GL_TEXTURE_2D, texture);
    unsigned w, h, fw, fh;
    w = textureStructs[tex]->width;
    h = textureStructs[tex]->height;
    fw = textureStructs[tex]->fullwidth;
    fh = textureStructs[tex]->fullheight;
    char* bitmap = new char[(fh<<(lgpp2(fw)+2))|2];
    glGetTexImage(GL_TEXTURE_2D, 0, GL_BGRA, GL_UNSIGNED_BYTE, bitmap);
    unsigned dup_tex = graphics_create_texture(w, h, fw, fh, bitmap, mipmap);
    delete[] bitmap;
<<<<<<< HEAD
    oglmgr->ResetTextureStates();
=======
    glPopAttrib();
>>>>>>> 38b39a9c
    return dup_tex;
  }

  void graphics_replace_texture_alpha_from_texture(int tex, int copy_tex)
  {
    GLuint texture = textureStructs[tex]->gltex;
    GLuint copy_texture = textureStructs[copy_tex]->gltex;

    unsigned w, h, fw, fh, size;
    oglmgr->BindTexture(GL_TEXTURE_2D, texture);
    w = textureStructs[tex]->width;
    h = textureStructs[tex]->height;
    fw = textureStructs[tex]->fullwidth;
    fh = textureStructs[tex]->fullheight;
    size = (fh<<(lgpp2(fw)+2))|2;
    char* bitmap = new char[size];
    char* bitmap2 = new char[size];
    glGetTexImage(GL_TEXTURE_2D, 0, GL_BGRA, GL_UNSIGNED_BYTE, bitmap);
    oglmgr->BindTexture(GL_TEXTURE_2D, copy_texture);
    glGetTexImage(GL_TEXTURE_2D, 0, GL_BGRA, GL_UNSIGNED_BYTE, bitmap2);

    for (int i = 3; i < size; i += 4)
        bitmap[i] = (bitmap2[i-3] + bitmap2[i-2] + bitmap2[i-1])/3;

    oglmgr->BindTexture(GL_TEXTURE_2D, texture);
<<<<<<< HEAD
    glTexImage2D(GL_TEXTURE_2D, 0, GL_RGBA, fw, fh, 0, GL_BGRA, GL_UNSIGNED_BYTE, bitmap);
	bool interpolate = (interpolate_textures && !textureStructs[tex]->isFont);
    glTexParameteri(GL_TEXTURE_2D,GL_TEXTURE_MIN_FILTER,interpolate?GL_LINEAR:GL_NEAREST);
    glTexParameteri(GL_TEXTURE_2D,GL_TEXTURE_MAG_FILTER,interpolate?GL_LINEAR:GL_NEAREST);
    oglmgr->ResetTextureStates();
=======
    glTexImage2D(GL_TEXTURE_2D, 0, 4, fw, fh, 0, GL_BGRA, GL_UNSIGNED_BYTE, bitmap);

    oglmgr->BindTexture(GL_TEXTURE_2D, 0);
>>>>>>> 38b39a9c

    delete[] bitmap;
    delete[] bitmap2;
  }

  void graphics_delete_texture(int texid)
  {
    delete textureStructs[texid];
  }

  unsigned char* graphics_get_texture_pixeldata(unsigned texture, unsigned* fullwidth, unsigned* fullheight)
  {
    enigma_user::texture_set(texture);

    *fullwidth = textureStructs[texture]->fullwidth;
    *fullheight = textureStructs[texture]->fullheight;

    unsigned char* ret = new unsigned char[((*fullwidth)*(*fullheight)*4)];
    glPixelStorei(GL_PACK_ALIGNMENT, 1);
    glGetTexImage(GL_TEXTURE_2D, 0, GL_BGRA, GL_UNSIGNED_BYTE, ret);

    return ret;
  }
  
  struct SamplerState {
    GLuint sampler_index;
    unsigned bound_texture;
    
    SamplerState(): sampler_index(0) {
    }
    
    ~SamplerState() {
      glDeleteSamplers(1, &sampler_index);
    }
    
  };
  
  SamplerState samplerstates[8];
  
  void graphics_initialize_samplers() {
    for (size_t i = 0; i < 8; i++) {
      glGenSamplers(1, &samplerstates[i].sampler_index);
      glBindSampler(i, samplerstates[i].sampler_index);
      // Default to interpolation disabled, for some reason textures do that by default but not samplers.
      glSamplerParameteri(samplerstates[i].sampler_index, GL_TEXTURE_MIN_FILTER, GL_NEAREST);
      glSamplerParameteri(samplerstates[i].sampler_index, GL_TEXTURE_MAG_FILTER, GL_NEAREST);
    }
  }
}

namespace enigma_user
{

int texture_add(string filename, bool mipmap) {
  unsigned int w, h, fullwidth, fullheight;

  unsigned char *pxdata = enigma::image_load(filename,&w,&h,&fullwidth,&fullheight,false);
  if (pxdata == NULL) { printf("ERROR - Failed to append sprite to index!\n"); return -1; }
  unsigned texture = enigma::graphics_create_texture(w, h, fullwidth, fullheight, pxdata, mipmap);
  delete[] pxdata;
    
  return texture;
}

void texture_save(int texid, string fname) {
	unsigned w, h;
	unsigned char* rgbdata = enigma::graphics_get_texture_pixeldata(texid, &w, &h);

  string ext = enigma::image_get_format(fname);

	enigma::image_save(fname, rgbdata, w, h, w, h, false);

	delete[] rgbdata;
}

void texture_delete(int texid) {
  delete textureStructs[texid];
}

bool texture_exists(int texid) {
  return textureStructs[texid] != NULL;
}

void texture_preload(int texid)
{
  // Deprecated in ENIGMA and GM: Studio, all textures are automatically preloaded.
}

void texture_set_priority(int texid, double prio)
{
  // Deprecated in ENIGMA and GM: Studio, all textures are automatically preloaded.
  oglmgr->BindTexture(GL_TEXTURE_2D, textureStructs[texid]->gltex);
  glTexParameteri(GL_TEXTURE_2D, GL_TEXTURE_PRIORITY, prio);
}

void texture_set_enabled(bool enable)
{
  (enable?glEnable:glDisable)(GL_TEXTURE_2D);
}

void texture_set_blending(bool enable)
{
    (enable?glEnable:glDisable)(GL_BLEND);
}

gs_scalar texture_get_width(int texid) {
	return textureStructs[texid]->width / textureStructs[texid]->fullwidth;
}

gs_scalar texture_get_height(int texid)
{
	return textureStructs[texid]->height / textureStructs[texid]->fullheight;
}

unsigned texture_get_texel_width(int texid)
{
	return textureStructs[texid]->width;
}

unsigned texture_get_texel_height(int texid)
{
	return textureStructs[texid]->height;
}

void texture_set_stage(int stage, int texid) {
  if (enigma::samplerstates[stage].bound_texture != get_texture(texid)) {
    oglmgr->EndShapesBatching();
    glActiveTexture(GL_TEXTURE0 + stage);
    glBindTexture(GL_TEXTURE_2D, enigma::samplerstates[stage].bound_texture = get_texture(texid));
    //oglmgr->ResetTextureStates();
  }
}

void texture_reset() {
	glActiveTexture(GL_TEXTURE0);
	oglmgr->BindTexture(GL_TEXTURE_2D, enigma::samplerstates[0].bound_texture = 0);
  oglmgr->EndShapesBatching();
}

void texture_set_interpolation_ext(int sampler, bool enable)
{
  glSamplerParameteri(enigma::samplerstates[sampler].sampler_index, GL_TEXTURE_MIN_FILTER, enable?GL_LINEAR:GL_NEAREST);
  glSamplerParameteri(enigma::samplerstates[sampler].sampler_index, GL_TEXTURE_MAG_FILTER, enable?GL_LINEAR:GL_NEAREST);
}

void texture_set_repeat_ext(int sampler, bool repeat)
{
  glSamplerParameteri(enigma::samplerstates[sampler].sampler_index, GL_TEXTURE_WRAP_R, repeat?GL_REPEAT:GL_CLAMP);
  glSamplerParameteri(enigma::samplerstates[sampler].sampler_index, GL_TEXTURE_WRAP_S, repeat?GL_REPEAT:GL_CLAMP);
  glSamplerParameteri(enigma::samplerstates[sampler].sampler_index, GL_TEXTURE_WRAP_T, repeat?GL_REPEAT:GL_CLAMP); 
}

void texture_set_wrap_ext(int sampler, bool wrapu, bool wrapv, bool wrapw)
{
  glSamplerParameteri(enigma::samplerstates[sampler].sampler_index, GL_TEXTURE_WRAP_R, wrapu?GL_REPEAT:GL_CLAMP);
  glSamplerParameteri(enigma::samplerstates[sampler].sampler_index, GL_TEXTURE_WRAP_S, wrapv?GL_REPEAT:GL_CLAMP);
  glSamplerParameteri(enigma::samplerstates[sampler].sampler_index, GL_TEXTURE_WRAP_T, wrapw?GL_REPEAT:GL_CLAMP); 
}

void texture_set_border_ext(int sampler, int r, int g, int b, double a)
{
  GLint bordercolor[4] = { r, g, b, int(a * 255) };
  glSamplerParameteriv(enigma::samplerstates[sampler].sampler_index, GL_TEXTURE_BORDER_COLOR, bordercolor);
}

void texture_set_filter_ext(int sampler, int filter)
{
  GLint min, mag;
  if (filter == tx_trilinear) {
    min = GL_LINEAR_MIPMAP_LINEAR;
    mag = GL_LINEAR;
  } else if (filter == tx_bilinear) {
    min = GL_LINEAR_MIPMAP_NEAREST;
    mag = GL_LINEAR;
  } else if (filter == tx_nearest) {
    min = GL_NEAREST_MIPMAP_NEAREST;
    mag = GL_NEAREST;
  } else {
    min = GL_NEAREST;
    mag = GL_NEAREST;
  }
  glSamplerParameteri(enigma::samplerstates[sampler].sampler_index, GL_TEXTURE_MIN_FILTER, min);
  glSamplerParameteri(enigma::samplerstates[sampler].sampler_index, GL_TEXTURE_MAG_FILTER, mag);
}

void texture_set_lod_ext(int sampler, double minlod, double maxlod, int maxlevel)
{
  glSamplerParameteri(enigma::samplerstates[sampler].sampler_index, GL_TEXTURE_MIN_LOD, minlod);
  glSamplerParameteri(enigma::samplerstates[sampler].sampler_index, GL_TEXTURE_MAX_LOD, maxlod);
  glSamplerParameteri(enigma::samplerstates[sampler].sampler_index, GL_TEXTURE_MAX_LEVEL, maxlevel);
}

bool texture_mipmapping_supported()
{
  return strstr((char*)glGetString(GL_EXTENSIONS),
           "glGenerateMipmap");
}

bool texture_anisotropy_supported()
{
  return enigma::gl_extension_supported("GL_EXT_texture_filter_anisotropic");
}

float texture_anisotropy_maxlevel()
{
  float maximumAnisotropy;
  glGetFloatv(GL_MAX_TEXTURE_MAX_ANISOTROPY_EXT, &maximumAnisotropy);
  return maximumAnisotropy;
}

void  texture_anisotropy_filter(int sampler, gs_scalar levels)
{
<<<<<<< HEAD
  return enigma::gl_extension_supported("GL_ARB_multitexture");
=======
  glSamplerParameterf(enigma::samplerstates[sampler].sampler_index, GL_TEXTURE_MAX_ANISOTROPY_EXT, levels);
>>>>>>> 38b39a9c
}

}<|MERGE_RESOLUTION|>--- conflicted
+++ resolved
@@ -15,11 +15,8 @@
 *** You should have received a copy of the GNU General Public License along
 *** with this code. If not, see <http://www.gnu.org/licenses/>
 **/
-<<<<<<< HEAD
-
-=======
+
 #include <stdio.h>
->>>>>>> 38b39a9c
 #include "../General/OpenGLHeaders.h"
 #include <string.h>
 #include "../General/GStextures.h"
@@ -77,21 +74,8 @@
     GLuint texture;
     glGenTextures(1, &texture);
     oglmgr->BindTexture(GL_TEXTURE_2D, texture);
-<<<<<<< HEAD
+
     glTexImage2D(GL_TEXTURE_2D, 0, GL_RGBA, fullwidth, fullheight, 0, GL_BGRA, GL_UNSIGNED_BYTE, pxdata);
-	bool interpolate = (interpolate_textures && !isfont);
-    glTexParameteri(GL_TEXTURE_2D,GL_TEXTURE_MIN_FILTER,interpolate?GL_LINEAR:GL_NEAREST);
-    glTexParameteri(GL_TEXTURE_2D,GL_TEXTURE_MAG_FILTER,interpolate?GL_LINEAR:GL_NEAREST);
-    oglmgr->ResetTextureStates();
-
-	TextureStruct* textureStruct = new TextureStruct(texture);
-	textureStruct->isFont = isfont;
-	textureStruct->width = width;
-	textureStruct->height = height;
-	textureStruct->fullwidth = fullwidth;
-	textureStruct->fullheight = fullheight;
-=======
-    glTexImage2D(GL_TEXTURE_2D, 0, 4, fullwidth, fullheight, 0, GL_BGRA, GL_UNSIGNED_BYTE, pxdata);
     if (mipmap) {
       // This allows us to control the number of mipmaps generated, but Direct3D does not have an option for it, so for now we'll just go with the defaults.
       // Honestly not a big deal, Unity3D doesn't allow you to specify either.
@@ -106,7 +90,6 @@
     textureStruct->height = height;
     textureStruct->fullwidth = fullwidth;
     textureStruct->fullheight = fullheight;
->>>>>>> 38b39a9c
     textureStructs.push_back(textureStruct);
     return textureStructs.size()-1;
   }
@@ -124,11 +107,6 @@
     glGetTexImage(GL_TEXTURE_2D, 0, GL_BGRA, GL_UNSIGNED_BYTE, bitmap);
     unsigned dup_tex = graphics_create_texture(w, h, fw, fh, bitmap, mipmap);
     delete[] bitmap;
-<<<<<<< HEAD
-    oglmgr->ResetTextureStates();
-=======
-    glPopAttrib();
->>>>>>> 38b39a9c
     return dup_tex;
   }
 
@@ -154,17 +132,9 @@
         bitmap[i] = (bitmap2[i-3] + bitmap2[i-2] + bitmap2[i-1])/3;
 
     oglmgr->BindTexture(GL_TEXTURE_2D, texture);
-<<<<<<< HEAD
     glTexImage2D(GL_TEXTURE_2D, 0, GL_RGBA, fw, fh, 0, GL_BGRA, GL_UNSIGNED_BYTE, bitmap);
-	bool interpolate = (interpolate_textures && !textureStructs[tex]->isFont);
-    glTexParameteri(GL_TEXTURE_2D,GL_TEXTURE_MIN_FILTER,interpolate?GL_LINEAR:GL_NEAREST);
-    glTexParameteri(GL_TEXTURE_2D,GL_TEXTURE_MAG_FILTER,interpolate?GL_LINEAR:GL_NEAREST);
-    oglmgr->ResetTextureStates();
-=======
-    glTexImage2D(GL_TEXTURE_2D, 0, 4, fw, fh, 0, GL_BGRA, GL_UNSIGNED_BYTE, bitmap);
 
     oglmgr->BindTexture(GL_TEXTURE_2D, 0);
->>>>>>> 38b39a9c
 
     delete[] bitmap;
     delete[] bitmap2;
@@ -377,11 +347,7 @@
 
 void  texture_anisotropy_filter(int sampler, gs_scalar levels)
 {
-<<<<<<< HEAD
-  return enigma::gl_extension_supported("GL_ARB_multitexture");
-=======
   glSamplerParameterf(enigma::samplerstates[sampler].sampler_index, GL_TEXTURE_MAX_ANISOTROPY_EXT, levels);
->>>>>>> 38b39a9c
 }
 
 }