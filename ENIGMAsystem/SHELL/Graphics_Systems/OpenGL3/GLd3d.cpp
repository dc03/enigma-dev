--- conflicted
+++ resolved
@@ -500,11 +500,7 @@
     }
 }
 
-<<<<<<< HEAD
-void d3d_draw_cone(double x1, double y1, double z1, double x2, double y2, double z2, int texid, double hrep, double vrep, bool closed, int steps)
-=======
 void d3d_draw_cone(double x1, double y1, double z1, double x2, double y2, double z2, int texId, double hrep, double vrep, bool closed, int steps)
->>>>>>> add0474f
 {
     steps = min(max(steps, 3), 48);
     const double cx = (x1+x2)/2, cy = (y1+y2)/2, rx = (x2-x1)/2, ry = (y2-y1)/2, invstep = (1.0/steps)*hrep, pr = 2*M_PI/steps;
@@ -512,7 +508,7 @@
     float t[(steps + 1)*3 + 1][2];
     double a, px, py, tp;
     int k = 0;
-    texture_use(get_texture(texid));
+    texture_use(get_texture(texId));
     glBegin(GL_TRIANGLE_STRIP);
     a = 0; px = cx+rx; py = cy; tp = 0;
     for (int i = 0; i <= steps; i++)
