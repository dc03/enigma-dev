/** Copyright (C) 2008-2012 Josh Ventura, DatZach, Polygone
*** Copyright (C) 2013-2014 Robert B. Colton, Polygone, Harijs Grinbergs
***
*** This file is a part of the ENIGMA Development Environment.
***
*** ENIGMA is free software: you can redistribute it and/or modify it under the
*** terms of the GNU General Public License as published by the Free Software
*** Foundation, version 3 of the license or any later version.
***
*** This application and its source code is distributed AS-IS, WITHOUT ANY
*** WARRANTY; without even the implied warranty of MERCHANTABILITY or FITNESS
*** FOR A PARTICULAR PURPOSE. See the GNU General Public License for more
*** details.
***
*** You should have received a copy of the GNU General Public License along
*** with this code. If not, see <http://www.gnu.org/licenses/>
**/

#include "../General/OpenGLHeaders.h"
#include "../General/GSd3d.h"
#include "../General/GSmatrix.h"
#include "../General/GStextures.h"
#include "../General/GLTextureStruct.h"
#include "../General/GSmath.h"
#include "Universal_System/var4.h"
#include "Universal_System/roomsystem.h"
#include "Bridges/General/GL3Context.h"
#include <math.h>

//using namespace std;

#include <floatcomp.h>

namespace enigma
{
    //These are going to be modified by the user via functions
    enigma::Matrix4 projection_matrix(1,0,0,0,0,1,0,0,0,0,1,0,0,0,0,1), view_matrix(1,0,0,0,0,1,0,0,0,0,1,0,0,0,0,1), model_matrix(1,0,0,0,0,1,0,0,0,0,1,0,0,0,0,1);

    //These are just combinations for use in shaders
    enigma::Matrix4 mv_matrix(1,0,0,0,0,1,0,0,0,0,1,0,0,0,0,1), mvp_matrix(1,0,0,0,0,1,0,0,0,0,1,0,0,0,0,1);

    enigma::Matrix3 normal_matrix(1,0,0,0,1,0,0,0,1);

    bool transformation_update = false;
}

//NOTE: THIS IS STILL FFP
#ifdef GS_SCALAR_64
#define glLoadMatrix(m) glLoadMatrixd((gs_scalar*)m.Transpose());
#define glGet(m,n)        glGetDoublev(m,(gs_scalar*)n); //For debug

#else
#define glLoadMatrix(m) glLoadMatrixf((gs_scalar*)m.Transpose());
#define glGet(m,n)        glGetFloatv(m,(gs_scalar*)n); //For debug

#endif

namespace enigma_user
{

void d3d_set_perspective(bool enable)
{
    oglmgr->Transformation();
    if (enable) {
      enigma::projection_matrix.InitPersProjTransform(45, -view_wview[view_current] / (gs_scalar)view_hview[view_current], 1, 32000);
    } else {
      //projection_matrix.InitPersProjTransform(0, 1, 0, 1); //they cannot be zeroes!
    }
    enigma::transformation_update = true;
  // Unverified note: Perspective not the same as in GM when turning off perspective and using d3d projection
  // Unverified note: GM has some sort of dodgy behaviour where this function doesn't affect anything when calling after d3d_set_projection_ext
  // See also OpenGL3/GL3d3d.cpp Direct3D9/DX9d3d.cpp OpenGL1/GLd3d.cpp
}

void d3d_set_projection(gs_scalar xfrom, gs_scalar yfrom, gs_scalar zfrom, gs_scalar xto, gs_scalar yto, gs_scalar zto, gs_scalar xup, gs_scalar yup, gs_scalar zup)
{
    oglmgr->Transformation();
    (enigma::d3dHidden?glEnable:glDisable)(GL_DEPTH_TEST);
    enigma::projection_matrix.InitPersProjTransform(45, -view_wview[view_current] / (gs_scalar)view_hview[view_current], 1, 32000);
    enigma::view_matrix.InitCameraTransform(enigma::Vector3(xfrom,yfrom,zfrom),enigma::Vector3(xto,yto,zto),enigma::Vector3(xup,yup,zup));
    enigma::d3d_light_update_positions();
    enigma::transformation_update = true;
}

void d3d_set_projection_ext(gs_scalar xfrom, gs_scalar yfrom, gs_scalar zfrom, gs_scalar xto, gs_scalar yto, gs_scalar zto, gs_scalar xup, gs_scalar yup, gs_scalar zup, gs_scalar angle, gs_scalar aspect, gs_scalar znear, gs_scalar zfar)
{
    if (angle == 0 || znear == 0) return; //THEY CANNOT BE 0!!!
    oglmgr->Transformation();
    (enigma::d3dHidden?glEnable:glDisable)(GL_DEPTH_TEST);

    enigma::projection_matrix.InitPersProjTransform(angle, -aspect, znear, zfar);

    enigma::view_matrix.InitCameraTransform(enigma::Vector3(xfrom,yfrom,zfrom),enigma::Vector3(xto,yto,zto),enigma::Vector3(xup,yup,zup));
    enigma::d3d_light_update_positions();
    enigma::transformation_update = true;
}

void d3d_set_projection_ortho(gs_scalar x, gs_scalar y, gs_scalar width, gs_scalar height, gs_scalar angle)
{
    // This fixes font glyph edge artifacting and vertical scroll gaps
    // seen by mostly NVIDIA GPU users.  Rounds x and y and adds +0.01 offset.
    // This will prevent the fix from being negated through moving projections
    // and fractional coordinates. 
    x = round(x) + 0.01f; y = round(y) + 0.01f;
    oglmgr->Transformation();
    enigma::projection_matrix.InitRotateZTransform(angle);

    enigma::Matrix4 ortho;
<<<<<<< HEAD
    ortho.InitOrthoProjTransform(x-0.5,x + width,y + height,y-0.5,32000,-32000);
=======
    ortho.InitOtrhoProjTransform(x,x + width,y,y + height,32000,-32000);
>>>>>>> 4e0208c2

    enigma::projection_matrix = enigma::projection_matrix * ortho;
    enigma::view_matrix.InitIdentity();
    enigma::d3d_light_update_positions();
    enigma::transformation_update = true;
}

void d3d_set_projection_perspective(gs_scalar x, gs_scalar y, gs_scalar width, gs_scalar height, gs_scalar angle)
{
    oglmgr->Transformation();
    enigma::projection_matrix.InitRotateZTransform(angle);

    enigma::Matrix4 persp, ortho;
    persp.InitPersProjTransform(60, 1, 0.1,32000);
    ortho.InitOrthoProjTransform(x,x + width,y,y + height,0.1,32000);

    enigma::projection_matrix = enigma::projection_matrix * persp * ortho;
    enigma::d3d_light_update_positions();
    enigma::transformation_update = true;
}

void d3d_transform_set_identity()
{
    oglmgr->Transformation();
    enigma::model_matrix.InitIdentity();
    enigma::transformation_update = true;
}

void d3d_transform_add_translation(gs_scalar xt, gs_scalar yt, gs_scalar zt)
{
    oglmgr->Transformation();
    enigma::model_matrix.translate(xt, yt, zt);
    enigma::transformation_update = true;
}
void d3d_transform_add_scaling(gs_scalar xs, gs_scalar ys, gs_scalar zs)
{
    oglmgr->Transformation();
    enigma::model_matrix.scale(xs, ys, zs);
    enigma::transformation_update = true;
}
void d3d_transform_add_rotation_x(gs_scalar angle)
{
    oglmgr->Transformation();
    enigma::model_matrix.rotateX(-angle);
    enigma::transformation_update = true;
}
void d3d_transform_add_rotation_y(gs_scalar angle)
{
    oglmgr->Transformation();
    enigma::model_matrix.rotateY(-angle);
    enigma::transformation_update = true;
}
void d3d_transform_add_rotation_z(gs_scalar angle)
{
    oglmgr->Transformation();
    enigma::model_matrix.rotateZ(-angle);
    enigma::transformation_update = true;
}
void d3d_transform_add_rotation_axis(gs_scalar x, gs_scalar y, gs_scalar z, gs_scalar angle)
{
    oglmgr->Transformation();
    enigma::model_matrix.rotate(-angle,x,y,z);
    enigma::transformation_update = true;
}

void d3d_transform_set_translation(gs_scalar xt, gs_scalar yt, gs_scalar zt)
{
    oglmgr->Transformation();
    enigma::model_matrix.InitTranslationTransform(xt, yt, zt);
    enigma::transformation_update = true;
}
void d3d_transform_set_scaling(gs_scalar xs, gs_scalar ys, gs_scalar zs)
{
    oglmgr->Transformation();
    enigma::model_matrix.InitScaleTransform(xs, ys, zs);
    enigma::transformation_update = true;
}
void d3d_transform_set_rotation_x(gs_scalar angle)
{
    oglmgr->Transformation();
    enigma::model_matrix.InitRotateXTransform(-angle);
    enigma::transformation_update = true;
}
void d3d_transform_set_rotation_y(gs_scalar angle)
{
    oglmgr->Transformation();
    enigma::model_matrix.InitRotateYTransform(-angle);
    enigma::transformation_update = true;
}
void d3d_transform_set_rotation_z(gs_scalar angle)
{
    oglmgr->Transformation();
    enigma::model_matrix.InitRotateZTransform(-angle);
    enigma::transformation_update = true;
}
void d3d_transform_set_rotation_axis(gs_scalar x, gs_scalar y, gs_scalar z, gs_scalar angle)
{
    oglmgr->Transformation();
    enigma::model_matrix.InitIdentity();
    enigma::model_matrix.rotate(-angle, x, y, z);
    enigma::transformation_update = true;
}

}

#include <stack>
std::stack<enigma::Matrix4> trans_stack;
int trans_stack_size = 0;

namespace enigma_user
{

bool d3d_transform_stack_push()
{
    //if (trans_stack_size == 31) return false; //This limit no longer applies
    oglmgr->Transformation();
    trans_stack.push(enigma::model_matrix);
    trans_stack_size++;
    return true;
}

bool d3d_transform_stack_pop()
{
    if (trans_stack_size == 0) return false;
    oglmgr->Transformation();
    enigma::model_matrix = trans_stack.top();
    trans_stack.pop();
    if (trans_stack_size > 0) trans_stack_size--;
    enigma::transformation_update = true;
    return true;
}

void d3d_transform_stack_clear()
{
    oglmgr->Transformation();
    do
      trans_stack.pop();
    while (trans_stack_size--);
    enigma::model_matrix.InitIdentity();
    enigma::transformation_update = true;
}

bool d3d_transform_stack_empty()
{
    return (trans_stack_size == 0);
}

bool d3d_transform_stack_top()
{
    if (trans_stack_size == 0) return false;
    oglmgr->Transformation();
    enigma::model_matrix = trans_stack.top();
    enigma::transformation_update = true;
    return true;
}

bool d3d_transform_stack_disgard()
{
    if (trans_stack_size == 0) return false;
    trans_stack.pop();
    trans_stack_size--;
    return true;
}

}<|MERGE_RESOLUTION|>--- conflicted
+++ resolved
@@ -106,11 +106,7 @@
     enigma::projection_matrix.InitRotateZTransform(angle);
 
     enigma::Matrix4 ortho;
-<<<<<<< HEAD
-    ortho.InitOrthoProjTransform(x-0.5,x + width,y + height,y-0.5,32000,-32000);
-=======
-    ortho.InitOtrhoProjTransform(x,x + width,y,y + height,32000,-32000);
->>>>>>> 4e0208c2
+    ortho.InitOtrhoProjTransform(x,x + width,y + height,y,32000,-32000);
 
     enigma::projection_matrix = enigma::projection_matrix * ortho;
     enigma::view_matrix.InitIdentity();
