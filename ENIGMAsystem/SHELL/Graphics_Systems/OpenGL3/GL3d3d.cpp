/** Copyright (C) 2008-2014 Josh Ventura, Robert B. Colton, DatZach, Polygone, Harijs Grinbergs
***
*** This file is a part of the ENIGMA Development Environment.
***
*** ENIGMA is free software: you can redistribute it and/or modify it under the
*** terms of the GNU General Public License as published by the Free Software
*** Foundation, version 3 of the license or any later version.
***
*** This application and its source code is distributed AS-IS, WITHOUT ANY
*** WARRANTY; without even the implied warranty of MERCHANTABILITY or FITNESS
*** FOR A PARTICULAR PURPOSE. See the GNU General Public License for more
*** details.
***
*** You should have received a copy of the GNU General Public License along
*** with this code. If not, see <http://www.gnu.org/licenses/>
**/

#include "GLSLshader.h"
#include "GL3shader.h"
#include "Graphics_Systems/General/OpenGLHeaders.h"
#include "Graphics_Systems/General/GSd3d.h"
#include "Graphics_Systems/General/GSmatrix.h"
#include "Graphics_Systems/General/GSmath.h"
#include "Graphics_Systems/General/GScolor_macros.h"
#include "Universal_System/var4.h"
#include "Universal_System/roomsystem.h"
#include "Bridges/General/GL3Context.h"

#include <math.h>
#include <floatcomp.h>

using namespace std;

namespace enigma {
  bool d3dMode = false;
  bool d3dHidden = false;
  bool d3dZWriteEnable = true;
  int d3dCulling = 0;
  extern unsigned bound_shader;
  extern vector<enigma::ShaderProgram*> shaderprograms;
}

GLenum renderstates[3] = {
  GL_NICEST, GL_FASTEST, GL_DONT_CARE
};

GLenum depthoperators[8] = {
  GL_NEVER, GL_LESS, GL_EQUAL, GL_LEQUAL, GL_GREATER, GL_NOTEQUAL,
  GL_GEQUAL, GL_ALWAYS
};

/*
GLenum fillmodes[3] = {
  GL_POINT, GL_LINE, GL_FILL
};*/

GLenum windingstates[2] = {
  GL_CW, GL_CCW
};

GLenum cullingstates[3] = {
  GL_BACK, GL_FRONT, GL_FRONT_AND_BACK
};

GLenum stenciloperators[8] = {
  GL_KEEP, GL_ZERO, GL_REPLACE, GL_INCR, GL_INCR_WRAP, GL_DECR, GL_DECR_WRAP, GL_INVERT
};

namespace enigma_user
{

void d3d_clear_depth(double value) {
  oglmgr->BlendFunc();
  glClearDepth(value);
<<<<<<< HEAD
=======
  glClear(GL_DEPTH_BUFFER_BIT);
>>>>>>> 8424fa6f
}

void d3d_set_software_vertex_processing(bool software) {
	//Does nothing as GL doesn't have such an awful thing
  //TODO: When we seperate platform specific things, then this shouldn't even exist
}

void d3d_start()
{
  // Enable depth buffering
  enigma::d3dMode = true;
  enigma::d3dHidden = true;
  enigma::d3dZWriteEnable = true;
  enigma::d3dCulling = rs_none;
  glDepthMask(true);
  glEnable(GL_DEPTH_TEST);

  // Set up projection matrix
  d3d_set_projection_perspective(0, 0, view_wview[view_current], view_hview[view_current], 0);
  //enigma::projection_matrix.InitPersProjTransform(45, -view_wview[view_current] / (double)view_hview[view_current], 1, 32000);

  // Set up modelview matrix
  d3d_transform_set_identity();
  glClearColor(0,0,0,1);
  glClear(GL_COLOR_BUFFER_BIT | GL_DEPTH_BUFFER_BIT);
}

void d3d_end()
{
  enigma::d3dMode = false;
  enigma::d3dHidden = false;
  enigma::d3dZWriteEnable = false;
  enigma::d3dCulling = rs_none;
  glDepthMask(false);
  glDisable(GL_DEPTH_TEST);
  d3d_set_projection_ortho(0, 0, view_wview[view_current], view_hview[view_current], 0); //This should probably be changed not to use views
}

// disabling hidden surface removal in means there is no depth buffer
void d3d_set_hidden(bool enable)
{
  oglmgr->SetEnabled(GL_DEPTH_TEST, enable);
  enigma::d3dHidden = enable;
	d3d_set_zwriteenable(enable);
}

// disabling zwriting can let you turn off testing for a single model, for instance
// to fix cutout billboards such as trees the alpha pixels on their edges may not depth sort
// properly particle effects are usually drawn with zwriting disabled because of this as well
void d3d_set_zwriteenable(bool enable)
{
  oglmgr->BlendFunc();
	glDepthMask(enable);
	enigma::d3dZWriteEnable = enable;
}

void d3d_set_fog(bool enable, int color, double start, double end)
{
  d3d_set_fog_enabled(enable);
  d3d_set_fog_color(color);
  d3d_set_fog_start(start);
  d3d_set_fog_end(end);
  d3d_set_fog_hint(rs_nicest);
  d3d_set_fog_mode(rs_linear);
}//NOTE: fog can use vertex checks with less good graphic cards which screws up large textures (however this doesn't happen in directx)

void d3d_set_fog_enabled(bool enable)
{

}

void d3d_set_fog_mode(int mode)
{
}

void d3d_set_fog_hint(int mode) {

}

void d3d_set_fog_color(int color)
{

}

void d3d_set_fog_start(double start)
{

}

void d3d_set_fog_end(double end)
{

}

void d3d_set_fog_density(double density)
{

}

void d3d_set_culling(int mode)
{
	enigma::d3dCulling = mode;
	oglmgr->SetEnabled(GL_CULL_FACE, (mode>0));
	if (mode > 0){
		glFrontFace(windingstates[mode-1]);
	}
}

void d3d_set_color_mask(bool r, bool g, bool b, bool a){
  oglmgr->BlendFunc();
  glColorMask(r,g,b,a);
}

bool d3d_get_mode()
{
    return enigma::d3dMode;
}

bool d3d_get_hidden() {
	return enigma::d3dHidden;
}

int d3d_get_culling() {
	return enigma::d3dCulling;
}

void d3d_set_fill_mode(int fill)
{
  //oglmgr->BlendFunc();
  //glPolygonMode(GL_FRONT_AND_BACK, fillmodes[fill]);
}

void d3d_set_line_width(float value) {
  oglmgr->BlendFunc();
  glLineWidth(value);
}

void d3d_set_point_size(float value) {
  //TODO: fixme
  //oglmgr->BlendFunc();
  //glPointSize(value);
}

void d3d_set_depth_operator(int mode) {
  oglmgr->BlendFunc();
  glDepthFunc(depthoperators[mode]);
}

void d3d_clear_depth(){
  oglmgr->BlendFunc();
  glClear(GL_DEPTH_BUFFER_BIT);
}

void d3d_set_depth(double dep)
{

}//TODO: Write function

void d3d_set_shading(bool smooth)
{

}

void d3d_set_clip_plane(bool enable)
{
#ifdef GL_CLIP_DISTANCE0
  (enable?glEnable:glDisable)(GL_CLIP_DISTANCE0);
#endif
}

}

#include <map>
#include <list>
#include "Universal_System/fileio.h"

namespace enigma
{

struct light3D {
  int type; //0 - directional, 1 - positional
  bool enabled;
  bool update;
  gs_scalar position[4];
  gs_scalar transformed_position[4];
  float diffuse[4];
  float specular[4];
  float ambient[4];
  float constant_attenuation;
  float linear_attenuation;
  float quadratic_attenuation;

  light3D(bool first = false)
  {
    type = 0;
    enabled = false;
    update = false;
    position[0]=0, position[1]=0, position[2]=1, position[3]=0;
    transformed_position[0]=0, transformed_position[1]=0, transformed_position[2]=0, transformed_position[3]=0;
    if (first == true){ //By GL1 spec, the first light is different
      diffuse[0]=1, diffuse[1]=1, diffuse[2]=1, diffuse[3]=1;
      specular[0]=1, specular[1]=1, specular[2]=1, specular[3]=1;
    }else{
      diffuse[0]=0, diffuse[1]=0, diffuse[2]=0, diffuse[3]=0;
      specular[0]=0, specular[1]=0, specular[2]=0, specular[3]=0;
    }
    ambient[0]=0, ambient[1]=0, ambient[2]=0, ambient[3]=1.0;
    constant_attenuation = 1.0;
    linear_attenuation = 0;
    quadratic_attenuation = 0;
  };
};

struct material3D {
  float ambient[4];
  float diffuse[4];
  float specular[4];
  float shininess;

  material3D()
  {
    //ambient[0] = 0.2, ambient[1] = 0.2, ambient[2] = 0.2, ambient[3] = 1.0; //This is default in GL1.1
    ambient[0] = 0.0, ambient[1] = 0.0, ambient[2] = 0.0, ambient[3] = 1.0; //This is default in GM
    diffuse[0] = 0.8, diffuse[1] = 0.8, diffuse[2] = 0.8, diffuse[3] = 1.0;
    specular[0] = 0.0, specular[1] = 0.0, specular[2] = 0.0, specular[3] = 0.0;
    shininess = 0.0;
  }
};

class d3d_lights
{
  vector<light3D> lights;
  material3D material;
  bool lights_enabled;

  public:
  float global_ambient_color[4];
  d3d_lights() {
    lights_enabled = false;
    global_ambient_color[0] = global_ambient_color[1] = global_ambient_color[2] = 0.2f;
    global_ambient_color[3] = 1.0f;
    lights.push_back(light3D(true));
    for (unsigned int i=0; i<7; ++i){
      lights.push_back(light3D());
    }
  }
  //~d3d_lights() {}

  void lights_enable(bool enable){
    lights_enabled = enable;
  }

  void light_update()
  {
    enigma_user::glsl_uniformi(enigma::shaderprograms[enigma::bound_shader]->uni_lightEnable, lights_enabled);
    if (lights_enabled == true){
      enigma_user::glsl_uniform4fv(enigma::shaderprograms[enigma::bound_shader]->uni_ambient_color, 1, global_ambient_color);
      enigma_user::glsl_uniform4fv(enigma::shaderprograms[enigma::bound_shader]->uni_material_ambient, 1, material.ambient);
      enigma_user::glsl_uniform4fv(enigma::shaderprograms[enigma::bound_shader]->uni_material_diffuse, 1, material.diffuse);
      enigma_user::glsl_uniform4fv(enigma::shaderprograms[enigma::bound_shader]->uni_material_specular, 1, material.specular);
      enigma_user::glsl_uniformf(enigma::shaderprograms[enigma::bound_shader]->uni_material_shininess, material.shininess);
    }
  }

  void lightsource_update()
  {
    if (lights_enabled == true){
      unsigned int al = 0; //Active lights
      for (unsigned int i=0; i<lights.size(); ++i){
        if (lights[i].enabled == true){
          if (lights[i].update == true){
            enigma_user::glsl_uniform4fv(enigma::shaderprograms[enigma::bound_shader]->uni_light_ambient[al], 1, lights[i].ambient);
            enigma_user::glsl_uniform4fv(enigma::shaderprograms[enigma::bound_shader]->uni_light_diffuse[al], 1, lights[i].diffuse);
            enigma_user::glsl_uniform4fv(enigma::shaderprograms[enigma::bound_shader]->uni_light_specular[al], 1, lights[i].specular);
            if (lights[i].position[3] != 0.0){ //Light is a point light
              enigma_user::glsl_uniformf(enigma::shaderprograms[enigma::bound_shader]->uni_light_cAttenuation[al], lights[i].constant_attenuation);
              enigma_user::glsl_uniformf(enigma::shaderprograms[enigma::bound_shader]->uni_light_lAttenuation[al], lights[i].linear_attenuation);
              enigma_user::glsl_uniformf(enigma::shaderprograms[enigma::bound_shader]->uni_light_qAttenuation[al], lights[i].quadratic_attenuation);
            }
            enigma_user::glsl_uniform4fv(enigma::shaderprograms[enigma::bound_shader]->uni_light_position[al], 1, lights[i].transformed_position);
            lights[i].update = false;
          }
          ++al;
        }
      }
      enigma_user::glsl_uniformi(enigma::shaderprograms[enigma::bound_shader]->uni_lights_active, al);
    }
  }

  void light_update_positions()
  {
    enigma::transformation_update();
    unsigned int al = 0; //Active lights
    for (unsigned int i=0; i<lights.size(); ++i){
      if (lights[i].type == 0){ //Directional light
        enigma::Vector3 lpos_eyespace;
        lpos_eyespace = enigma::normal_matrix * enigma::Vector3(lights[i].position[0],lights[i].position[1],lights[i].position[2]);
        lights[i].transformed_position[0] = lpos_eyespace.x, lights[i].transformed_position[1] = lpos_eyespace.y, lights[i].transformed_position[2] = lpos_eyespace.z, lights[i].transformed_position[3] = lights[i].position[3];
      }else{ //Point lights
        enigma::Vector4 lpos_eyespace;
        lpos_eyespace = enigma::mv_matrix  * enigma::Vector4(lights[i].position[0],lights[i].position[1],lights[i].position[2],1.0);
        lights[i].transformed_position[0] = lpos_eyespace.x, lights[i].transformed_position[1] = lpos_eyespace.y, lights[i].transformed_position[2] = lpos_eyespace.z, lights[i].transformed_position[3] = lights[i].position[3];
      }
      if (lights[i].enabled == true){
        enigma_user::glsl_uniform4fv(enigma::shaderprograms[enigma::bound_shader]->uni_light_position[al], 1, lights[i].transformed_position);
        ++al;
      }
    }
  }

  bool light_define_direction(unsigned int id, gs_scalar dx, gs_scalar dy, gs_scalar dz, int col)
  {
    if (id<lights.size()){
      lights[id].type = 0;
      lights[id].position[0] = -dx;
      lights[id].position[1] = -dy;
      lights[id].position[2] = -dz;
      lights[id].position[3] = 0.0;
      lights[id].diffuse[0] = COL_GET_R(col);
      lights[id].diffuse[1] = COL_GET_G(col);
      lights[id].diffuse[2] = COL_GET_B(col);
      lights[id].diffuse[3] = 1.0f;
      lights[id].update = true;
      lightsource_update();
      light_update_positions();
      return true;
    }
    return false;
  }

  bool light_define_point(unsigned int id, gs_scalar x, gs_scalar y, gs_scalar z, gs_scalar range, int col)
  {
    if (range <= 0.0) {
      return false;
    }
    if (id<lights.size()){
      lights[id].type = 1;
      lights[id].position[0] = x;
      lights[id].position[1] = y;
      lights[id].position[2] = z;
      lights[id].position[3] = range;
      lights[id].diffuse[0] = COL_GET_R(col);
      lights[id].diffuse[1] = COL_GET_G(col);
      lights[id].diffuse[2] = COL_GET_B(col);
      lights[id].diffuse[3] = 1.0f;
      lights[id].specular[0] = 0.0f;
      lights[id].specular[1] = 0.0f;
      lights[id].specular[2] = 0.0f;
      lights[id].specular[3] = 0.0f;
      lights[id].ambient[0] = 0.0f;
      lights[id].ambient[1] = 0.0f;
      lights[id].ambient[2] = 0.0f;
      lights[id].ambient[3] = 0.0f;
      lights[id].constant_attenuation = 1.0f;
      lights[id].linear_attenuation = 0.0f;
      lights[id].quadratic_attenuation = 8.0f/(range*range);
      lights[id].update = true;
      lightsource_update();
      light_update_positions();
      return true;
    }
    return false;
  }

  bool light_set_specularity(unsigned int id, gs_scalar r, gs_scalar g, gs_scalar b, gs_scalar a)
  {
    if (id<lights.size()){
      lights[id].specular[0] = r;
      lights[id].specular[1] = g;
      lights[id].specular[2] = b;
      lights[id].specular[3] = a;
      lights[id].update = true;
      lightsource_update();
      return true;
    }
    return false;
  }

  bool light_set_ambient(unsigned int id, gs_scalar r, gs_scalar g, gs_scalar b, gs_scalar a)
  {
    if (id<lights.size()){
      lights[id].ambient[0] = r;
      lights[id].ambient[1] = g;
      lights[id].ambient[2] = b;
      lights[id].ambient[3] = a;
      lights[id].update = true;
      lightsource_update();
      return true;
    }
    return false;
  }


  bool light_enable(unsigned int id)
  {
    if (id<lights.size()){
      lights[id].enabled = true;
      lights[id].update = true;
      lightsource_update();
      return true;
    }
    return false;
  }

  bool light_disable(unsigned int id)
  {
    if (id<lights.size()){
      lights[id].enabled = false;
      lightsource_update();
      return true;
    }
    return false;
  }
} d3d_lighting;

}

namespace enigma_user
{

bool d3d_light_define_direction(int id, gs_scalar dx, gs_scalar dy, gs_scalar dz, int col)
{
  return enigma::d3d_lighting.light_define_direction(id, dx, dy, dz, col);
}

bool d3d_light_define_point(int id, gs_scalar x, gs_scalar y, gs_scalar z, double range, int col)
{
  return enigma::d3d_lighting.light_define_point(id, x, y, z, range, col);
}

bool d3d_light_set_specularity(int id, int r, int g, int b, double a)
{
  return enigma::d3d_lighting.light_set_specularity(id, (gs_scalar)r/255.0, (gs_scalar)g/255.0, (gs_scalar)b/255.0, a);
}

bool d3d_light_set_ambient(int id, int r, int g, int b, double a)
{
  return enigma::d3d_lighting.light_set_ambient(id, (gs_scalar)r/255.0, (gs_scalar)g/255.0, (gs_scalar)b/255.0, a);
}

void d3d_light_define_ambient(int col)
{
  enigma::d3d_lighting.global_ambient_color[0] = COL_GET_R(col);
  enigma::d3d_lighting.global_ambient_color[1] = COL_GET_G(col);
  enigma::d3d_lighting.global_ambient_color[2] = COL_GET_B(col);
  enigma::d3d_lighting.light_update();
}

bool d3d_light_enable(int id, bool enable)
{
  return enable?enigma::d3d_lighting.light_enable(id):enigma::d3d_lighting.light_disable(id);
}

void d3d_set_lighting(bool enable)
{
  enigma::d3d_lighting.lights_enable(enable);
	oglmgr->Lighting();
  enigma::d3d_lighting.light_update();
  if (enable == true){
    enigma::d3d_lighting.lightsource_update();
  }
}

void d3d_stencil_start_mask(){
  oglmgr->BlendFunc();
  glEnable(GL_STENCIL_TEST);
  glColorMask(GL_FALSE, GL_FALSE, GL_FALSE, GL_FALSE);
  glDepthMask(GL_FALSE);
  glStencilMask(0x1);
  glStencilFunc(GL_ALWAYS, 0x1, 0x1);
  glStencilOp(GL_KEEP, GL_KEEP, GL_REPLACE);
  glClear(GL_STENCIL_BUFFER_BIT);
}

void d3d_stencil_continue_mask(){
  oglmgr->BlendFunc();
  glColorMask(GL_FALSE, GL_FALSE, GL_FALSE, GL_FALSE);
  glDepthMask(GL_FALSE);
  glStencilMask(0x1);
  glStencilFunc(GL_ALWAYS, 0x1, 0x1);
  glStencilOp(GL_KEEP, GL_KEEP, GL_REPLACE);
}

void d3d_stencil_use_mask(){
  oglmgr->BlendFunc();
  glColorMask(GL_TRUE, GL_TRUE, GL_TRUE, GL_TRUE);
  glDepthMask(GL_TRUE);
  glStencilMask(0x0);
  glStencilFunc(GL_EQUAL, 0x1, 0x1);
}

void d3d_stencil_end_mask(){
  oglmgr->BlendFunc();
  glDisable(GL_STENCIL_TEST);
}

void d3d_stencil_enable(bool enable){
  oglmgr->BlendFunc();
  oglmgr->SetEnabled(GL_STENCIL_TEST, enable);
}

void d3d_stencil_clear_value(int value){
  oglmgr->BlendFunc();
  glClearStencil(value);
  glClear(GL_STENCIL_BUFFER_BIT);
}

void d3d_stencil_mask(unsigned int mask){
  oglmgr->BlendFunc();
  glStencilMask(mask);
}

void d3d_stencil_clear(){
  oglmgr->BlendFunc();
  glClear(GL_STENCIL_BUFFER_BIT);
}

void d3d_stencil_function(int func, int ref, unsigned int mask){
  oglmgr->BlendFunc();
  glStencilFunc(depthoperators[func], ref, mask);
}

void d3d_stencil_operator(int sfail, int dpfail, int dppass){
  oglmgr->BlendFunc();
  glStencilOp(stenciloperators[sfail], stenciloperators[dpfail], stenciloperators[dppass]);
}

}

namespace enigma {
  void d3d_light_update_positions()
  {
    enigma::d3d_lighting.light_update_positions();
  }
}<|MERGE_RESOLUTION|>--- conflicted
+++ resolved
@@ -72,10 +72,7 @@
 void d3d_clear_depth(double value) {
   oglmgr->BlendFunc();
   glClearDepth(value);
-<<<<<<< HEAD
-=======
   glClear(GL_DEPTH_BUFFER_BIT);
->>>>>>> 8424fa6f
 }
 
 void d3d_set_software_vertex_processing(bool software) {
