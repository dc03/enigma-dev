/** Copyright (C) 2008-2013 Josh Ventura, Robert B. Colton, Dave "biggoron", Harijs Grinbergs
***
*** This file is a part of the ENIGMA Development Environment.
***
*** ENIGMA is free software: you can redistribute it and/or modify it under the
*** terms of the GNU General Public License as published by the Free Software
*** Foundation, version 3 of the license or any later version.
***
*** This application and its source code is distributed AS-IS, WITHOUT ANY
*** WARRANTY; without even the implied warranty of MERCHANTABILITY or FITNESS
*** FOR A PARTICULAR PURPOSE. See the GNU General Public License for more
*** details.
***
*** You should have received a copy of the GNU General Public License along
*** with this code. If not, see <http://www.gnu.org/licenses/>
**/

#include "../General/OpenGLHeaders.h"
using namespace std;
#include <cstddef>
#include <iostream>
#include <math.h>
<<<<<<< HEAD
#include <string.h>
=======
#include <algorithm>
#include <fstream>      // std::ofstream
>>>>>>> 58e3af9d

#include "../General/GLbinding.h"
#include <stdio.h> //for file writing (surface_save)
#include "Universal_System/nlpo2.h"
#include "Universal_System/spritestruct.h"
#include "Collision_Systems/collision_types.h"

#include "Universal_System/lodepng.h"

#define __GETR(x) ((x & 0x0000FF))
#define __GETG(x) ((x & 0x00FF00) >> 8)
#define __GETB(x) ((x & 0xFF0000) >> 16)

namespace enigma_user {
  extern int room_width, room_height/*, sprite_idmax*/;
}
#include "../General/GSsurface.h"

#ifdef DEBUG_MODE
  #include <string>
  #include "libEGMstd.h"
  #include "Widget_Systems/widgets_mandatory.h"
  #define get_surface(surf,id)\
    if (size_t(id) >= enigma::surface_max or !enigma::surface_array[id]) {\
      show_error("Attempting to use non-existing surface " + toString(id), false);\
      return;\
    }\
    enigma::surface* surf = enigma::surface_array[id];
  #define get_surfacev(surf,id,r)\
    if (size_t(id) >= enigma::surface_max or !enigma::surface_array[id]) {\
      show_error("Attempting to use non-existing surface " + toString(id), false);\
      return r;\
    }\
    enigma::surface* surf = enigma::surface_array[id];
#else
  #define get_surface(surf,id)\
    enigma::surface* surf = enigma::surface_array[id];
  #define get_surfacev(surf,id,r)\
    enigma::surface* surf = enigma::surface_array[id];
#endif

namespace enigma
{
  surface **surface_array;
  size_t surface_max=0;
}

namespace enigma_user
{

bool surface_is_supported()
{
    return GLEW_ARB_framebuffer_object;
}

int surface_create(int width, int height)
{
<<<<<<< HEAD
  if (!GLEW_EXT_framebuffer_object)
  {
    return -1;
  }
    
  GLuint tex, fbo;
  int prevFbo;

  size_t id,
  w = (int)width,
  h = (int)height; //get the integer width and height, and prepare to search for an id

  if (enigma::surface_max==0) {
    enigma::surface_array=new enigma::surface*[1];
    enigma::surface_max=1;
  }

  for (id=0; enigma::surface_array[id]!=NULL; id++)
  {
    if (id+1 >= enigma::surface_max)
=======
    if (GLEW_ARB_framebuffer_object)
>>>>>>> 58e3af9d
    {
      enigma::surface **oldarray=enigma::surface_array;
      enigma::surface_array=new enigma::surface*[enigma::surface_max+1];

      for (size_t i=0; i<enigma::surface_max; i++)
        enigma::surface_array[i]=oldarray[i];

      enigma::surface_array[enigma::surface_max]=NULL;
      enigma::surface_max++;
      delete[] oldarray;
    }
  }

  enigma::surface_array[id] = new enigma::surface;
  enigma::surface_array[id]->width = w;
  enigma::surface_array[id]->height = h;

  glGenTextures(1, &tex);
  glGenFramebuffers(1, &fbo);

  glPushAttrib(GL_TEXTURE_BIT);
  glBindTexture(GL_TEXTURE_2D, tex);
  glTexImage2D(GL_TEXTURE_2D, 0, GL_RGBA, w, h, 0, GL_RGBA, GL_UNSIGNED_BYTE, 0);
  glTexParameteri(GL_TEXTURE_2D, GL_TEXTURE_MIN_FILTER, GL_NEAREST);
  glTexParameteri(GL_TEXTURE_2D, GL_TEXTURE_MAG_FILTER, GL_NEAREST);

<<<<<<< HEAD
  glGetIntegerv(GL_FRAMEBUFFER_BINDING_EXT, &prevFbo);
  glBindFramebuffer(GL_DRAW_FRAMEBUFFER, fbo);
  glFramebufferTexture2D(GL_DRAW_FRAMEBUFFER, GL_COLOR_ATTACHMENT0_EXT, GL_TEXTURE_2D, tex, 0);
  glDrawBuffer(GL_COLOR_ATTACHMENT0_EXT);
  glReadBuffer(GL_COLOR_ATTACHMENT0_EXT);
    glClearColor(1,1,1,0);
  glClear(GL_COLOR_BUFFER_BIT);
  glBindFramebuffer(GL_DRAW_FRAMEBUFFER, prevFbo);
  glPopAttrib();

  enigma::surface_array[id]->tex = tex;
  enigma::surface_array[id]->fbo = fbo;

  return id;
=======
      enigma::surface_array[id] = new enigma::surface;
      enigma::surface_array[id]->width = w;
      enigma::surface_array[id]->height = h;

      glGenTextures(1, &tex);
      glGenFramebuffers(1, &fbo);

      glPushAttrib(GL_TEXTURE_BIT);
      glBindTexture(GL_TEXTURE_2D, tex);
      glTexImage2D(GL_TEXTURE_2D, 0, GL_RGBA, w, h, 0, GL_RGBA, GL_UNSIGNED_BYTE, 0);
      glTexParameteri(GL_TEXTURE_2D, GL_TEXTURE_MIN_FILTER, GL_NEAREST);
      glTexParameteri(GL_TEXTURE_2D, GL_TEXTURE_MAG_FILTER, GL_NEAREST);

      glGetIntegerv(GL_FRAMEBUFFER_BINDING, &prevFbo);
      glBindFramebuffer(GL_DRAW_FRAMEBUFFER, fbo);
      glFramebufferTexture2D(GL_DRAW_FRAMEBUFFER, GL_COLOR_ATTACHMENT0, GL_TEXTURE_2D, tex, 0);
      glDrawBuffer(GL_COLOR_ATTACHMENT0);
      glReadBuffer(GL_COLOR_ATTACHMENT0);
        glClearColor(1,1,1,0);
      glClear(GL_COLOR_BUFFER_BIT);
      glBindFramebuffer(GL_DRAW_FRAMEBUFFER, prevFbo);
      glPopAttrib();

      enigma::surface_array[id]->tex = tex;
      enigma::surface_array[id]->fbo = fbo;

      return id;
    }
    return -1;
>>>>>>> 58e3af9d
}

int surface_create_msaa(int width, int height, int samples)
{
  if (!GLEW_ARB_framebuffer_object)
  {
    return -1;
  }

  GLuint tex, fbo;
  int prevFbo;

  size_t id,
  w = (int)width,
  h = (int)height; //get the integer width and height, and prepare to search for an id

  if (enigma::surface_max==0) {
    enigma::surface_array=new enigma::surface*[1];
    enigma::surface_max=1;
  }

  for (id=0; enigma::surface_array[id]!=NULL; id++)
  {
    if (id+1 >= enigma::surface_max)
    {
      enigma::surface **oldarray=enigma::surface_array;
      enigma::surface_array=new enigma::surface*[enigma::surface_max+1];

      for (size_t i=0; i<enigma::surface_max; i++)
        enigma::surface_array[i]=oldarray[i];

      enigma::surface_array[enigma::surface_max]=NULL;
      enigma::surface_max++;
      delete[] oldarray;
    }
  }

  enigma::surface_array[id] = new enigma::surface;
  enigma::surface_array[id]->width = w;
  enigma::surface_array[id]->height = h;

  glGenTextures(1, &tex);
  glGenFramebuffers(1, &fbo);
  glPushAttrib(GL_TEXTURE_BIT);
  glBindTexture(GL_TEXTURE_2D_MULTISAMPLE, tex);

  glTexImage2DMultisample(GL_TEXTURE_2D_MULTISAMPLE, samples, GL_RGBA, w, h, false);
  glTexParameteri(GL_TEXTURE_2D, GL_TEXTURE_MIN_FILTER, GL_NEAREST);
  glTexParameteri(GL_TEXTURE_2D, GL_TEXTURE_MAG_FILTER, GL_NEAREST);

  glGetIntegerv(GL_FRAMEBUFFER_BINDING, &prevFbo);
  glBindFramebuffer(GL_DRAW_FRAMEBUFFER, fbo);
  glFramebufferTexture2D(GL_DRAW_FRAMEBUFFER, GL_COLOR_ATTACHMENT0, GL_TEXTURE_2D_MULTISAMPLE, tex, 0);
  glDrawBuffer(GL_COLOR_ATTACHMENT0);
  glReadBuffer(GL_COLOR_ATTACHMENT0);
    glClearColor(1,1,1,0);
  glClear(GL_COLOR_BUFFER_BIT);
  glBindFramebuffer(GL_DRAW_FRAMEBUFFER, prevFbo);
  glPopAttrib();

  enigma::surface_array[id]->tex = tex;
  enigma::surface_array[id]->fbo = fbo;

  return id;
}

void surface_set_target(int id)
{
  get_surface(surf,id);
  glBindFramebuffer(GL_DRAW_FRAMEBUFFER, surf->fbo); //bind it
  glPushMatrix(); //So you can pop it in the reset
  glPushAttrib(GL_VIEWPORT_BIT); //same
  glViewport(0,0,surf->width,surf->height);
  glLoadIdentity();
  glOrtho(0, surf->width, 0, surf->height, -1, 1);
}

void surface_reset_target(void)
{
  glBindFramebuffer(GL_DRAW_FRAMEBUFFER, 0);
  glPopAttrib();
  glPopMatrix();
}

void surface_free(int id)
{
  get_surface(surf,id);
  glDeleteTextures(1, &surf->tex);
  glDeleteFramebuffers(1, &surf->fbo);
  surf->width = surf->height = surf->tex = surf->fbo = 0;
  delete surf;
  enigma::surface_array[id] = NULL;
}

bool surface_exists(int id)
{
    return size_t(id) < enigma::surface_max && enigma::surface_array[id] != NULL;
}

void draw_surface(int id, float x, float y)
{
  get_surface(surf,id);
  texture_use(surf->tex);
  glPushAttrib(GL_CURRENT_BIT);
  glColor4f(1,1,1,1);
  int w=surf->width;
  int h=surf->height;

  glBegin(GL_QUADS);
  glTexCoord2f(0, 0);    glVertex2f(x,   y);
  glTexCoord2f(1, 0);    glVertex2f(x+w, y);
  glTexCoord2f(1, 1);    glVertex2f(x+w, y+h);
  glTexCoord2f(0, 1);    glVertex2f(x,   y+h);
  glEnd();

  glPopAttrib();
}

void draw_surface_stretched(int id, float x, float y, float w, float h)
{
  get_surface(surf,id);
  texture_use(surf->tex);
  glPushAttrib(GL_CURRENT_BIT);
  glColor4f(1,1,1,1);

  glBegin(GL_QUADS);
    glTexCoord2f(0,0);      glVertex2f(x,y);
    glTexCoord2f(1,0);      glVertex2f(x+w,y);
    glTexCoord2f(1,1);      glVertex2f(x+w,y+h);
    glTexCoord2f(0,1);      glVertex2f(x,y+h);
  glEnd();

  glPopAttrib();
}

void draw_surface_part(int id, float left, float top, float width, float height, float x, float y)
{
  get_surface(surf,id);
  texture_use(surf->tex);

  glPushAttrib(GL_CURRENT_BIT);
  glColor4f(1,1,1,1);

  const float tbw=surf->width,tbh=surf->height;
  glBegin(GL_QUADS);
    glTexCoord2f(left/tbw,top/tbh);
      glVertex2f(x,y);
    glTexCoord2f((left+width)/tbw,top/tbh);
      glVertex2f(x+width,y);
    glTexCoord2f((left+width)/tbw,(top+height)/tbh);
      glVertex2f(x+width,y+height);
    glTexCoord2f(left/tbw,(top+height)/tbh);
      glVertex2f(x,y+height);
  glEnd();

  glPopAttrib();
}

void draw_surface_tiled(int id, float x, float y)
{
  get_surface(surf,id);
  texture_use(surf->tex);

  glPushAttrib(GL_CURRENT_BIT);
    glColor4f(1,1,1,1);
    x=surf->width-fmod(x,surf->width);
    y=surf->height-fmod(y,surf->height);
    const int hortil= int (ceil(room_width/(surf->width))),
              vertil= int (ceil(room_height/(surf->height)));

    glBegin(GL_QUADS);
      for (int i=0; i<hortil; i++)
      {
        for (int c=0; c<vertil; c++)
        {
          glTexCoord2f(0,0);
            glVertex2f(i*surf->width-x,c*surf->height-y);
          glTexCoord2f(1,0);
            glVertex2f((i+1)*surf->width-x,c*surf->height-y);
          glTexCoord2f(1,1);
            glVertex2f((i+1)*surf->width-x,(c+1)*surf->height-y);
          glTexCoord2f(0,1);
            glVertex2f(i*surf->width-x,(c+1)*surf->height-y);
        }
      }
    glEnd();
  glPopAttrib();
}

void draw_surface_tiled_area(int id, float x, float y, float x1, float y1, float x2, float y2)
{
  get_surface(surf,id);
  texture_use(surf->tex);

  glPushAttrib(GL_CURRENT_BIT);
    glColor4f(1,1,1,1);

    float sw,sh,i,j,jj,left,top,width,height,X,Y;
    sw = surf->width;
    sh = surf->height;

    i = x1-(fmod(x1,sw) - fmod(x,sw)) - sw*(fmod(x1,sw)<fmod(x,sw));
    j = y1-(fmod(y1,sh) - fmod(y,sh)) - sh*(fmod(y1,sh)<fmod(y,sh));
    jj = j;

    glBegin(GL_QUADS);
    for(i=i; i<=x2; i+=sw)
    {
      for(j=j; j<=y2; j+=sh)
      {
        if(i <= x1) left = x1-i;
        else left = 0;
        X = i+left;

        if(j <= y1) top = y1-j;
        else top = 0;
        Y = j+top;

        if(x2 <= i+sw) width = ((sw)-(i+sw-x2)+1)-left;
        else width = sw-left;

        if(y2 <= j+sh) height = ((sh)-(j+sh-y2)+1)-top;
        else height = sh-top;

        glTexCoord2f(left/sw,top/sh);
          glVertex2f(X,Y);
        glTexCoord2f((left+width)/sw,top/sh);
          glVertex2f(X+width,Y);
        glTexCoord2f((left+width)/sw,(top+height)/sh);
          glVertex2f(X+width,Y+height);
        glTexCoord2f(left/sw,(top+height)/sh);
          glVertex2f(X,Y+height);
      }
      j = jj;
    }
    glEnd();
  glPopAttrib();
}

void draw_surface_ext(int id, float x, float y, float xscale, float yscale, double rot, int color, double alpha)
{
  get_surface(surf,id);
  texture_use(surf->tex);

  glPushAttrib(GL_CURRENT_BIT);
    glColor4ub(__GETR(color),__GETG(color),__GETB(color),char(alpha*255));

    const float w=surf->width*xscale, h=surf->height*yscale;
    rot *= M_PI/180;

    float ulcx = x + xscale * cos(M_PI+rot) + yscale * cos(M_PI/2+rot),
          ulcy = y - yscale * sin(M_PI+rot) - yscale * sin(M_PI/2+rot);

    glBegin(GL_QUADS);
      glTexCoord2f(0,0);
        glVertex2f(ulcx,ulcy);
      glTexCoord2f(1,0);
        glVertex2f(ulcx + w*cos(rot), ulcy - w*sin(rot));
      glTexCoord2f(1,1);
        ulcx += h * cos(3*M_PI/2 + rot);
        ulcy -= h * sin(3*M_PI/2 + rot);
        glVertex2f(ulcx + w*cos(rot), ulcy - w*sin(rot));
      glTexCoord2f(0,1);
        glVertex2f(ulcx,ulcy);
    glEnd();
  glPopAttrib();
}

void draw_surface_stretched_ext(int id, float x, float y, float w, float h, int color, double alpha)
{
  get_surface(surf,id);
  texture_use(surf->tex);

  glPushAttrib(GL_CURRENT_BIT);
    glColor4ub(__GETR(color),__GETG(color),__GETB(color),char(alpha*255));

    glBegin(GL_QUADS);
      glTexCoord2f(0,0);
        glVertex2f(x,y);
      glTexCoord2f(1,0);
        glVertex2f(x+w,y);
      glTexCoord2f(1,1);
        glVertex2f(x+w,y+h);
      glTexCoord2f(0,1);
        glVertex2f(x,y+h);
    glEnd();
  glPopAttrib();
}

void draw_surface_part_ext(int id, float left, float top, float width, float height, float x, float y, float xscale, float yscale, int color, double alpha)
{
  get_surface(surf,id);
  texture_use(surf->tex);

  glPushAttrib(GL_CURRENT_BIT);
  glColor4ub(__GETR(color),__GETG(color),__GETB(color),char(alpha*255));

  const float tbw = surf->width, tbh = surf->height;

  glBegin(GL_QUADS);
    glTexCoord2f(left/tbw,top/tbh);
      glVertex2f(x,y);
    glTexCoord2f((left+width)/tbw,top/tbh);
      glVertex2f(x+width*xscale,y);
    glTexCoord2f((left+width)/tbw,(top+height)/tbh);
      glVertex2f(x+width*xscale,y+height*yscale);
    glTexCoord2f(left/tbw,(top+height)/tbh);
      glVertex2f(x,y+height*yscale);
  glEnd();

  glPopAttrib();
}

void draw_surface_tiled_ext(int id, float x, float y, float xscale, float yscale, int color, double alpha)
{
  get_surface(surf,id);
  texture_use(surf->tex);

  glPushAttrib(GL_CURRENT_BIT);
    glColor4ub(__GETR(color),__GETG(color),__GETB(color),char(alpha*255));
    const float w=surf->width*xscale, h=surf->height*yscale;
    const int hortil= int (ceil(room_width/(surf->width))),
        vertil= int (ceil(room_height/(surf->height)));
    x=w-fmod(x,w);
    y=h-fmod(y,h);
    glBegin(GL_QUADS);
    for (int i=0; i<hortil; i++)
    {
      for (int c=0; c<vertil; c++)
      {
        glTexCoord2f(0,0);
          glVertex2f(i*w-x,c*h-y);
        glTexCoord2f(1,0);
          glVertex2f((i+1)*w-x,c*h-y);
        glTexCoord2f(1,1);
          glVertex2f((i+1)*w-x,(c+1)*h-y);
        glTexCoord2f(0,1);
          glVertex2f(i*w-x,(c+1)*h-y);
      }
    }
    glEnd();
  glPopAttrib();
}

void draw_surface_tiled_area_ext(int id, float x, float y, float x1, float y1, float x2, float y2, float xscale, float yscale, int color, double alpha)
{
  get_surface(surf,id);
  texture_use(surf->tex);

  glPushAttrib(GL_CURRENT_BIT);
    glColor4ub(__GETR(color),__GETG(color),__GETB(color),char(alpha*255));

    float sw,sh,i,j,jj,left,top,width,height,X,Y;
    sw = surf->width*xscale;
    sh = surf->height*yscale;

    i = x1-(fmod(x1,sw) - fmod(x,sw)) - sw*(fmod(x1,sw)<fmod(x,sw));
    j = y1-(fmod(y1,sh) - fmod(y,sh)) - sh*(fmod(y1,sh)<fmod(y,sh));
    jj = j;

    glBegin(GL_QUADS);
    for(i=i; i<=x2; i+=sw)
    {
      for(j=j; j<=y2; j+=sh)
      {
        if(i <= x1) left = x1-i;
        else left = 0;
        X = i+left;

        if(j <= y1) top = y1-j;
        else top = 0;
        Y = j+top;

        if(x2 <= i+sw) width = ((sw)-(i+sw-x2)+1)-left;
        else width = sw-left;

        if(y2 <= j+sh) height = ((sh)-(j+sh-y2)+1)-top;
        else height = sh-top;

        glTexCoord2f(left/sw,top/sh);
          glVertex2f(X,Y);
        glTexCoord2f((left+width)/sw,top/sh);
          glVertex2f(X+width,Y);
        glTexCoord2f((left+width)/sw,(top+height)/sh);
          glVertex2f(X+width,Y+height);
        glTexCoord2f(left/sw,(top+height)/sh);
          glVertex2f(X,Y+height);
      }
      j = jj;
    }
    glEnd();
  glPopAttrib();
}

void draw_surface_general(int id, float left, float top, float width, float height, float x, float y, float xscale, float yscale, double rot, int c1, int c2, int c3, int c4, double a1, double a2, double a3, double a4)
{
  get_surface(surf,id);
  texture_use(surf->tex);

  glPushAttrib(GL_CURRENT_BIT);
    const float tbw = surf->width, tbh = surf->height,
      w = width*xscale, h = height*yscale;

    rot *= M_PI/180;

    float ulcx = x + xscale * cos(M_PI+rot) + yscale * cos(M_PI/2+rot),
          ulcy = y - yscale * sin(M_PI+rot) - yscale * sin(M_PI/2+rot);

    glBegin(GL_QUADS);
      glColor4ub(__GETR(c1),__GETG(c1),__GETB(c1),char(a1*255));
      glTexCoord2f(left/tbw,top/tbh);
        glVertex2f(ulcx,ulcy);

      glColor4ub(__GETR(c2),__GETG(c2),__GETB(c2),char(a2*255));
      glTexCoord2f((left+width)/tbw,top/tbh);
        glVertex2f((ulcx + w*cos(rot)), (ulcy - w*sin(rot)));

      ulcx += h * cos(3*M_PI/2 + rot);
      ulcy -= h * sin(3*M_PI/2 + rot);
      glColor4ub(__GETR(c3),__GETG(c3),__GETB(c3),char(a3*255));
      glTexCoord2f((left+width)/tbw,(top+height)/tbh);
        glVertex2f((ulcx + w*cos(rot)), (ulcy - w*sin(rot)));

      glColor4ub(__GETR(c4),__GETG(c4),__GETB(c4),char(a4*255));
      glTexCoord2f(left/tbw,(top+height)/tbh);
        glVertex2f(ulcx,ulcy);
    glEnd();
  glPopAttrib();
}

int surface_get_texture(int id)
{
    get_surfacev(surf,id,-1);
    return (surf->tex);
}

int surface_get_width(int id)
{
    get_surfacev(surf,id,-1);
    return (surf->width);
}

int surface_get_height(int id)
{
    get_surfacev(surf,id,-1);
    return (surf->height);
}

int surface_getpixel(int id, int x, int y)
{
    get_surfacev(surf,id,-1);
    unsigned char *pixelbuf=new unsigned char[3];
    int prevFbo;
	glGetIntegerv(GL_FRAMEBUFFER_BINDING, &prevFbo);
    glBindFramebuffer(GL_READ_FRAMEBUFFER, surf->fbo);
	glReadPixels(x,y,1,1,GL_RGB,GL_UNSIGNED_BYTE,pixelbuf);
	glBindFramebuffer(GL_READ_FRAMEBUFFER, prevFbo);
    return pixelbuf[0] + (pixelbuf[1] << 8) + (pixelbuf[2] << 16);
}

int surface_getpixel_alpha(int id, int x, int y)
{
    get_surfacev(surf,id,-1);
    unsigned char *pixelbuf=new unsigned char[1];
    int prevFbo;
	glGetIntegerv(GL_FRAMEBUFFER_BINDING, &prevFbo);
    glBindFramebuffer(GL_READ_FRAMEBUFFER, surf->fbo);
	glReadPixels(x,y,1,1,GL_ALPHA,GL_UNSIGNED_BYTE,pixelbuf);
	glBindFramebuffer(GL_READ_FRAMEBUFFER, prevFbo);
    return pixelbuf[0];
}

int surface_get_bound()
{
    int prevFbo;
    glGetIntegerv(GL_FRAMEBUFFER_BINDING, &prevFbo);
    return prevFbo;
}

}

//////////////////////////////////////SAVE TO FILE AND CREATE SPRITE FUNCTIONS/////////
//Fuck whoever did this to the spec
#ifndef GL_BGR
  #define GL_BGR 0x80E0
#endif

#include "Universal_System/estring.h"

int image_save_bmp(string filename, unsigned char *surfbuf, int w, int h)
{
    //3 bytes per pixel used for both input and output.
    int inputChannels = 3;
    int outputChannels = 3;

    std::vector<unsigned char> bmp;
    //bytes 0-13
    bmp.push_back('B'); bmp.push_back('M'); //0: bfType
    bmp.push_back(0); bmp.push_back(0); bmp.push_back(0); bmp.push_back(0); //2: bfSize; size not yet known for now, filled in later.
    bmp.push_back(0); bmp.push_back(0); //6: bfReserved1
    bmp.push_back(0); bmp.push_back(0); //8: bfReserved2
    bmp.push_back(54 % 256); bmp.push_back(54 / 256); bmp.push_back(0); bmp.push_back(0); //10: bfOffBits (54 header bytes)

    //bytes 14-53
    bmp.push_back(40); bmp.push_back(0); bmp.push_back(0); bmp.push_back(0);  //14: biSize
    bmp.push_back(w % 256); bmp.push_back(w / 256); bmp.push_back(0); bmp.push_back(0); //18: biWidth
    bmp.push_back(h % 256); bmp.push_back(h / 256); bmp.push_back(0); bmp.push_back(0); //22: biHeight
    bmp.push_back(1); bmp.push_back(0); //26: biPlanes
    bmp.push_back(outputChannels * 8); bmp.push_back(0); //28: biBitCount
    bmp.push_back(0); bmp.push_back(0); bmp.push_back(0); bmp.push_back(0);  //30: biCompression
    bmp.push_back(0); bmp.push_back(0); bmp.push_back(0); bmp.push_back(0);  //34: biSizeImage
    bmp.push_back(0); bmp.push_back(0); bmp.push_back(0); bmp.push_back(0);  //38: biXPelsPerMeter
    bmp.push_back(0); bmp.push_back(0); bmp.push_back(0); bmp.push_back(0);  //42: biYPelsPerMeter
    bmp.push_back(0); bmp.push_back(0); bmp.push_back(0); bmp.push_back(0);  //46: biClrUsed
    bmp.push_back(0); bmp.push_back(0); bmp.push_back(0); bmp.push_back(0);  //50: biClrImportant

    /*
    Convert the input RGBRGBRGB pixel buffer to the BMP pixel buffer format. There are 3 differences with the input buffer:
    -BMP stores the rows inversed, from bottom to top
    -BMP stores the color channels in BGR instead of RGB order
    -BMP requires each row to have a multiple of 4 bytes, so sometimes padding bytes are added between rows
    */

    int imagerowbytes = outputChannels * w;
    imagerowbytes = imagerowbytes % 4 == 0 ? imagerowbytes : imagerowbytes + (4 - imagerowbytes % 4); //must be multiple of 4

    for(int y = h - 1; y >= 0; y--) //the rows are stored inversed in bmp
    {
        int c = 0;
        for(int x = 0; x < imagerowbytes; x++)
        {
          if(x < w * outputChannels)
          {
              bmp.push_back(surfbuf[inputChannels * (w * y + x / outputChannels) + c]);
          }
          else bmp.push_back(0);
          c++;
          if(c >= outputChannels) c = 0;
        }
    }

    // Fill in the size
    bmp[2] = bmp.size() % 256;
    bmp[3] = (bmp.size() / 256) % 256;
    bmp[4] = (bmp.size() / 65536) % 256;
    bmp[5] = bmp.size() / 16777216;

    std::ofstream file(filename.c_str(), std::ios::out|std::ios::binary);
    file.write(bmp.empty() ? 0 : (char*)&bmp[0], std::streamsize(bmp.size()));
    file.close();
    return 1;
}

int image_save_png(string filename, const unsigned char *surfbuf, int w, int h)
{
    unsigned char* buffer;
    size_t buffersize;
    unsigned error = lodepng_encode_memory(&buffer, &buffersize, surfbuf, w, h, LCT_RGBA, 8);
    if(!error){
        std::ofstream file(filename.c_str(), std::ios::out|std::ios::binary);
        file.write(reinterpret_cast<const char*>(buffer), std::streamsize(buffersize));
        file.close();
    }
    free(buffer);

    if (error) return -1; else return 1;
}

namespace enigma_user
{

int surface_save(int id, string filename)
{
    get_surfacev(surf,id,-1);
	unsigned int w=surf->width,h=surf->height,sz=w*h;
    int prevFbo;

    size_t fp = filename.find_last_of(".");
    if (fp == string::npos){
        return -1;
    }
    string ext = filename.substr(fp);
    transform(ext.begin(), ext.end(), ext.begin(), ::tolower);
    GLenum format;
    int bytes;
    if (ext == ".bmp") format = GL_BGR, bytes = 3;
    else if (ext == ".png") format = GL_RGBA, bytes = 4;
    else return -1;

    unsigned char *surfbuf=new unsigned char[sz*bytes];
	glGetIntegerv(GL_FRAMEBUFFER_BINDING, &prevFbo);

	glBindFramebuffer(GL_READ_FRAMEBUFFER, surf->fbo);
	glReadPixels(0,0,w,h,format,GL_UNSIGNED_BYTE,surfbuf);
    glBindFramebuffer(GL_READ_FRAMEBUFFER, prevFbo);

    int status;
    if (ext == ".bmp") status=image_save_bmp(filename, surfbuf, w, h);
    else if (ext == ".png") status=image_save_png(filename, surfbuf, w, h);
    delete[] surfbuf;
    return status;
}

int surface_save_part(int id, string filename, unsigned x, unsigned y, unsigned w, unsigned h)
{
    get_surfacev(surf,id,-1);
	unsigned int sz=w*h;
    int prevFbo;

    size_t fp = filename.find_last_of(".");
    if (fp == string::npos){
        return -1;
    }
    string ext = filename.substr(fp);
    transform(ext.begin(), ext.end(), ext.begin(), ::tolower);
    GLenum format;
    int bytes;
    if (ext == ".bmp") format = GL_BGR, bytes = 3;
    else if (ext == ".png") format = GL_RGBA, bytes = 4;
    else return -1;

    unsigned char *surfbuf=new unsigned char[sz*bytes];
	glGetIntegerv(GL_FRAMEBUFFER_BINDING, &prevFbo);

	glBindFramebuffer(GL_READ_FRAMEBUFFER, surf->fbo);
	glReadPixels(x,y,w,h,format,GL_UNSIGNED_BYTE,surfbuf);
    glBindFramebuffer(GL_READ_FRAMEBUFFER, prevFbo);

    int status;
    if (ext == ".bmp") status=image_save_bmp(filename, surfbuf, w, h);
    else if (ext == ".png") status=image_save_png(filename, surfbuf, w, h);
    delete[] surfbuf;
    return status;
}

int sprite_create_from_surface(int id, int x, int y, int w, int h, bool removeback, bool smooth, int xorig, int yorig)
{
    get_surfacev(surf,id,-1);
    int full_width=nlpo2dc(w)+1, full_height=nlpo2dc(h)+1;
    enigma::spritestructarray_reallocate();
    int sprid=enigma::sprite_idmax;
    enigma::sprite_new_empty(sprid, 1, w, h, xorig, yorig, 0, h, 0, w, 1,0);

    unsigned sz=full_width*full_height;
    unsigned char *surfbuf=new unsigned char[sz*4];
	int prevFbo;
	glGetIntegerv(GL_FRAMEBUFFER_BINDING, &prevFbo);
 	glBindFramebuffer(GL_READ_FRAMEBUFFER, surf->fbo);
	glReadPixels(x,y,w,h,GL_RGBA,GL_UNSIGNED_BYTE,surfbuf);
	glBindFramebuffer(GL_READ_FRAMEBUFFER, prevFbo);
    enigma::sprite_set_subimage(sprid, 0, xorig, yorig, w, h, surfbuf, surfbuf, enigma::ct_precise); //TODO: Support toggling of precise.
    delete[] surfbuf;
    return sprid;
}

void surface_copy_part(int destination, float x, float y, int source, int xs, int ys, int ws, int hs)
{
    get_surface(ssurf,source);
    get_surface(dsurf,destination);
    unsigned char *surfbuf=new unsigned char[ws*hs*4];
    int prevFbo;
	glGetIntegerv(GL_FRAMEBUFFER_BINDING, &prevFbo);
    glBindFramebuffer(GL_READ_FRAMEBUFFER, ssurf->fbo);
	glReadPixels(xs,ys,ws,hs,GL_RGBA,GL_UNSIGNED_BYTE,surfbuf);
	glBindFramebuffer(GL_DRAW_FRAMEBUFFER, dsurf->fbo);
    glPushMatrix();
    glPushAttrib(GL_VIEWPORT_BIT);
    glViewport(0,0,dsurf->width,dsurf->height);
    glLoadIdentity();
    glOrtho(-1, dsurf->width, -1, dsurf->height, -1, 1);
	glRasterPos2d(x, y);
	glDrawPixels(ws,hs,GL_RGBA,GL_UNSIGNED_BYTE,surfbuf);
	glBindFramebuffer(GL_READ_FRAMEBUFFER, prevFbo);
    glPopAttrib();
    glPopMatrix();
	glRasterPos2d(0, 0);
	delete[] surfbuf;
}

void surface_copy(int destination, float x, float y, int source)
{
    get_surface(ssurf,source);
    get_surface(dsurf,destination);
    unsigned char *surfbuf=new unsigned char[dsurf->width*dsurf->height*4];
    int prevFbo;
	glGetIntegerv(GL_FRAMEBUFFER_BINDING, &prevFbo);
    glBindFramebuffer(GL_READ_FRAMEBUFFER, ssurf->fbo);
	glReadPixels(0,0,dsurf->width,dsurf->height,GL_RGBA,GL_UNSIGNED_BYTE,surfbuf);
	glBindFramebuffer(GL_DRAW_FRAMEBUFFER, dsurf->fbo);
    glPushMatrix();
    glPushAttrib(GL_VIEWPORT_BIT);
    glViewport(0,0,dsurf->width,dsurf->height);
    glLoadIdentity();
    glOrtho(-1, dsurf->width, -1, dsurf->height, -1, 1);
	glRasterPos2d(x, y);
	glDrawPixels(dsurf->width,dsurf->height,GL_RGBA,GL_UNSIGNED_BYTE,surfbuf);
	glBindFramebuffer(GL_READ_FRAMEBUFFER, prevFbo);
    glPopAttrib();
    glPopMatrix();
	glRasterPos2d(0, 0);
	delete[] surfbuf;
}

}
<|MERGE_RESOLUTION|>--- conflicted
+++ resolved
@@ -19,13 +19,9 @@
 using namespace std;
 #include <cstddef>
 #include <iostream>
-#include <math.h>
-<<<<<<< HEAD
-#include <string.h>
-=======
+#include <cmath>
 #include <algorithm>
 #include <fstream>      // std::ofstream
->>>>>>> 58e3af9d
 
 #include "../General/GLbinding.h"
 #include <stdio.h> //for file writing (surface_save)
@@ -83,72 +79,36 @@
 
 int surface_create(int width, int height)
 {
-<<<<<<< HEAD
-  if (!GLEW_EXT_framebuffer_object)
-  {
-    return -1;
-  }
-    
-  GLuint tex, fbo;
-  int prevFbo;
-
-  size_t id,
-  w = (int)width,
-  h = (int)height; //get the integer width and height, and prepare to search for an id
-
-  if (enigma::surface_max==0) {
-    enigma::surface_array=new enigma::surface*[1];
-    enigma::surface_max=1;
-  }
-
-  for (id=0; enigma::surface_array[id]!=NULL; id++)
-  {
-    if (id+1 >= enigma::surface_max)
-=======
     if (GLEW_ARB_framebuffer_object)
->>>>>>> 58e3af9d
     {
-      enigma::surface **oldarray=enigma::surface_array;
-      enigma::surface_array=new enigma::surface*[enigma::surface_max+1];
-
-      for (size_t i=0; i<enigma::surface_max; i++)
-        enigma::surface_array[i]=oldarray[i];
-
-      enigma::surface_array[enigma::surface_max]=NULL;
-      enigma::surface_max++;
-      delete[] oldarray;
-    }
-  }
-
-  enigma::surface_array[id] = new enigma::surface;
-  enigma::surface_array[id]->width = w;
-  enigma::surface_array[id]->height = h;
-
-  glGenTextures(1, &tex);
-  glGenFramebuffers(1, &fbo);
-
-  glPushAttrib(GL_TEXTURE_BIT);
-  glBindTexture(GL_TEXTURE_2D, tex);
-  glTexImage2D(GL_TEXTURE_2D, 0, GL_RGBA, w, h, 0, GL_RGBA, GL_UNSIGNED_BYTE, 0);
-  glTexParameteri(GL_TEXTURE_2D, GL_TEXTURE_MIN_FILTER, GL_NEAREST);
-  glTexParameteri(GL_TEXTURE_2D, GL_TEXTURE_MAG_FILTER, GL_NEAREST);
-
-<<<<<<< HEAD
-  glGetIntegerv(GL_FRAMEBUFFER_BINDING_EXT, &prevFbo);
-  glBindFramebuffer(GL_DRAW_FRAMEBUFFER, fbo);
-  glFramebufferTexture2D(GL_DRAW_FRAMEBUFFER, GL_COLOR_ATTACHMENT0_EXT, GL_TEXTURE_2D, tex, 0);
-  glDrawBuffer(GL_COLOR_ATTACHMENT0_EXT);
-  glReadBuffer(GL_COLOR_ATTACHMENT0_EXT);
-    glClearColor(1,1,1,0);
-  glClear(GL_COLOR_BUFFER_BIT);
-  glBindFramebuffer(GL_DRAW_FRAMEBUFFER, prevFbo);
-  glPopAttrib();
-
-  enigma::surface_array[id]->tex = tex;
-  enigma::surface_array[id]->fbo = fbo;
-
-  return id;
-=======
+      GLuint tex, fbo;
+      int prevFbo;
+
+      int id,
+        w=(int)width,
+        h=(int)height; //get the integer width and height, and prepare to search for an id
+
+      if (enigma::surface_max==0) {
+        enigma::surface_array=new enigma::surface*[1];
+        enigma::surface_max=1;
+      }
+
+      for (id=0; enigma::surface_array[id]!=NULL; id++)
+      {
+        if (id+1>=enigma::surface_max)
+        {
+          enigma::surface **oldarray=enigma::surface_array;
+          enigma::surface_array=new enigma::surface*[enigma::surface_max+1];
+
+          for (int i=0; i<enigma::surface_max; i++)
+            enigma::surface_array[i]=oldarray[i];
+
+          enigma::surface_array[enigma::surface_max]=NULL;
+          enigma::surface_max++;
+          delete[] oldarray;
+        }
+      }
+
       enigma::surface_array[id] = new enigma::surface;
       enigma::surface_array[id]->width = w;
       enigma::surface_array[id]->height = h;
@@ -178,7 +138,6 @@
       return id;
     }
     return -1;
->>>>>>> 58e3af9d
 }
 
 int surface_create_msaa(int width, int height, int samples)
