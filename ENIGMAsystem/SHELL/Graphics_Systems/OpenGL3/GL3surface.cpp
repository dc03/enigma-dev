/** Copyright (C) 2008-2013 Josh Ventura, Robert B. Colton, Dave "biggoron", Harijs Grinbergs
*** Copyright (C) 2014 Robert B. Colton
***
*** This file is a part of the ENIGMA Development Environment.
***
*** ENIGMA is free software: you can redistribute it and/or modify it under the
*** terms of the GNU General Public License as published by the Free Software
*** Foundation, version 3 of the license or any later version.
***
*** This application and its source code is distributed AS-IS, WITHOUT ANY
*** WARRANTY; without even the implied warranty of MERCHANTABILITY or FITNESS
*** FOR A PARTICULAR PURPOSE. See the GNU General Public License for more
*** details.
***
*** You should have received a copy of the GNU General Public License along
*** with this code. If not, see <http://www.gnu.org/licenses/>
**/

#include "../General/OpenGLHeaders.h"
#include "../General/GSscreen.h"
#include "../General/GSmatrix.h"
#include "Graphics_Systems/graphics_mandatory.h"

using namespace std;
#include <cstddef>
#include <iostream>
#include <cmath>

#include <stdio.h> //for file writing (surface_save)
#include "Universal_System/nlpo2.h"
#include "Universal_System/spritestruct.h"
#include "Universal_System/backgroundstruct.h"
#include "Collision_Systems/collision_types.h"

#define __GETR(x) (gs_scalar)(((x & 0x0000FF))/255.0)
#define __GETG(x) (gs_scalar)(((x & 0x00FF00) >> 8)/255.0)
#define __GETB(x) (gs_scalar)(((x & 0xFF0000) >> 16)/255.0)

namespace enigma_user {
  extern int room_width, room_height/*, sprite_idmax*/;
}
#include "../General/GSsurface.h"
#include "../General/GLSurfaceStruct.h"
#include "../General/GStextures.h"
#include "GL3TextureStruct.h"

#ifdef DEBUG_MODE
  #include <string>
  #include "libEGMstd.h"
  #include "Widget_Systems/widgets_mandatory.h"
  #define get_surface(surf,id)\
    if (size_t(id) >= enigma::surface_max or !enigma::surface_array[id]) {\
      show_error("Attempting to use non-existing surface " + toString(id), false);\
      return;\
    }\
    enigma::surface* surf = enigma::surface_array[id];
  #define get_surfacev(surf,id,r)\
    if (size_t(id) >= enigma::surface_max or !enigma::surface_array[id]) {\
      show_error("Attempting to use non-existing surface " + toString(id), false);\
      return r;\
    }\
    enigma::surface* surf = enigma::surface_array[id];
#else
  #define get_surface(surf,id)\
    enigma::surface* surf = enigma::surface_array[id];
  #define get_surfacev(surf,id,r)\
    enigma::surface* surf = enigma::surface_array[id];
#endif

namespace enigma
{
  surface **surface_array;
  size_t surface_max=0;
  extern unsigned int bound_framebuffer;
}

namespace enigma_user
{

bool surface_is_supported()
{
    return GLEW_ARB_framebuffer_object;
}

int surface_create(int width, int height, bool depthbuffer)
{
    if (GLEW_ARB_framebuffer_object)
    {
      GLuint fbo;

      unsigned int id,
        w=(int)width,
        h=(int)height; //get the integer width and height, and prepare to search for an id

      if (enigma::surface_max==0) {
        enigma::surface_array=new enigma::surface*[1];
        enigma::surface_max=1;
      }

      for (id=0; enigma::surface_array[id]!=NULL; id++)
      {
        if (id+1>=enigma::surface_max)
        {
          enigma::surface **oldarray=enigma::surface_array;
          enigma::surface_array=new enigma::surface*[enigma::surface_max+1];

          for (unsigned int i=0; i<enigma::surface_max; i++)
            enigma::surface_array[i]=oldarray[i];

          enigma::surface_array[enigma::surface_max]=NULL;
          enigma::surface_max++;
          delete[] oldarray;
        }
      }

      enigma::surface_array[id] = new enigma::surface;
      enigma::surface_array[id]->width = w;
      enigma::surface_array[id]->height = h;

      glGenFramebuffers(1, &fbo);
      int texture = enigma::graphics_create_texture(w,h,w,h,0,false);

      glBindFramebuffer(GL_DRAW_FRAMEBUFFER, fbo);
      glFramebufferTexture2D(GL_DRAW_FRAMEBUFFER, GL_COLOR_ATTACHMENT0, GL_TEXTURE_2D, textureStructs[texture]->gltex, 0);

      if (depthbuffer == 1){
        GLuint depthBuffer;
        glGenRenderbuffers(1, &depthBuffer);
        glBindRenderbuffer(GL_RENDERBUFFER, depthBuffer);
        glRenderbufferStorage(GL_RENDERBUFFER, GL_DEPTH_COMPONENT24, w, h);
        glFramebufferRenderbuffer(GL_FRAMEBUFFER, GL_DEPTH_ATTACHMENT, GL_RENDERBUFFER, depthBuffer);
        glClear(GL_COLOR_BUFFER_BIT | GL_DEPTH_BUFFER_BIT);
      }else{
        glClear(GL_COLOR_BUFFER_BIT);
      }
      glClearColor(1,1,1,0);

      glBindFramebuffer(GL_DRAW_FRAMEBUFFER, enigma::bound_framebuffer);

      enigma::surface_array[id]->tex = texture;
      enigma::surface_array[id]->fbo = fbo;

      texture_reset();

      return id;
    }
    return -1;
}

int surface_create_msaa(int width, int height, int samples)
{
  if (!GLEW_ARB_framebuffer_object)
  {
    return -1;
  }

  GLuint fbo;

  size_t id,
  w = (int)width,
  h = (int)height; //get the integer width and height, and prepare to search for an id

  if (enigma::surface_max==0) {
    enigma::surface_array=new enigma::surface*[1];
    enigma::surface_max=1;
  }

  for (id=0; enigma::surface_array[id]!=NULL; id++)
  {
    if (id+1 >= enigma::surface_max)
    {
      enigma::surface **oldarray=enigma::surface_array;
      enigma::surface_array=new enigma::surface*[enigma::surface_max+1];

      for (size_t i=0; i<enigma::surface_max; i++)
        enigma::surface_array[i]=oldarray[i];

      enigma::surface_array[enigma::surface_max]=NULL;
      enigma::surface_max++;
      delete[] oldarray;
    }
  }

  enigma::surface_array[id] = new enigma::surface;
  enigma::surface_array[id]->width = w;
  enigma::surface_array[id]->height = h;

  int texture = enigma::graphics_create_texture(w,h,w,h,0,false);
  glGenFramebuffers(1, &fbo);
  glBindTexture(GL_TEXTURE_2D_MULTISAMPLE, textureStructs[texture]->gltex);

  glTexImage2DMultisample(GL_TEXTURE_2D_MULTISAMPLE, samples, GL_BGRA, w, h, false);
  glTexParameteri(GL_TEXTURE_2D, GL_TEXTURE_MIN_FILTER, GL_NEAREST);
  glTexParameteri(GL_TEXTURE_2D, GL_TEXTURE_MAG_FILTER, GL_NEAREST);

  glBindFramebuffer(GL_DRAW_FRAMEBUFFER, fbo);
  glFramebufferTexture2D(GL_DRAW_FRAMEBUFFER, GL_COLOR_ATTACHMENT0, GL_TEXTURE_2D_MULTISAMPLE, textureStructs[texture]->gltex, 0);
  glDrawBuffer(GL_COLOR_ATTACHMENT0);
  glReadBuffer(GL_COLOR_ATTACHMENT0);
  glClearColor(1,1,1,0);
  glClear(GL_COLOR_BUFFER_BIT);
  glBindFramebuffer(GL_DRAW_FRAMEBUFFER, enigma::bound_framebuffer);

  enigma::surface_array[id]->tex = texture;
  enigma::surface_array[id]->fbo = fbo;

  return id;
}

void surface_set_target(int id)
{
  get_surface(surf,id);
  texture_reset();
  //This fixes several consecutive surface_set_target() calls without surface_reset_target.
  if (enigma::bound_framebuffer != 0) { d3d_transform_stack_pop(); }
  enigma::bound_framebuffer = surf->fbo;
  glBindFramebuffer(GL_DRAW_FRAMEBUFFER, surf->fbo); //bind it
  d3d_transform_stack_push();
  //glPushAttrib(GL_VIEWPORT_BIT); //same
  screen_set_viewport(0, 0, surf->width, surf->height);
  d3d_set_projection_ortho(0, 0, surf->width, surf->height, 0);
}

void surface_reset_target(void)
{
  texture_reset();
  enigma::bound_framebuffer = 0;
  glBindFramebuffer(GL_DRAW_FRAMEBUFFER, 0);
  //glPopAttrib();
  d3d_transform_stack_pop();
}

int surface_get_target()
{
  return enigma::bound_framebuffer;
}

void surface_free(int id)
{
  get_surface(surf,id);
  if (enigma::bound_framebuffer == surf->fbo) glBindFramebuffer(GL_DRAW_FRAMEBUFFER, enigma::bound_framebuffer=0);
  enigma::graphics_delete_texture(surf->tex);
  glDeleteFramebuffers(1, &surf->fbo);
  surf->width = surf->height = surf->tex = surf->fbo = 0;
  delete surf;
  enigma::surface_array[id] = NULL;
}

bool surface_exists(int id)
{
  return size_t(id) < enigma::surface_max && enigma::surface_array[id] != NULL;
}

int surface_get_texture(int id)
{
  get_surfacev(surf,id,-1);
  return (surf->tex);
}

int surface_get_width(int id)
{
  get_surfacev(surf,id,-1);
  return (surf->width);
}

int surface_get_height(int id)
{
  get_surfacev(surf,id,-1);
  return (surf->height);
}

int surface_getpixel(int id, int x, int y)
{
  get_surfacev(surf,id,-1);
  unsigned char *pixelbuf=new unsigned char[3];
  glBindFramebuffer(GL_READ_FRAMEBUFFER, surf->fbo);
  glReadPixels(x,y,1,1,GL_RGB,GL_UNSIGNED_BYTE,pixelbuf);
  glBindFramebuffer(GL_READ_FRAMEBUFFER, enigma::bound_framebuffer);
  return pixelbuf[0] + (pixelbuf[1] << 8) + (pixelbuf[2] << 16);
}

int surface_getpixel_ext(int id, int x, int y)
{
  get_surfacev(surf,id,-1);
  unsigned char *pixelbuf=new unsigned char[3];
  glBindFramebuffer(GL_READ_FRAMEBUFFER, surf->fbo);
  glReadPixels(x,y,1,1,GL_BGRA,GL_UNSIGNED_BYTE,pixelbuf);
  glBindFramebuffer(GL_READ_FRAMEBUFFER, enigma::bound_framebuffer);
  return pixelbuf[0] + (pixelbuf[1] << 8) + (pixelbuf[2] << 16) + (pixelbuf[3] << 24);
}


int surface_getpixel_alpha(int id, int x, int y)
{
  get_surfacev(surf,id,-1);
  unsigned char *pixelbuf=new unsigned char[1];
  glBindFramebuffer(GL_READ_FRAMEBUFFER, surf->fbo);
  glReadPixels(x,y,1,1,GL_ALPHA,GL_UNSIGNED_BYTE,pixelbuf);
  glBindFramebuffer(GL_READ_FRAMEBUFFER, enigma::bound_framebuffer);
  return pixelbuf[0];
}

}

//////////////////////////////////////SAVE TO FILE AND CREATE SPRITE FUNCTIONS/////////
//Fuck whoever did this to the spec
#ifndef GL_BGR
  #define GL_BGR 0x80E0
#endif

#include "Universal_System/estring.h"
#include "Universal_System/image_formats.h"

namespace enigma_user
{

int surface_save(int id, string filename)
{
  get_surfacev(surf,id,-1);
  unsigned int w=surf->width,h=surf->height,sz=w*h;

  string ext = enigma::image_get_format(filename);

  unsigned char *rgbdata = new unsigned char[sz*4];

  glBindFramebuffer(GL_READ_FRAMEBUFFER, surf->fbo);
  glPixelStorei(GL_PACK_ALIGNMENT, 1);
  glReadPixels(0,0,w,h,GL_BGRA,GL_UNSIGNED_BYTE,rgbdata);
  glBindFramebuffer(GL_DRAW_FRAMEBUFFER, enigma::bound_framebuffer);

  int ret = enigma::image_save(filename, rgbdata, w, h, w, h, false);

  delete[] rgbdata;
  return ret;
}

int surface_save_part(int id, string filename, unsigned x, unsigned y, unsigned w, unsigned h)
{
  get_surfacev(surf,id,-1);
  unsigned int sz=w*h;

  string ext = enigma::image_get_format(filename);

  unsigned char *rgbdata = new unsigned char[sz*4];

  glBindFramebuffer(GL_READ_FRAMEBUFFER, surf->fbo);
  glPixelStorei(GL_PACK_ALIGNMENT, 1);
  glReadPixels(x,y,w,h,GL_BGRA,GL_UNSIGNED_BYTE,rgbdata);
  glBindFramebuffer(GL_DRAW_FRAMEBUFFER, enigma::bound_framebuffer);

  int ret = enigma::image_save(filename, rgbdata, w, h, w, h, false);

  delete[] rgbdata;
  return ret;
}

int background_create_from_surface(int id, int x, int y, int w, int h, bool removeback, bool smooth, bool preload)
{
  get_surfacev(surf,id,-1);
  int full_width=nlpo2dc(w)+1, full_height=nlpo2dc(h)+1;

  unsigned sz=full_width*full_height;
  unsigned char *surfbuf=new unsigned char[sz*4];
  glBindFramebuffer(GL_READ_FRAMEBUFFER, surf->fbo);
  glReadPixels(x,y,w,h,GL_BGRA,GL_UNSIGNED_BYTE,surfbuf);
  glBindFramebuffer(GL_READ_FRAMEBUFFER, enigma::bound_framebuffer);
  enigma::backgroundstructarray_reallocate();
  int bckid=enigma::background_idmax;
  enigma::background_new(bckid, w, h, surfbuf, removeback, smooth, preload, false, 0, 0, 0, 0, 0, 0);
  delete[] surfbuf;
  enigma::background_idmax++;
  return bckid;
}

int sprite_create_from_surface(int id, int x, int y, int w, int h, bool removeback, bool smooth, bool preload, int xorig, int yorig)
{
  get_surfacev(surf,id,-1);
  int full_width=nlpo2dc(w)+1, full_height=nlpo2dc(h)+1;
  enigma::spritestructarray_reallocate();
  int sprid=enigma::sprite_idmax;
  enigma::sprite_new_empty(sprid, 1, w, h, xorig, yorig, 0, h, 0, w, preload, smooth);

  unsigned sz=full_width*full_height;
  unsigned char *surfbuf=new unsigned char[sz*4];
  glBindFramebuffer(GL_READ_FRAMEBUFFER, surf->fbo);
  glReadPixels(x,y,w,h,GL_BGRA,GL_UNSIGNED_BYTE,surfbuf);
  glBindFramebuffer(GL_READ_FRAMEBUFFER, enigma::bound_framebuffer);
  enigma::sprite_set_subimage(sprid, 0, w, h, surfbuf, surfbuf, enigma::ct_precise); //TODO: Support toggling of precise.
  delete[] surfbuf;
  return sprid;
}

int sprite_create_from_surface(int id, int x, int y, int w, int h, bool removeback, bool smooth, int xorig, int yorig)
{
	return sprite_create_from_surface(id, x, y, w, h, removeback, smooth, true, xorig, yorig);
}

void sprite_add_from_surface(int ind, int id, int x, int y, int w, int h, bool removeback, bool smooth)
{
  get_surface(surf,id);
  int full_width=nlpo2dc(w)+1, full_height=nlpo2dc(h)+1;

  unsigned sz=full_width*full_height;
  unsigned char *surfbuf=new unsigned char[sz*4];
  glBindFramebuffer(GL_READ_FRAMEBUFFER, surf->fbo);
  glReadPixels(x,y,w,h,GL_BGRA,GL_UNSIGNED_BYTE,surfbuf);
  glBindFramebuffer(GL_READ_FRAMEBUFFER, enigma::bound_framebuffer);
  enigma::sprite_add_subimage(ind, w, h, surfbuf, surfbuf, enigma::ct_precise); //TODO: Support toggling of precise.
  delete[] surfbuf;
}

void surface_copy_part(int destination, float x, float y, int source, int xs, int ys, int ws, int hs)
{
<<<<<<< HEAD
    get_surface(ssurf,source);
    get_surface(dsurf,destination);
    unsigned char *surfbuf=new unsigned char[ws*hs*4];
    glBindFramebuffer(GL_READ_FRAMEBUFFER, ssurf->fbo);
	glReadPixels(xs,ys,ws,hs,GL_BGRA,GL_UNSIGNED_BYTE,surfbuf);
	glBindFramebuffer(GL_DRAW_FRAMEBUFFER, dsurf->fbo);
    //glPushAttrib(GL_VIEWPORT_BIT);
    screen_set_viewport(0, 0, dsurf->width, dsurf->height);
    d3d_set_projection_ortho(0, 0, dsurf->width, dsurf->height, 0);
	glRasterPos2d(x, y);
	glDrawPixels(ws,hs,GL_BGRA,GL_UNSIGNED_BYTE,surfbuf);
	glBindFramebuffer(GL_READ_FRAMEBUFFER, enigma::bound_framebuffer);
    //glPopAttrib();
	glRasterPos2d(0, 0);
	delete[] surfbuf;
=======
  get_surface(ssurf,source);
  get_surface(dsurf,destination);
  unsigned char *surfbuf=new unsigned char[ws*hs*4];
  glBindFramebuffer(GL_READ_FRAMEBUFFER, ssurf->fbo);
  glReadPixels(xs,ys,ws,hs,GL_BGRA,GL_UNSIGNED_BYTE,surfbuf);
  glBindFramebuffer(GL_DRAW_FRAMEBUFFER, dsurf->fbo);
  glPushMatrix();
  glPushAttrib(GL_VIEWPORT_BIT);
  screen_set_viewport(0, 0, dsurf->width, dsurf->height);
  d3d_set_projection_ortho(0, 0, dsurf->width, dsurf->height, 0);
  glRasterPos2d(x, y);
  glDrawPixels(ws,hs,GL_BGRA,GL_UNSIGNED_BYTE,surfbuf);
  glBindFramebuffer(GL_READ_FRAMEBUFFER, enigma::bound_framebuffer);
  glPopAttrib();
  glPopMatrix();
  glRasterPos2d(0, 0);
  delete[] surfbuf;
>>>>>>> 38b39a9c
}

void surface_copy(int destination, float x, float y, int source)
{
<<<<<<< HEAD
    get_surface(ssurf,source);
    get_surface(dsurf,destination);
    unsigned char *surfbuf=new unsigned char[dsurf->width*dsurf->height*4];
    glBindFramebuffer(GL_READ_FRAMEBUFFER, ssurf->fbo);
	glReadPixels(0,0,dsurf->width,dsurf->height,GL_BGRA,GL_UNSIGNED_BYTE,surfbuf);
	glBindFramebuffer(GL_DRAW_FRAMEBUFFER, dsurf->fbo);
    //glPushAttrib(GL_VIEWPORT_BIT);
    screen_set_viewport(0, 0, dsurf->width, dsurf->height);
    d3d_set_projection_ortho(0, 0, dsurf->width, dsurf->height, 0);
	glRasterPos2d(x, y);
	glDrawPixels(dsurf->width,dsurf->height,GL_BGRA,GL_UNSIGNED_BYTE,surfbuf);
	glBindFramebuffer(GL_READ_FRAMEBUFFER, enigma::bound_framebuffer);
    //glPopAttrib();
	glRasterPos2d(0, 0);
	delete[] surfbuf;
=======
  get_surface(ssurf,source);
  get_surface(dsurf,destination);
  unsigned char *surfbuf=new unsigned char[dsurf->width*dsurf->height*4];
  glBindFramebuffer(GL_READ_FRAMEBUFFER, ssurf->fbo);
  glReadPixels(0,0,dsurf->width,dsurf->height,GL_BGRA,GL_UNSIGNED_BYTE,surfbuf);
  glBindFramebuffer(GL_DRAW_FRAMEBUFFER, dsurf->fbo);
  glPushMatrix();
  glPushAttrib(GL_VIEWPORT_BIT);
  screen_set_viewport(0, 0, dsurf->width, dsurf->height);
  d3d_set_projection_ortho(0, 0, dsurf->width, dsurf->height, 0);
  glRasterPos2d(x, y);
  glDrawPixels(dsurf->width,dsurf->height,GL_BGRA,GL_UNSIGNED_BYTE,surfbuf);
  glBindFramebuffer(GL_READ_FRAMEBUFFER, enigma::bound_framebuffer);
  glPopAttrib();
  glPopMatrix();
  glRasterPos2d(0, 0);
  delete[] surfbuf;
>>>>>>> 38b39a9c
}

}<|MERGE_RESOLUTION|>--- conflicted
+++ resolved
@@ -411,80 +411,40 @@
 
 void surface_copy_part(int destination, float x, float y, int source, int xs, int ys, int ws, int hs)
 {
-<<<<<<< HEAD
-    get_surface(ssurf,source);
-    get_surface(dsurf,destination);
-    unsigned char *surfbuf=new unsigned char[ws*hs*4];
-    glBindFramebuffer(GL_READ_FRAMEBUFFER, ssurf->fbo);
-	glReadPixels(xs,ys,ws,hs,GL_BGRA,GL_UNSIGNED_BYTE,surfbuf);
-	glBindFramebuffer(GL_DRAW_FRAMEBUFFER, dsurf->fbo);
-    //glPushAttrib(GL_VIEWPORT_BIT);
-    screen_set_viewport(0, 0, dsurf->width, dsurf->height);
-    d3d_set_projection_ortho(0, 0, dsurf->width, dsurf->height, 0);
-	glRasterPos2d(x, y);
-	glDrawPixels(ws,hs,GL_BGRA,GL_UNSIGNED_BYTE,surfbuf);
-	glBindFramebuffer(GL_READ_FRAMEBUFFER, enigma::bound_framebuffer);
-    //glPopAttrib();
-	glRasterPos2d(0, 0);
-	delete[] surfbuf;
-=======
   get_surface(ssurf,source);
   get_surface(dsurf,destination);
   unsigned char *surfbuf=new unsigned char[ws*hs*4];
   glBindFramebuffer(GL_READ_FRAMEBUFFER, ssurf->fbo);
   glReadPixels(xs,ys,ws,hs,GL_BGRA,GL_UNSIGNED_BYTE,surfbuf);
   glBindFramebuffer(GL_DRAW_FRAMEBUFFER, dsurf->fbo);
-  glPushMatrix();
-  glPushAttrib(GL_VIEWPORT_BIT);
+  //glPushAttrib(GL_VIEWPORT_BIT);
   screen_set_viewport(0, 0, dsurf->width, dsurf->height);
   d3d_set_projection_ortho(0, 0, dsurf->width, dsurf->height, 0);
   glRasterPos2d(x, y);
   glDrawPixels(ws,hs,GL_BGRA,GL_UNSIGNED_BYTE,surfbuf);
   glBindFramebuffer(GL_READ_FRAMEBUFFER, enigma::bound_framebuffer);
-  glPopAttrib();
-  glPopMatrix();
+  //glPopAttrib();
   glRasterPos2d(0, 0);
   delete[] surfbuf;
->>>>>>> 38b39a9c
 }
 
 void surface_copy(int destination, float x, float y, int source)
 {
-<<<<<<< HEAD
-    get_surface(ssurf,source);
-    get_surface(dsurf,destination);
-    unsigned char *surfbuf=new unsigned char[dsurf->width*dsurf->height*4];
-    glBindFramebuffer(GL_READ_FRAMEBUFFER, ssurf->fbo);
-	glReadPixels(0,0,dsurf->width,dsurf->height,GL_BGRA,GL_UNSIGNED_BYTE,surfbuf);
-	glBindFramebuffer(GL_DRAW_FRAMEBUFFER, dsurf->fbo);
-    //glPushAttrib(GL_VIEWPORT_BIT);
-    screen_set_viewport(0, 0, dsurf->width, dsurf->height);
-    d3d_set_projection_ortho(0, 0, dsurf->width, dsurf->height, 0);
-	glRasterPos2d(x, y);
-	glDrawPixels(dsurf->width,dsurf->height,GL_BGRA,GL_UNSIGNED_BYTE,surfbuf);
-	glBindFramebuffer(GL_READ_FRAMEBUFFER, enigma::bound_framebuffer);
-    //glPopAttrib();
-	glRasterPos2d(0, 0);
-	delete[] surfbuf;
-=======
   get_surface(ssurf,source);
   get_surface(dsurf,destination);
   unsigned char *surfbuf=new unsigned char[dsurf->width*dsurf->height*4];
   glBindFramebuffer(GL_READ_FRAMEBUFFER, ssurf->fbo);
   glReadPixels(0,0,dsurf->width,dsurf->height,GL_BGRA,GL_UNSIGNED_BYTE,surfbuf);
   glBindFramebuffer(GL_DRAW_FRAMEBUFFER, dsurf->fbo);
-  glPushMatrix();
-  glPushAttrib(GL_VIEWPORT_BIT);
+  //glPushAttrib(GL_VIEWPORT_BIT);
   screen_set_viewport(0, 0, dsurf->width, dsurf->height);
   d3d_set_projection_ortho(0, 0, dsurf->width, dsurf->height, 0);
   glRasterPos2d(x, y);
   glDrawPixels(dsurf->width,dsurf->height,GL_BGRA,GL_UNSIGNED_BYTE,surfbuf);
   glBindFramebuffer(GL_READ_FRAMEBUFFER, enigma::bound_framebuffer);
-  glPopAttrib();
-  glPopMatrix();
+  //glPopAttrib();
   glRasterPos2d(0, 0);
   delete[] surfbuf;
->>>>>>> 38b39a9c
 }
 
 }