--- conflicted
+++ resolved
@@ -132,14 +132,11 @@
 
         glsl_program_reset(); //Set the default program
         //END DEFAULT SHADER
-<<<<<<< HEAD
         
         graphics_initialize_samplers();
-=======
-
+        
         glViewport(0,0,(int)room_width,(int)room_height);
         d3d_set_projection_ortho(0,(int)room_width,0,(int)room_height, 0);
->>>>>>> 5e79cd8c
     }
 }
 
