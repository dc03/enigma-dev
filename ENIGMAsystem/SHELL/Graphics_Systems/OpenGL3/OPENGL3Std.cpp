/** Copyright (C) 2008-2014 Josh Ventura, Robert B. Colton, Harijs Grinbergs
***
*** This file is a part of the ENIGMA Development Environment.
***
*** ENIGMA is free software: you can redistribute it and/or modify it under the
*** terms of the GNU General Public License as published by the Free Software
*** Foundation, version 3 of the license or any later version.
***
*** This application and its source code is distributed AS-IS, WITHOUT ANY
*** WARRANTY; without even the implied warranty of MERCHANTABILITY or FITNESS
*** FOR A PARTICULAR PURPOSE. See the GNU General Public License for more
*** details.
***
*** You should have received a copy of the GNU General Public License along
*** with this code. If not, see <http://www.gnu.org/licenses/>
**/

#include <iostream>
#include <string>
#include <stdlib.h>     /* malloc, free, rand */

#include "Bridges/General/GL3Context.h"
#include "../General/OpenGLHeaders.h"
#include "../General/GSmatrix.h" //For d3d_set_projection_ortho
using namespace std;
#include "OPENGL3Std.h"
#include "GL3shader.h"
#include "GLSLshader.h"
#include "Universal_System/shaderstruct.h"
#include "Universal_System/var4.h"
#include "Universal_System/roomsystem.h" // Room dimensions.
#include "Graphics_Systems/graphics_mandatory.h" // Room dimensions.

ContextManager* oglmgr = NULL;

namespace enigma_user{
	extern string shader_get_name(int i);
}

namespace enigma
{
  unsigned default_shader;
  unsigned main_shader;
  unsigned bound_shader;
  unsigned char currentcolor[4] = {0,0,0,255};
  int currentblendmode[2] = {0,0};
  int currentblendtype = 0;
  bool glew_isgo;
  bool pbo_isgo;
  
  void graphics_initialize_samplers();

    void graphicssystem_initialize()
    {
        oglmgr = new ContextManager();
        #ifdef DEBUG_MODE
        GLenum err = glewInit();
        if (GLEW_OK != err)
        {
          std::cout<<"GLEW ERROR!"<<std::endl;
        }
        #else
        glewInit();
        #endif

        glClear(GL_COLOR_BUFFER_BIT | GL_DEPTH_BUFFER_BIT);

        glDisable(GL_DEPTH_TEST);
        glClear(GL_COLOR_BUFFER_BIT | GL_DEPTH_BUFFER_BIT);

        glEnable(GL_BLEND);
        glBlendFunc(GL_SRC_ALPHA, GL_ONE_MINUS_SRC_ALPHA);

        glBindTexture(GL_TEXTURE_2D,0);

        init_shaders();
        // read shaders into graphics system structure and compile and link them if needed
        for (size_t i = 0; i < shader_idmax; ++i) {
            ShaderStruct* shaderstruct = shaderdata[i];

            int vshader_id = enigma_user::glsl_shader_create(enigma_user::sh_vertex);
            enigma_user::glsl_shader_load_string(vshader_id, shaderstruct->vertex);

            int fshader_id = enigma_user::glsl_shader_create(enigma_user::sh_fragment);
            enigma_user::glsl_shader_load_string(fshader_id, shaderstruct->fragment);

            int prog_id = enigma_user::glsl_program_create();
			enigma_user::glsl_program_set_name(prog_id, enigma_user::shader_get_name(i));

            if (shaderstruct->precompile) {
                enigma_user::glsl_shader_compile(vshader_id);
                enigma_user::glsl_shader_compile(fshader_id);
            }

            enigma_user::glsl_program_attach(prog_id, vshader_id);
            enigma_user::glsl_program_attach(prog_id, fshader_id);
            enigma_user::glsl_program_link(prog_id);
            enigma_user::glsl_program_validate(prog_id);
        }

        //ADD DEFAULT SHADER (emulates FFP)
        int vshader_id = enigma_user::glsl_shader_create(enigma_user::sh_vertex);
        enigma_user::glsl_shader_load_string(vshader_id, getDefaultVertexShader());

        int fshader_id = enigma_user::glsl_shader_create(enigma_user::sh_fragment);
        enigma_user::glsl_shader_load_string(fshader_id, getDefaultFragmentShader());

        int prog_id = enigma_user::glsl_program_create();

        enigma_user::glsl_shader_compile(vshader_id);
        enigma_user::glsl_shader_compile(fshader_id);
        enigma_user::glsl_program_attach(prog_id, vshader_id);
        enigma_user::glsl_program_attach(prog_id, fshader_id);
        enigma_user::glsl_program_link(prog_id);
        enigma_user::glsl_program_validate(prog_id);
		enigma_user::glsl_program_set_name(prog_id, "DEFAULT_SHADER");

        getUniforms(prog_id);
        getAttributes(prog_id);
        getDefaultUniforms(prog_id);
        getDefaultAttributes(prog_id);

        default_shader = prog_id; //Default shader for FFP
        main_shader = default_shader; //Main shader used to override the default one

        enigma_user::glsl_program_reset(); //Set the default program
        //END DEFAULT SHADER
<<<<<<< HEAD

        using enigma_user::room_width;
        using enigma_user::room_height;

=======
        
        graphics_initialize_samplers();
        
>>>>>>> 38b39a9c
        glViewport(0,0,(int)room_width,(int)room_height);
        enigma_user::d3d_set_projection_ortho(0,(int)room_width,0,(int)room_height, 0);
    }
}
<|MERGE_RESOLUTION|>--- conflicted
+++ resolved
@@ -125,16 +125,11 @@
 
         enigma_user::glsl_program_reset(); //Set the default program
         //END DEFAULT SHADER
-<<<<<<< HEAD
 
-        using enigma_user::room_width;
-        using enigma_user::room_height;
-
-=======
-        
         graphics_initialize_samplers();
         
->>>>>>> 38b39a9c
+		using enigma_user::room_width;
+        using enigma_user::room_height;
         glViewport(0,0,(int)room_width,(int)room_height);
         enigma_user::d3d_set_projection_ortho(0,(int)room_width,0,(int)room_height, 0);
     }
