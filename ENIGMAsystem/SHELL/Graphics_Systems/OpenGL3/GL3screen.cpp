/** Copyright (C) 2008-2014 Josh Ventura, Harijs Grinbergs, Robert B. Colton
***
*** This file is a part of the ENIGMA Development Environment.
***
*** ENIGMA is free software: you can redistribute it and/or modify it under the
*** terms of the GNU General Public License as published by the Free Software
*** Foundation, version 3 of the license or any later version.
***
*** This application and its source code is distributed AS-IS, WITHOUT ANY
*** WARRANTY; without even the implied warranty of MERCHANTABILITY or FITNESS
*** FOR A PARTICULAR PURPOSE. See the GNU General Public License for more
*** details.
***
*** You should have received a copy of the GNU General Public License along
*** with this code. If not, see <http://www.gnu.org/licenses/>
**/

#include "Bridges/General/GL3Context.h"
#include "Graphics_Systems/General/GStextures.h"
#include "Graphics_Systems/General/GSscreen.h"
#include "Graphics_Systems/General/GSmatrix.h"
#include "Graphics_Systems/General/GScolors.h"
#include "Graphics_Systems/General/OpenGLHeaders.h"

#include "Universal_System/image_formats.h"
#include "Universal_System/roomsystem.h"
#include "Platforms/General/PFwindow.h"

#include <string>
#include <cstdio>

//WE SHOULDN'T DO THIS! Don't specify namespaces like this - Harijs
using namespace std;

using namespace enigma;
using namespace enigma_user;

namespace enigma
{
<<<<<<< HEAD
  extern GLuint msaa_fbo;
  extern bool d3dMode;
  extern bool d3dZWriteEnable;
  extern int d3dCulling;
  particles_implementation* particles_impl;
  void set_particles_implementation(particles_implementation* part_impl) {
    particles_impl = part_impl;
  }

  unsigned gui_width;
  unsigned gui_height;
  unsigned int bound_framebuffer = 0; //Shows the bound framebuffer, so glGetIntegerv(GL_FRAMEBUFFER_BINDING, &fbo); don't need to be called (they are very slow)
  int viewport_x, viewport_y, viewport_w, viewport_h; //These are used by surfaces, to set back the viewport
}
=======
>>>>>>> 8424fa6f

extern GLuint msaa_fbo;
unsigned int bound_framebuffer = 0; //Shows the bound framebuffer, so glGetIntegerv(GL_FRAMEBUFFER_BINDING_EXT, &fbo); don't need to be called (they are very slow)
int viewport_x, viewport_y, viewport_w, viewport_h; //These are used by surfaces, to set back the viewport

void scene_begin() {
  //oglmgr->EndShapesBatching(); //If called inside bound surface we need to finish drawing
  oglmgr->BeginScene();
}

void scene_end() {
  oglmgr->EndScene();

  if (enigma::msaa_fbo != 0) {
    GLint fbo;
    glGetIntegerv(GL_FRAMEBUFFER_BINDING, &fbo);
    glBindFramebuffer(GL_READ_FRAMEBUFFER, enigma::msaa_fbo);
    glBindFramebuffer(GL_DRAW_FRAMEBUFFER, 0);
    //TODO: Change the code below to fix this to size properly to views
    glBlitFramebuffer(0, 0, window_get_region_width_scaled(), window_get_region_height_scaled(), 0, 0, window_get_region_width_scaled(), window_get_region_height_scaled(), GL_COLOR_BUFFER_BIT, GL_NEAREST);
    glBindFramebuffer(GL_DRAW_FRAMEBUFFER, fbo);
    // glReadPixels(0, 0, width, height, GL_RGBA, GL_UNSIGNED_BYTE, pixels);
  }
}

}

namespace enigma_user
{

void screen_init()
{
  oglmgr->EndShapesBatching();
  enigma::gui_width = window_get_region_width();
  enigma::gui_height = window_get_region_height();

  glClearColor(0,0,0,0);
  glClear(GL_COLOR_BUFFER_BIT | GL_DEPTH_BUFFER_BIT);

  if (!view_enabled)
  {
    glClearColor(0,0,0,0);
    screen_set_viewport(0, 0, window_get_region_width(), window_get_region_height());
    d3d_set_projection_ortho(0, 0, room_width, room_height, 0);
  } else {
    for (view_current = 0; view_current < 7; view_current++)
    {
      if (view_visible[(int)view_current])
      {
        int vc = (int)view_current;

        glClearColor(0,0,0,0);

        screen_set_viewport(view_xport[vc], view_yport[vc], view_wport[vc], view_hport[vc]);
        d3d_set_projection_ortho(view_xview[vc], view_yview[vc], view_wview[vc], view_hview[vc], view_angle[vc]);
        break;
      }
    }
  }

  glDisable(GL_DEPTH_TEST);
  glDisable(GL_CULL_FACE);
  glEnable(GL_BLEND);
  glEnable(GL_SCISSOR_TEST);

  glBlendFunc(GL_SRC_ALPHA, GL_ONE_MINUS_SRC_ALPHA);
  texture_reset();
  draw_set_color(c_white);
}

int screen_save(string filename) //Assumes native integers are little endian
{
  oglmgr->EndShapesBatching();
  unsigned int w=window_get_width(),h=window_get_height(),sz=w*h;

  string ext = enigma::image_get_format(filename);

  unsigned char *rgbdata = new unsigned char[sz*4];
  GLint prevFbo;
  glGetIntegerv(GL_FRAMEBUFFER_BINDING, &prevFbo);
  glPixelStorei(GL_PACK_ALIGNMENT, 1);
<<<<<<< HEAD
   glBindFramebuffer(GL_READ_FRAMEBUFFER, 0);
  glReadPixels(0,0,w,h, GL_RGBA, GL_UNSIGNED_BYTE, rgbdata);
=======
  glBindFramebuffer(GL_READ_FRAMEBUFFER, 0);
  glReadPixels(0,0,w,h, GL_BGRA, GL_UNSIGNED_BYTE, rgbdata);
>>>>>>> 8424fa6f
  glBindFramebuffer(GL_DRAW_FRAMEBUFFER, prevFbo);

  int ret = image_save(filename, rgbdata, w, h, w, h, false);

  delete[] rgbdata;
  return ret;
}

int screen_save_part(string filename,unsigned x,unsigned y,unsigned w,unsigned h) //Assumes native integers are little endian
{
  oglmgr->EndShapesBatching();
  unsigned sz = w*h;

  string ext = enigma::image_get_format(filename);

  unsigned char *rgbdata = new unsigned char[sz*4];
  GLint prevFbo;
  glGetIntegerv(GL_FRAMEBUFFER_BINDING, &prevFbo);
  glPixelStorei(GL_PACK_ALIGNMENT, 1);
<<<<<<< HEAD
   glBindFramebuffer(GL_READ_FRAMEBUFFER, 0);
  glReadPixels(x,window_get_region_height_scaled()-h-y,w,h, GL_RGBA, GL_UNSIGNED_BYTE, rgbdata);
=======
  glBindFramebuffer(GL_READ_FRAMEBUFFER, 0);
  glReadPixels(x,window_get_region_height_scaled()-h-y,w,h, GL_BGRA, GL_UNSIGNED_BYTE, rgbdata);
>>>>>>> 8424fa6f
  glBindFramebuffer(GL_DRAW_FRAMEBUFFER, prevFbo);

  int ret = image_save(filename, rgbdata, w, h, w, h, false);

  delete[] rgbdata;
  return ret;
}

void screen_set_viewport(gs_scalar x, gs_scalar y, gs_scalar width, gs_scalar height) {
  x = (x / window_get_region_width()) * window_get_region_width_scaled();
  y = (y / window_get_region_height()) * window_get_region_height_scaled();
  width = (width / window_get_region_width()) * window_get_region_width_scaled();
  height = (height / window_get_region_height()) * window_get_region_height_scaled();
  gs_scalar sx, sy;
  sx = (window_get_width() - window_get_region_width_scaled()) / 2;
  sy = (window_get_height() - window_get_region_height_scaled()) / 2;
  viewport_x = sx + x;
  viewport_y = window_get_height() - (sy + y) - height;
  viewport_w = width;
  viewport_h = height;
  //NOTE: OpenGL viewports are bottom left unlike Direct3D viewports which are top left
  glViewport(viewport_x, viewport_y, viewport_w, viewport_h);
  glScissor(viewport_x, viewport_y, viewport_w, viewport_h);
}

//TODO: These need to be in some kind of General
void display_set_gui_size(unsigned int width, unsigned int height) {
  enigma::gui_width = width;
  enigma::gui_height = height;
}

}<|MERGE_RESOLUTION|>--- conflicted
+++ resolved
@@ -37,24 +37,6 @@
 
 namespace enigma
 {
-<<<<<<< HEAD
-  extern GLuint msaa_fbo;
-  extern bool d3dMode;
-  extern bool d3dZWriteEnable;
-  extern int d3dCulling;
-  particles_implementation* particles_impl;
-  void set_particles_implementation(particles_implementation* part_impl) {
-    particles_impl = part_impl;
-  }
-
-  unsigned gui_width;
-  unsigned gui_height;
-  unsigned int bound_framebuffer = 0; //Shows the bound framebuffer, so glGetIntegerv(GL_FRAMEBUFFER_BINDING, &fbo); don't need to be called (they are very slow)
-  int viewport_x, viewport_y, viewport_w, viewport_h; //These are used by surfaces, to set back the viewport
-}
-=======
->>>>>>> 8424fa6f
-
 extern GLuint msaa_fbo;
 unsigned int bound_framebuffer = 0; //Shows the bound framebuffer, so glGetIntegerv(GL_FRAMEBUFFER_BINDING_EXT, &fbo); don't need to be called (they are very slow)
 int viewport_x, viewport_y, viewport_w, viewport_h; //These are used by surfaces, to set back the viewport
@@ -135,13 +117,8 @@
   GLint prevFbo;
   glGetIntegerv(GL_FRAMEBUFFER_BINDING, &prevFbo);
   glPixelStorei(GL_PACK_ALIGNMENT, 1);
-<<<<<<< HEAD
-   glBindFramebuffer(GL_READ_FRAMEBUFFER, 0);
-  glReadPixels(0,0,w,h, GL_RGBA, GL_UNSIGNED_BYTE, rgbdata);
-=======
   glBindFramebuffer(GL_READ_FRAMEBUFFER, 0);
   glReadPixels(0,0,w,h, GL_BGRA, GL_UNSIGNED_BYTE, rgbdata);
->>>>>>> 8424fa6f
   glBindFramebuffer(GL_DRAW_FRAMEBUFFER, prevFbo);
 
   int ret = image_save(filename, rgbdata, w, h, w, h, false);
@@ -161,13 +138,8 @@
   GLint prevFbo;
   glGetIntegerv(GL_FRAMEBUFFER_BINDING, &prevFbo);
   glPixelStorei(GL_PACK_ALIGNMENT, 1);
-<<<<<<< HEAD
-   glBindFramebuffer(GL_READ_FRAMEBUFFER, 0);
-  glReadPixels(x,window_get_region_height_scaled()-h-y,w,h, GL_RGBA, GL_UNSIGNED_BYTE, rgbdata);
-=======
   glBindFramebuffer(GL_READ_FRAMEBUFFER, 0);
   glReadPixels(x,window_get_region_height_scaled()-h-y,w,h, GL_BGRA, GL_UNSIGNED_BYTE, rgbdata);
->>>>>>> 8424fa6f
   glBindFramebuffer(GL_DRAW_FRAMEBUFFER, prevFbo);
 
   int ret = image_save(filename, rgbdata, w, h, w, h, false);
