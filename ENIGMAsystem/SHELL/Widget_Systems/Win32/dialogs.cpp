/** Copyright (C) 2011 Josh Ventura
*** Copyright (C) 2014 Robert B. Colton
***
*** This file is a part of the ENIGMA Development Environment.
***
*** ENIGMA is free software: you can redistribute it and/or modify it under the
*** terms of the GNU General Public License as published by the Free Software
*** Foundation, version 3 of the license or any later version.
***
*** This application and its source code is distributed AS-IS, WITHOUT ANY
*** WARRANTY; without even the implied warranty of MERCHANTABILITY or FITNESS
*** FOR A PARTICULAR PURPOSE. See the GNU General Public License for more
*** details.
***
*** You should have received a copy of the GNU General Public License along
*** with this code. If not, see <http://www.gnu.org/licenses/>
**/

// Windows Vista or later for IFileDialog
#define NTDDI_VERSION NTDDI_VISTA
#define _WIN32_WINNT _WIN32_WINNT_VISTA
#include <windows.h>
#include <shobjidl.h> //for IFileDialog
#include <shlwapi.h> //for Shell API
#include <shlobj.h> //for Shell API
#include <richedit.h>
#include <stdio.h>
#include <string>

using namespace std;
#include "Widget_Systems/widgets_mandatory.h"
#include "GameSettings.h"

#include "../General/WSdialogs.h"

#define __GETR(x) ((x & 0x0000FF))
#define __GETG(x) ((x & 0x00FF00)>>8)
#define __GETB(x) ((x & 0xFF0000)>>16)

static string gs_cap;
static string gs_def;
static string gs_message;
static string gs_username;
static string gs_password;
static bool   gs_form_canceled;
static string gs_str_submitted;
static string gs_but1, gs_but2, gs_but3;

#ifdef DEBUG_MODE
#include "Universal_System/var4.h"
#include "Universal_System/resource_data.h"
#include "Universal_System/object.h"
#include "Universal_System/debugscope.h"
#endif

void show_error(string errortext,const bool fatal)
{

  #ifdef DEBUG_MODE
  for (vector<string>::reverse_iterator it = enigma::scope_stack.rbegin(); it != enigma::scope_stack.rend(); it++) {
    errortext += "\n" + *it;
  }
  #else
  errortext = "Error in some event or another for some object: \r\n" + errortext;
  #endif
  
  if (MessageBox(NULL,errortext.c_str(),"Error",MB_ABORTRETRYIGNORE | MB_ICONERROR)==IDABORT)
    exit(0);

  if (fatal)
    printf("FATAL ERROR: %s\n",errortext.c_str()),
    exit(0);
  else
    printf("ERROR: %s\n",errortext.c_str());

  //ABORT_ON_ALL_ERRORS();
}

namespace enigma {
  extern HINSTANCE hInstance;
  extern HWND hWnd;
  HWND infore;
}

static INT_PTR CALLBACK ShowInfoProc(HWND hwndDlg, UINT uMsg, WPARAM wParam, LPARAM lParam)
{
  if (uMsg==WM_KEYUP)
  {
	switch(wParam)
	  {
	  case VK_ESCAPE:
		PostMessage(hwndDlg, WM_CLOSE, 0, 0);
		return TRUE;
	  }
  }
  if (uMsg==WM_SIZE) {
	RECT rectParent;
	GetClientRect(hwndDlg, &rectParent);
	MoveWindow(enigma::infore, rectParent.top, rectParent.left, rectParent.right, rectParent.bottom, TRUE); 
  }
  return DefWindowProc(hwndDlg, uMsg, wParam, lParam);
}

static INT_PTR CALLBACK GetStrProc(HWND hwndDlg,UINT uMsg,WPARAM wParam,LPARAM lParam)
{
  if (uMsg==WM_INITDIALOG)
  {
    SetWindowText(hwndDlg,gs_cap.c_str());
    SetDlgItemText(hwndDlg,12,gs_def.c_str());
    SetDlgItemText(hwndDlg,13,gs_message.c_str());
  }
  if (uMsg==WM_COMMAND)
  {
    if (wParam==2 || wParam==11)
    {
      gs_str_submitted="";
      gs_form_canceled=1;
      EndDialog(hwndDlg,1);
    }
    else if (wParam==10)
    {
      char strget[1024];
      GetDlgItemText(hwndDlg,12,strget,1024);
      gs_str_submitted=strget;
      gs_form_canceled=0;
      EndDialog(hwndDlg,2);
    }
  }
  return 0;
}

static INT_PTR CALLBACK GetLoginProc(HWND hwndDlg,UINT uMsg,WPARAM wParam,LPARAM lParam)
{
  if (uMsg==WM_INITDIALOG)
  {
    SetWindowText(hwndDlg,gs_cap.c_str());
    SetDlgItemText(hwndDlg,14,gs_username.c_str());
    SetDlgItemText(hwndDlg,15,gs_password.c_str());
  }
  if (uMsg==WM_COMMAND)
  {
    if (wParam==2 || wParam==11)
    {
      gs_str_submitted="";
      gs_form_canceled=1;
      EndDialog(hwndDlg,1);
    }
    else if (wParam==10)
    {
      char strget[1024];
      GetDlgItemText(hwndDlg,14,strget,1024);
      gs_str_submitted = strget;
      GetDlgItemText(hwndDlg,15,strget,1024);
      gs_str_submitted += string("|") + string(strget);
      gs_form_canceled=0;
      EndDialog(hwndDlg,2);
    }
  }
  return 0;
}

static INT_PTR CALLBACK ShowMessageExtProc(HWND hwndDlg,UINT uMsg,WPARAM wParam,LPARAM lParam)
{
  if (uMsg==WM_INITDIALOG)
  {
    SetWindowText(hwndDlg,gs_cap.c_str());
    SetDlgItemText(hwndDlg,10,gs_message.c_str());
    SetDlgItemText(hwndDlg,11,gs_but1.c_str());
    SetDlgItemText(hwndDlg,12,gs_but2.c_str());
    SetDlgItemText(hwndDlg,13,gs_but3.c_str());
  }
  if (uMsg==WM_COMMAND)
  {
    if (wParam==2) {
      gs_str_submitted="";
      gs_form_canceled=1;
      EndDialog(hwndDlg,0);
    } else if (wParam==11) {
      gs_str_submitted="";
      gs_form_canceled=0;
      EndDialog(hwndDlg,1);
    } else if (wParam==12) {
      gs_str_submitted="";
      gs_form_canceled=0;
      EndDialog(hwndDlg,2);
    } else if (wParam==13) {
      gs_str_submitted="";
      gs_form_canceled=0;
      EndDialog(hwndDlg,3);
    }
  }
  if (uMsg==WM_KEYUP) {
    switch(wParam)
      {
      case VK_ESCAPE:
        gs_str_submitted="";
        gs_form_canceled=1;
        EndDialog(hwndDlg,0);
      break;
      }
  }
  return 0;
}

<<<<<<< HEAD
static int CALLBACK GetDirectoryAltProc(HWND hwnd, UINT uMsg, LPARAM lp, LPARAM pData)
=======
static INT CALLBACK GetDirectoryAltProc(HWND hwnd, UINT uMsg, LPARAM lp, LPARAM pData)
>>>>>>> 7049b411
{
	if (uMsg == BFFM_INITIALIZED) 
		SetWindowText(hwnd, gs_cap.c_str());
	return 0;
}

namespace enigma_user {

extern string window_get_caption();

void message_alpha(double alpha) {

}

void message_background(int back) {

}

void message_button(int spr) {

}

void message_button_font(string name, int size, int color, int style) {

}

void message_caption(bool show, string str) {
	gs_cap = str;
}

void message_input_color(int col) {

}

void message_input_font(string name, int size, int color, int style) {

}

void message_mouse_color(int col) {

}

void message_position(int x, int y) {

}

void message_size(int w, int h) { 

}

void message_text_font(string name, int size, int color, int style) {

} 

void message_text_charset(int type, int charset) {

} 

void show_info(string info, int bgcolor, int left, int top, int width, int height, bool embedGameWindow, bool showBorder, bool allowResize, bool stayOnTop, bool pauseGame, string caption) {
	LoadLibrary(TEXT("Riched32.dll"));
	
	// Center Information Window to the Middle of the Screen
	if (left < 0) {
		left = (GetSystemMetrics(SM_CXSCREEN) - width)/2;
	}
	if (top < 0) {
		top = (GetSystemMetrics(SM_CYSCREEN) - height)/2;
	}
	
	HWND main;
	//TODO: Fix me
	embedGameWindow = false;
	if (embedGameWindow) {
		main = enigma::hWnd;
	} else {
		WNDCLASS wc = {CS_VREDRAW|CS_HREDRAW,(WNDPROC)ShowInfoProc,0,0,enigma::hInstance,0,
			0,GetSysColorBrush(COLOR_WINDOW),0,"infodialog"};
		RegisterClass(&wc);
		
		DWORD flags = WS_VISIBLE|WS_POPUP|WS_SYSMENU|WS_TABSTOP|WS_CLIPCHILDREN; // DS_3DLOOK|DS_CENTER|DS_FIXEDSYS
		if (showBorder) {
			flags |= WS_BORDER | WS_DLGFRAME | WS_CAPTION;
		}
		if (stayOnTop) {
			flags |= DS_MODALFRAME; // Same as WS_EX_TOPMOST
		}
		if (allowResize) {
			flags |= WS_SIZEBOX;
		}
	
		main = CreateWindow("infodialog", TEXT(caption.c_str()),
			flags, left, top, width, height, enigma::hWnd, 0, enigma::hInstance, 0);
			
		if (showBorder) {
			// Set Window Information Icon
			HICON hIcon = LoadIcon(enigma::hInstance, MAKEINTRESOURCE(3));
			if (hIcon) {
				SendMessage(main, WM_SETICON, ICON_SMALL,(LPARAM)hIcon);
				SendMessage(main, WM_SETICON, ICON_BIG, (LPARAM)hIcon);
			}
		}
	}
		
	enigma::infore=CreateWindowEx(WS_EX_TOPMOST,"RICHEDIT",TEXT("information text"),
		ES_LEFT | ES_MULTILINE | ES_AUTOVSCROLL | ES_AUTOHSCROLL | ES_WANTRETURN | ES_READONLY | WS_CHILD | WS_VISIBLE | WS_BORDER | WS_VSCROLL | WS_HSCROLL | WS_TABSTOP,
		0,0,width,height,main,0,enigma::hInstance,0);
		
	// Size the RTF Component to the Window
	RECT rectParent;
	GetClientRect(main, &rectParent);
	MoveWindow(enigma::infore, rectParent.top, rectParent.left, rectParent.right, rectParent.bottom, TRUE); 
	
	// Set RTF Editor Background Color
	SendMessage(enigma::infore, EM_SETBKGNDCOLOR, (WPARAM)0, (LPARAM)RGB(__GETR(bgcolor), __GETG(bgcolor), __GETB(bgcolor)));
	
	// Set RTF Information Text
	SETTEXTEX se;
	se.codepage = CP_ACP;
	se.flags = ST_DEFAULT;
	SendMessage(enigma::infore, EM_SETTEXTEX, (WPARAM)&se, (LPARAM)info.c_str());
		
	//TODO: Figure out how to block if we need to pause the game, otherwise ShowWindowAsync
	ShowWindow(main,SW_SHOWDEFAULT);
	if (!embedGameWindow) {
		SetFocus(enigma::infore);
	}
	
	/*
	MSG msg;
	BOOL bRet;

	bool bQuit = false;
	while (!bQuit)
	{ 
		bRet = PeekMessage(&msg, main, 0, 0, PM_REMOVE);
		if (bRet == -1) {
			// handle the error and possibly exit
		} else if (msg.message == WM_CLOSE) {
			bQuit = true;
		} else {
			TranslateMessage(&msg); 
			DispatchMessage(&msg); 
		}
	}*/
	
	/* Round two...
		MSG msg;
	BOOL bRet;

	bool bQuit = false;
	while (!bQuit)
	{
		// Check RTF Control Messages
		bRet = PeekMessage(&msg, infore, 0, 0, PM_REMOVE);
		if (bRet == -1) {
			// handle the error and possibly exit
			PostMessage(embedGameWindow ? infore : main, WM_CLOSE, 0, 0);
			bQuit = true;
		} else { 
			if (msg.message == WM_KEYUP) {
				switch(msg.wParam)
				  {
				  case VK_ESCAPE:
					PostMessage(embedGameWindow ? infore : main, WM_CLOSE, 0, 0);
					bQuit = true;
					break;
				  }
			} else {
				TranslateMessage(&msg); 
				DispatchMessage(&msg); 
			}
		}
		
		// If game information was showed in a separate window, then handle the messages for sizing and stuff
		if (!embedGameWindow) {
			bRet = PeekMessage(&msg, main, 0, 0, PM_REMOVE);
			if (bRet == -1) {
				// handle the error and possibly exit
				PostMessage(main, WM_CLOSE, 0, 0);
				bQuit = true;
			} else { 
				if (msg.message == WM_KEYUP) {
					switch(msg.wParam)
					  {
					  case VK_ESCAPE:
						PostMessage(main, WM_CLOSE, 0, 0);
						bQuit = true;
						break;
					  }
				} else if (msg.message == WM_SIZE) {
					RECT rectParent;
					GetClientRect(main, &rectParent);
					MoveWindow(infore, rectParent.top, rectParent.left, rectParent.right, rectParent.bottom, TRUE); 
				} else {
					TranslateMessage(&msg); 
					DispatchMessage(&msg); 
				}
			}
		}
		

	}
	*/
}

int show_message(string str)
{
  //NOTE: This will not work with a fullscreen application, it is an issue with Windows
  //this could be why GM8.1, unlike Studio, did not use native dialogs and custom 
  //rendered its own message boxes like most game engines.
  //In Studio this function will cause the window to be minimized and the message shown, fullscreen will not be restored.
  //A possible alternative is fake fullscreen for Win32, but who knows if we have to do that on XLIB or anywhere else.
  MessageBox(enigma::hWnd, str.c_str(), window_get_caption().c_str(), MB_OK);
  return 0;
}

int show_message_ext(string msg, string but1, string but2, string but3)
{
	gs_cap = window_get_caption();
	gs_message = msg;
	gs_but1 = but1; gs_but2 = but2; gs_but3 = but3;
	return DialogBox(enigma::hInstance,"showmessageext",enigma::hWnd,ShowMessageExtProc);
}

bool show_question(string str)
{
    if (MessageBox(enigma::hWnd, str.c_str(), window_get_caption().c_str(), MB_YESNO) == IDYES)
    {
        return true;
    }
    return false;
}

string get_login(string username, string password, string cap)
{
  gs_cap = cap;
  gs_username = username; gs_password = password;
  DialogBox(enigma::hInstance,"getlogindialog",enigma::hWnd,GetLoginProc);
  return gs_str_submitted;
}

string get_string(string message,string def,string cap)
{
  gs_cap = cap;
  gs_message=message; gs_def=def;
  DialogBox(enigma::hInstance,"getstringdialog",enigma::hWnd,GetStrProc);
  return gs_str_submitted;
}

int get_integer(string message,string def,string cap)
{
  gs_cap = cap;
  gs_message=message; gs_def=def;
  DialogBox(enigma::hInstance,"getstringdialog",enigma::hWnd,GetStrProc);
  if (gs_str_submitted == "") return 0;
  puts(gs_str_submitted.c_str());
  return atol(gs_str_submitted.c_str());
}

double get_number(string message,string def,string cap)
{
  gs_cap = cap;
  gs_message=message; gs_def=def;
  DialogBox(enigma::hInstance,"getstringdialog",enigma::hWnd,GetStrProc);
  if (gs_str_submitted == "") return 0;
  puts(gs_str_submitted.c_str());
  return atof(gs_str_submitted.c_str());
}

bool get_string_canceled() {
  return gs_form_canceled;
}

string get_open_filename(string filter,string filename,string caption)
{
  filter.append("||");
  const unsigned int l=filter.length();
  for (unsigned int i=0;i<l;i++)
    if (filter[i]=='|') filter[i]=0;

  char fn[MAX_PATH];
  strcpy(fn,filename.c_str());

  OPENFILENAME ofn;
  ofn.lStructSize=sizeof(ofn); ofn.hwndOwner=enigma::hWnd; ofn.hInstance=NULL;
  ofn.lpstrFilter=filter.c_str(); ofn.lpstrCustomFilter=NULL;
  ofn.nMaxCustFilter=0; ofn.nFilterIndex=0;
  ofn.lpstrFile=fn; ofn.nMaxFile=MAX_PATH;
  ofn.lpstrFileTitle=NULL; ofn.nMaxFileTitle=0;
  ofn.lpstrInitialDir=NULL; ofn.lpstrTitle=caption.length()?caption.c_str():NULL;
  ofn.Flags=OFN_FILEMUSTEXIST|OFN_HIDEREADONLY|OFN_NOCHANGEDIR;
  ofn.nFileOffset=0; ofn.nFileExtension=0;
  ofn.lpstrDefExt=NULL; ofn.lCustData=0;
  ofn.lpfnHook=NULL; ofn.lpTemplateName=0;

  bool ret=GetOpenFileName(&ofn);
  return ret==0?"-1":fn;
}

string get_save_filename(string filter, string filename, string caption)
{
  filter.append("||");
  const unsigned int l=filter.length();
  for (unsigned int i=0;i<l;i++)
    if (filter[i]=='|') filter[i]=0;

  char fn[MAX_PATH];
  strcpy(fn,filename.c_str());

  OPENFILENAME ofn;
  ofn.lStructSize=sizeof(ofn); ofn.hwndOwner=enigma::hWnd; ofn.hInstance=NULL;
  ofn.lpstrFilter=filter.c_str(); ofn.lpstrCustomFilter=NULL;
  ofn.nMaxCustFilter=0; ofn.nFilterIndex=0;
  ofn.lpstrFile=fn; ofn.nMaxFile=MAX_PATH;
  ofn.lpstrFileTitle=NULL; ofn.nMaxFileTitle=0;
  ofn.lpstrInitialDir=NULL; ofn.lpstrTitle=caption.length()?caption.c_str():NULL;
  ofn.Flags=OFN_PATHMUSTEXIST|OFN_NOCHANGEDIR;
  ofn.nFileOffset=0; ofn.nFileExtension=0;
  ofn.lpstrDefExt=NULL; ofn.lCustData=0;
  ofn.lpfnHook=NULL; ofn.lpTemplateName=0;

  bool ret=GetSaveFileName(&ofn);
  return ret==0?"-1":fn;
}

int get_color(int defcolor, bool advanced)
{
    COLORREF defc=(int)defcolor;
    static COLORREF custcs[16];

    CHOOSECOLOR gcol;
    gcol.lStructSize=sizeof(CHOOSECOLOR);
    gcol.hwndOwner=enigma::hWnd;
    gcol.rgbResult=defc;
    gcol.lpCustColors=custcs;
	if (advanced) {
		gcol.Flags= CC_FULLOPEN | CC_RGBINIT;
	} else {
		gcol.Flags= CC_RGBINIT;
	}
    gcol.lpTemplateName="";

    if (ChooseColor(&gcol))
      return (int)gcol.rgbResult;
    else return defc;
}

string get_directory(string dname, string caption)
{
//NOTE: This uses the Windows Vista or later file chooser, which is different than the one used by GM8 and lower
//because I could not find out which one it uses, since IFileDialog is used by both wxWidgets and QtFramework
//and there doesn't appear to be a standard file picker for XP or lower in the Windows API except SHBrowseForFolder that is
//used by Game Maker for get_directory_alt
	IFileDialog* fileDialog;
	CoCreateInstance(CLSID_FileOpenDialog, NULL, CLSCTX_INPROC_SERVER, 
		IID_PPV_ARGS(&fileDialog));

	DWORD options;
	fileDialog->GetOptions(&options);

	options &= ~FOS_FILEMUSTEXIST;  
	options &= ~FOS_PATHMUSTEXIST;
	fileDialog->SetOptions(options | FOS_PICKFOLDERS);
	//TODO: Set default directory to dname
	fileDialog->SetTitle(std::wstring(caption.begin(), caption.end()).c_str());
	
	fileDialog->Show(enigma::hWnd);
	
	string res = "";
	IShellItem *psi;
	
	if (SUCCEEDED(fileDialog->GetResult(&psi))) {
		LPWSTR wideres;
		psi->GetDisplayName(SIGDN_DESKTOPABSOLUTEPARSING, &wideres);
		psi->Release();
		
		//TODO: Fuck Microsoft with a wooden spoon
		std::wstring wtf = wideres;
		res = string(wtf.begin(), wtf.end());
	}
	
	return res;
}

string get_directory_alt(string message, string root, bool modern, string caption) {
	//standard use of the Shell API to browse for folders
	bool f_selected = false;

	char szDir [MAX_PATH];
	BROWSEINFO bi;        
	LPITEMIDLIST pidl;        
	LPMALLOC pMalloc;

	if (SUCCEEDED (::SHGetMalloc (&pMalloc)))
	{
	  ::ZeroMemory (&bi,sizeof(bi)); 

	  bi.lpszTitle = message.c_str();
	  bi.hwndOwner = enigma::hWnd;
	  bi.pszDisplayName = 0;           
	  bi.pidlRoot = 0;
	  bi.ulFlags = BIF_RETURNONLYFSDIRS | BIF_STATUSTEXT;
	  if (modern) {
		bi.ulFlags |= BIF_EDITBOX | BIF_NEWDIALOGSTYLE;
	  }
	  gs_cap = caption;
	  bi.lpfn =  GetDirectoryAltProc;      //callback to set window caption
	  //bi.lParam = (LPARAM)root.c_str();    //start in root directory

	  pidl = ::SHBrowseForFolder(&bi);           
	  if (pidl)
	  {
		 if (::SHGetPathFromIDList(pidl, szDir))
		 {
			f_selected = true;
		 }

		 pMalloc->Free(pidl);
		 pMalloc->Release();
	  }     
	}

	if (f_selected) {
		return szDir;
	} else {
		return "";
	}
}

}<|MERGE_RESOLUTION|>--- conflicted
+++ resolved
@@ -202,11 +202,7 @@
   return 0;
 }
 
-<<<<<<< HEAD
-static int CALLBACK GetDirectoryAltProc(HWND hwnd, UINT uMsg, LPARAM lp, LPARAM pData)
-=======
 static INT CALLBACK GetDirectoryAltProc(HWND hwnd, UINT uMsg, LPARAM lp, LPARAM pData)
->>>>>>> 7049b411
 {
 	if (uMsg == BFFM_INITIALIZED) 
 		SetWindowText(hwnd, gs_cap.c_str());
