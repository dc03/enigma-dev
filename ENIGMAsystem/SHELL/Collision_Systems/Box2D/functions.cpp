--- conflicted
+++ resolved
@@ -50,22 +50,13 @@
   // Prepare for simulation. Typically we use a time step of 1/60 of a
   // second (60Hz) and 10 iterations. This provides a high quality simulation
   // in most game scenarios.
-<<<<<<< HEAD
-  float32 timeStep = 1.0f / 60.0f;
-  int32 velocityIterations = 8;
-  int32 positionIterations = 3;
-  int32 pixelstometers = 32;
-  bool paused = false;
-
-  worldInstance() 
-=======
   float32 timeStep;
   int32 velocityIterations;
   int32 positionIterations;
   int32 pixelstometers;
   bool paused;
+
   worldInstance()
->>>>>>> e7821636
   {
     // Define the gravity vector.
     b2Vec2 gravity(0.0f, 10.0f);
@@ -79,14 +70,9 @@
   }
 
   void world_update();
-<<<<<<< HEAD
 }; 
 
 void worldInstance::world_update() 
-=======
-};
-void worldInstance::world_update()
->>>>>>> e7821636
 {
   if (!systemPaused && !paused) {
     world->Step(timeStep, velocityIterations, positionIterations);
@@ -101,14 +87,10 @@
   b2Body* body;
   b2Fixture* fixture;
   b2Shape* shape;
-<<<<<<< HEAD
   b2PolygonShape* polygonshape;
   vector<b2Vec2> vertices;
 
   fixtureInstance() 
-=======
-  fixtureInstance()
->>>>>>> e7821636
   {
 
   }
@@ -124,14 +106,9 @@
     fixtureDef.shape = shape;
     fixture = body->CreateFixture(&fixtureDef);
   }
-<<<<<<< HEAD
 
 }; 
 vector<fixtureInstance> fixtures;
-=======
-};
-vector<fixtureInstance> fixtures(0);
->>>>>>> e7821636
 
 struct jointInstance {
   int world;
@@ -139,13 +116,8 @@
   jointInstance()
   {
   }
-<<<<<<< HEAD
 }; 
 vector<jointInstance> joints;
-=======
-};
-vector<jointInstance> joints(0);
->>>>>>> e7821636
 
 /* This is just place holder shit to get the fuckin linker shut the fuckin hell up */
 enigma::instance_t collision_rectangle(double x1, double y1, double x2, double y2, int obj, bool prec, bool notme)
@@ -304,16 +276,7 @@
   // end programmer can do it themselves
 }
 
-<<<<<<< HEAD
-int physics_fixture_create(int world) 
-=======
-int physics_fixture_create()
-{
-  // overloaded cause the default studio function uses the current rooms binded world
-}
-
 int physics_fixture_create(int world)
->>>>>>> e7821636
 {
   if (unsigned(world) >= worlds.size() || world < 0)
   {
