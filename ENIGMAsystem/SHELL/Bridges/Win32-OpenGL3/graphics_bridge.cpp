/** Copyright (C) 2008 Josh Ventura
*** Copyright (C) 2013 Robert B. Colton
***
*** This file is a part of the ENIGMA Development Environment.
***
*** ENIGMA is free software: you can redistribute it and/or modify it under the
*** terms of the GNU General Public License as published by the Free Software
*** Foundation, version 3 of the license or any later version.
***
*** This application and its source code is distributed AS-IS, WITHOUT ANY
*** WARRANTY; without even the implied warranty of MERCHANTABILITY or FITNESS
*** FOR A PARTICULAR PURPOSE. See the GNU General Public License for more
*** details.
***
*** You should have received a copy of the GNU General Public License along
*** with this code. If not, see <http://www.gnu.org/licenses/>
**/

#include <string>
#include <windows.h>
using namespace std;

#include "../General/wglew.h"
#include "libEGMstd.h"
#include "Widget_Systems/widgets_mandatory.h"
#include "Platforms/Win32/WINDOWSmain.h"
#include "Platforms/General/PFwindow.h"
#include "Graphics_Systems/General/GScolors.h"

namespace enigma
{
<<<<<<< HEAD
	#ifdef DEBUG_MODE
	#include "Widget_Systems/widgets_mandatory.h"
	//Based on code from Cort Stratton (http://www.altdev.co/2011/06/23/improving-opengl-error-messages/)
	void FormatDebugOutputARB(char outStr[], size_t outStrSize, GLenum source, GLenum type, GLuint id, GLenum severity, const char *msg) {
		char sourceStr[32]; const char *sourceFmt = "UNDEFINED(0x%04X)";
		switch(source) {
			case GL_DEBUG_SOURCE_API_ARB: sourceFmt = "API"; break;
			case GL_DEBUG_SOURCE_WINDOW_SYSTEM_ARB: sourceFmt = "WINDOW_SYSTEM"; break;
			case GL_DEBUG_SOURCE_SHADER_COMPILER_ARB: sourceFmt = "SHADER_COMPILER"; break;
			case GL_DEBUG_SOURCE_THIRD_PARTY_ARB: sourceFmt = "THIRD_PARTY"; break;
			case GL_DEBUG_SOURCE_APPLICATION_ARB: sourceFmt = "APPLICATION"; break;
			case GL_DEBUG_SOURCE_OTHER_ARB: sourceFmt = "OTHER"; break;
		}
		snprintf(sourceStr, 32, sourceFmt, source);
		char typeStr[32];
		const char *typeFmt = "UNDEFINED(0x%04X)";
		switch(type) {
			case GL_DEBUG_TYPE_ERROR_ARB: typeFmt = "ERROR"; break;
			case GL_DEBUG_TYPE_DEPRECATED_BEHAVIOR_ARB: typeFmt = "DEPRECATED_BEHAVIOR"; break;
			case GL_DEBUG_TYPE_UNDEFINED_BEHAVIOR_ARB: typeFmt = "UNDEFINED_BEHAVIOR"; break;
			case GL_DEBUG_TYPE_PORTABILITY_ARB: typeFmt = "PORTABILITY"; break;
			case GL_DEBUG_TYPE_PERFORMANCE_ARB: typeFmt = "PERFORMANCE"; break;
			case GL_DEBUG_TYPE_OTHER_ARB: typeFmt = "OTHER"; break;
		}
		snprintf(typeStr, 32, typeFmt, type);
		char severityStr[32];
		const char *severityFmt = "UNDEFINED(%i)";
		switch(severity) {
			case GL_DEBUG_SEVERITY_HIGH_ARB: severityFmt = "HIGH"; break;
			case GL_DEBUG_SEVERITY_MEDIUM_ARB: severityFmt = "MEDIUM"; break;
			case GL_DEBUG_SEVERITY_LOW_ARB: severityFmt = "LOW"; break;
		}
		snprintf(severityStr, 32, severityFmt, severity);
		snprintf(outStr, outStrSize, "OpenGL: %s [source=%s type=%s severity=%s id=%d]", msg, sourceStr, typeStr, severityStr, id);
	}

	void DebugCallbackARB(GLenum source, GLenum type, GLuint id, GLenum severity, GLsizei length, const GLchar *message, GLvoid* userParam) {
		(void)length;
		char finalMessage[256];
		FormatDebugOutputARB(finalMessage, 256, source, type, id, severity, message);
		printf("%s\n", finalMessage);
    show_error(toString(finalMessage), false);
	}
	#endif

	GLuint msaa_fbo = 0;

=======
  GLuint msaa_fbo = 0;
  
  extern void (*WindowResizedCallback)();
  void WindowResized() {
    // clear the window color, viewport does not need set because backbuffer was just recreated
    enigma_user::draw_clear(enigma_user::window_get_color());
  }
  
>>>>>>> 1a56299e
  void EnableDrawing (HGLRC *hRC)
  {
    WindowResizedCallback = &WindowResized;
    /**
     * Edited by Cool Breeze on 16th October 2013
     * + Updated the Pixel Format to support 24-bitdepth buffers
     * + Correctly create a GL 3.x compliant context
     */
    HGLRC LegacyRC;
    PIXELFORMATDESCRIPTOR pfd;
    int iFormat;

    enigma::window_hDC = GetDC (hWnd);
    ZeroMemory (&pfd, sizeof (pfd));
    pfd.nSize = sizeof (pfd);
    pfd.nVersion = 1;
    pfd.dwFlags = PFD_DRAW_TO_WINDOW | PFD_SUPPORT_OPENGL | PFD_DOUBLEBUFFER;
    pfd.iPixelType = PFD_TYPE_RGBA;
    pfd.cColorBits = 24;
    pfd.cDepthBits = 24;
    pfd.iLayerType = PFD_MAIN_PLANE;
    iFormat = ChoosePixelFormat (enigma::window_hDC, &pfd);

    if (iFormat==0) { show_error("Failed to set the format of the OpenGL graphics device.",1); }

    SetPixelFormat ( enigma::window_hDC, iFormat, &pfd );
    LegacyRC = wglCreateContext( enigma::window_hDC );
    wglMakeCurrent( enigma::window_hDC, LegacyRC );

    // -- Initialise GLEW
    GLenum err = glewInit();
    if (GLEW_OK != err)
    {
      return;
    }

    // -- Define an array of Context Attributes
    int attribs[] =
    {
      WGL_CONTEXT_MAJOR_VERSION_ARB, 3,
      WGL_CONTEXT_MINOR_VERSION_ARB, 3,
      //WGL_CONTEXT_PROFILE_MASK_ARB, WGL_CONTEXT_COMPATIBILITY_PROFILE_BIT_ARB,
      #ifdef DEBUG_MODE
        WGL_CONTEXT_FLAGS_ARB, WGL_CONTEXT_DEBUG_BIT_ARB,
      #else
        WGL_CONTEXT_FLAGS_ARB, 0,
      #endif
      0
    };

    if ( wglewIsSupported("WGL_ARB_create_context") )
    {
      *hRC = wglCreateContextAttribsARB( enigma::window_hDC,0, attribs );
      wglMakeCurrent( NULL,NULL );
      wglDeleteContext( LegacyRC );
      wglMakeCurrent(enigma::window_hDC, *hRC );
    }
    else // Unable to get a 3.3 Core Context, use the Legacy 1.x context
    {
      *hRC = LegacyRC;
    }

    #ifdef DEBUG_MODE
    glDebugMessageCallbackARB((GLDEBUGPROCARB)&DebugCallbackARB, 0);
    glEnable(GL_DEBUG_OUTPUT_SYNCHRONOUS_ARB);
    printf("OpenGL version supported by this platform (%s): \n", glGetString(GL_VERSION));

    GLuint ids[] = { 131185 };
    glDebugMessageControlARB(GL_DEBUG_SOURCE_API_ARB, GL_DEBUG_TYPE_OTHER_ARB, GL_DONT_CARE, 1, ids, GL_FALSE); //Disable notification about rendering HINTS like so:
    //OpenGL: Buffer detailed info: Buffer object 1 (bound to GL_ELEMENT_ARRAY_BUFFER_ARB, usage hint is GL_STATIC_DRAW) will use VIDEO memory as the source for buffer object operations. [source=API type=OTHER severity=UNDEFINED (33387) id=131185]
    #endif

    //TODO: This never reports higher than 8, but display_aa should be 14 if 2,4,and 8 are supported and 8 only when only 8 is supported
    glGetIntegerv(GL_MAX_SAMPLES_EXT, &enigma_user::display_aa);
  }

  void DisableDrawing (HWND hWnd, HDC hDC, HGLRC hRC)
  {
      wglMakeCurrent (NULL, NULL);
      wglDeleteContext (hRC);
      ReleaseDC (hWnd, hDC);
  }
}

// NOTE: Changes/fixes that applies to this likely also applies to the OpenGL1 version.

namespace enigma {
  namespace swaphandling {
    bool has_checked_extensions = false;
    bool ext_swapcontrol_supported;

    void investigate_swapcontrol_support() {

      if (has_checked_extensions) return; // Already calculated, no need to calculate it more.

      const char *wgl_extensions = wglGetExtensionsStringARB(window_hDC);

      ext_swapcontrol_supported = strstr(wgl_extensions, "WGL_EXT_swap_control");

      has_checked_extensions = true;
    }
  }

  bool is_ext_swapcontrol_supported() {
    swaphandling::investigate_swapcontrol_support();
    return swaphandling::ext_swapcontrol_supported;
  }
}

#include "Universal_System/roomsystem.h"

namespace enigma_user {
	int display_aa = 0;

	void display_reset(int samples, bool vsync) {
		int interval = vsync ? 1 : 0;

		if (enigma::is_ext_swapcontrol_supported()) {
		  wglSwapIntervalEXT(interval);
		}

		GLint fbo;
		glGetIntegerv(GL_FRAMEBUFFER_BINDING, &fbo);

		GLuint ColorBufferID, DepthBufferID;

		// Cleanup the multi-sampler fbo if turning off multi-sampling
		if (samples == 0) {
			if (enigma::msaa_fbo != 0) {
				glDeleteFramebuffers(1, &enigma::msaa_fbo);
				enigma::msaa_fbo = 0;
			}
			return;
		}

		//TODO: Change the code below to fix this to size properly to views
		// If we don't already have a multi-sample fbo then create one
		if (enigma::msaa_fbo == 0) {
			glGenFramebuffers(1, &enigma::msaa_fbo);
		}
		glBindFramebuffer(GL_FRAMEBUFFER, enigma::msaa_fbo);
		// Now make a multi-sample color buffer
		glGenRenderbuffers(1, &ColorBufferID);
		glBindRenderbuffer(GL_RENDERBUFFER, ColorBufferID);
		glRenderbufferStorageMultisampleEXT(GL_RENDERBUFFER, samples, GL_RGBA8, window_get_region_width(), window_get_region_height());
		// We also need a depth buffer
		glGenRenderbuffersEXT(1, &DepthBufferID);
		glBindRenderbufferEXT(GL_RENDERBUFFER, DepthBufferID);
		glRenderbufferStorageMultisample(GL_RENDERBUFFER, samples, GL_DEPTH_COMPONENT24, window_get_region_width(), window_get_region_height());
		// Attach the render buffers to the multi-sampler fbo
		glFramebufferRenderbuffer(GL_FRAMEBUFFER, GL_COLOR_ATTACHMENT0, GL_RENDERBUFFER, ColorBufferID);
		glFramebufferRenderbuffer(GL_FRAMEBUFFER, GL_DEPTH_ATTACHMENT, GL_RENDERBUFFER, DepthBufferID);
	}


  void screen_refresh() {
    window_set_caption(room_caption);
    enigma::update_mouse_variables();
    SwapBuffers(enigma::window_hDC);
  }

  void set_synchronization(bool enable) {

    // General notes:
    // Setting swapping on and off is platform-dependent and requires platform-specific extensions.
    // Platform-specific extensions are even more bothersome than regular extensions.
    // What functions and features to use depends on which version of OpenGL is used.
    // For more information, see the following pages:
    // http://www.opengl.org/wiki/Load_OpenGL_Functions
    // http://www.opengl.org/wiki/OpenGL_Loading_Library
    // http://www.opengl.org/wiki/Swap_Interval
    // http://en.wikipedia.org/wiki/WGL_%28software%29
    // Also note that OpenGL version >= 3.0 does not use glGetString for getting extensions.

    int interval = enable ? 1 : 0;

    if (enigma::is_ext_swapcontrol_supported()) {
      wglSwapIntervalEXT(interval);
    }
  }
}<|MERGE_RESOLUTION|>--- conflicted
+++ resolved
@@ -29,7 +29,6 @@
 
 namespace enigma
 {
-<<<<<<< HEAD
 	#ifdef DEBUG_MODE
 	#include "Widget_Systems/widgets_mandatory.h"
 	//Based on code from Cort Stratton (http://www.altdev.co/2011/06/23/improving-opengl-error-messages/)
@@ -77,16 +76,12 @@
 
 	GLuint msaa_fbo = 0;
 
-=======
-  GLuint msaa_fbo = 0;
-  
   extern void (*WindowResizedCallback)();
   void WindowResized() {
     // clear the window color, viewport does not need set because backbuffer was just recreated
     enigma_user::draw_clear(enigma_user::window_get_color());
   }
-  
->>>>>>> 1a56299e
+
   void EnableDrawing (HGLRC *hRC)
   {
     WindowResizedCallback = &WindowResized;
