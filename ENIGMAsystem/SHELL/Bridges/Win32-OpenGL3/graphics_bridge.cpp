/** Copyright (C) 2008 Josh Ventura
*** Copyright (C) 2013 Robert B. Colton
***
*** This file is a part of the ENIGMA Development Environment.
***
*** ENIGMA is free software: you can redistribute it and/or modify it under the
*** terms of the GNU General Public License as published by the Free Software
*** Foundation, version 3 of the license or any later version.
***
*** This application and its source code is distributed AS-IS, WITHOUT ANY
*** WARRANTY; without even the implied warranty of MERCHANTABILITY or FITNESS
*** FOR A PARTICULAR PURPOSE. See the GNU General Public License for more
*** details.
***
*** You should have received a copy of the GNU General Public License along
*** with this code. If not, see <http://www.gnu.org/licenses/>
**/

#include <string>
#include <windows.h>
using namespace std;

#include "../General/wglew.h"
#include "libEGMstd.h"
#include "Widget_Systems/widgets_mandatory.h"
#include "Platforms/Win32/WINDOWSmain.h"
#include "Platforms/General/PFwindow.h"
#include "Graphics_Systems/General/GScolors.h"

namespace enigma
{
<<<<<<< HEAD

	#ifdef DEBUG_MODE
	//Based on code from Cort Stratton (http://www.altdev.co/2011/06/23/improving-opengl-error-messages/)
	void FormatDebugOutputARB(char outStr[], size_t outStrSize, GLenum source, GLenum type, GLuint id, GLenum severity, const char *msg) {
		char sourceStr[32]; const char *sourceFmt = "UNDEFINED(0x%04X)";
		switch(source) {
			case GL_DEBUG_SOURCE_API_ARB: sourceFmt = "API"; break;
			case GL_DEBUG_SOURCE_WINDOW_SYSTEM_ARB: sourceFmt = "WINDOW_SYSTEM"; break;
			case GL_DEBUG_SOURCE_SHADER_COMPILER_ARB: sourceFmt = "SHADER_COMPILER"; break;
			case GL_DEBUG_SOURCE_THIRD_PARTY_ARB: sourceFmt = "THIRD_PARTY"; break;
			case GL_DEBUG_SOURCE_APPLICATION_ARB: sourceFmt = "APPLICATION"; break;
			case GL_DEBUG_SOURCE_OTHER_ARB: sourceFmt = "OTHER"; break;
		}
		snprintf(sourceStr, 32, sourceFmt, source);
		char typeStr[32];
		const char *typeFmt = "UNDEFINED(0x%04X)";
		switch(type) {
			case GL_DEBUG_TYPE_ERROR_ARB: typeFmt = "ERROR"; break;
			case GL_DEBUG_TYPE_DEPRECATED_BEHAVIOR_ARB: typeFmt = "DEPRECATED_BEHAVIOR"; break;
			case GL_DEBUG_TYPE_UNDEFINED_BEHAVIOR_ARB: typeFmt = "UNDEFINED_BEHAVIOR"; break;
			case GL_DEBUG_TYPE_PORTABILITY_ARB: typeFmt = "PORTABILITY"; break;
			case GL_DEBUG_TYPE_PERFORMANCE_ARB: typeFmt = "PERFORMANCE"; break;
			case GL_DEBUG_TYPE_OTHER_ARB: typeFmt = "OTHER"; break;
		}
		snprintf(typeStr, 32, typeFmt, type);
		char severityStr[32];
		const char *severityFmt = "UNDEFINED(%i)";
		switch(severity) {
			case GL_DEBUG_SEVERITY_HIGH_ARB: severityFmt = "HIGH"; break;
			case GL_DEBUG_SEVERITY_MEDIUM_ARB: severityFmt = "MEDIUM"; break;
			case GL_DEBUG_SEVERITY_LOW_ARB: severityFmt = "LOW"; break;
		}
		snprintf(severityStr, 32, severityFmt, severity);
		snprintf(outStr, outStrSize, "OpenGL: %s [source=%s type=%s severity=%s id=%d]", msg, sourceStr, typeStr, severityStr, id);
	}

	void DebugCallbackARB(GLenum source, GLenum type, GLuint id, GLenum severity, GLsizei length, const GLchar *message, GLvoid* userParam) {
		(void)length;
		char finalMessage[256];
		FormatDebugOutputARB(finalMessage, 256, source, type, id, severity, message);
		printf("%s\n", finalMessage);
	}
	#endif

	GLuint msaa_fbo = 0;

=======
  GLuint msaa_fbo = 0;
>>>>>>> b59e5896
  void EnableDrawing (HGLRC *hRC)
  {
    /**
     * Edited by Cool Breeze on 16th October 2013
     * + Updated the Pixel Format to support 24-bitdepth buffers
     * + Correctly create a GL 3.x compliant context
     */
<<<<<<< HEAD

=======
  
>>>>>>> b59e5896
    HGLRC LegacyRC;
    PIXELFORMATDESCRIPTOR pfd;
    int iFormat;

    enigma::window_hDC = GetDC (hWnd);
    ZeroMemory (&pfd, sizeof (pfd));
    pfd.nSize = sizeof (pfd);
    pfd.nVersion = 1;
    pfd.dwFlags = PFD_DRAW_TO_WINDOW | PFD_SUPPORT_OPENGL | PFD_DOUBLEBUFFER;
    pfd.iPixelType = PFD_TYPE_RGBA;
    pfd.cColorBits = 24;
    pfd.cDepthBits = 24;
    pfd.iLayerType = PFD_MAIN_PLANE;
    iFormat = ChoosePixelFormat (enigma::window_hDC, &pfd);

    if (iFormat==0) { show_error("Failed to set the format of the OpenGL graphics device.",1); }

    SetPixelFormat ( enigma::window_hDC, iFormat, &pfd );
    LegacyRC = wglCreateContext( enigma::window_hDC );
    wglMakeCurrent( enigma::window_hDC, LegacyRC );
<<<<<<< HEAD

=======
      
>>>>>>> b59e5896
    // -- Initialise GLEW
    GLenum err = glewInit();
    if (GLEW_OK != err)
    {
      return;
    }

    // -- Define an array of Context Attributes
    int attribs[] =
    {
      WGL_CONTEXT_MAJOR_VERSION_ARB, 3,
<<<<<<< HEAD
      WGL_CONTEXT_MINOR_VERSION_ARB, 3,
      //WGL_CONTEXT_PROFILE_MASK_ARB, WGL_CONTEXT_COMPATIBILITY_PROFILE_BIT_ARB,
      #ifdef DEBUG_MODE
        WGL_CONTEXT_FLAGS_ARB, WGL_CONTEXT_DEBUG_BIT_ARB,
      #else
        WGL_CONTEXT_FLAGS_ARB, 0,
      #endif
=======
      WGL_CONTEXT_MINOR_VERSION_ARB, 0,
      WGL_CONTEXT_FLAGS_ARB, 0,
>>>>>>> b59e5896
      0
    };

    if ( wglewIsSupported("WGL_ARB_create_context") )
    {
<<<<<<< HEAD
      *hRC = wglCreateContextAttribsARB( enigma::window_hDC,0, attribs );
      wglMakeCurrent( NULL,NULL );
      wglDeleteContext( LegacyRC );
      wglMakeCurrent(enigma::window_hDC, *hRC );
    }
    else // Unable to get a 3.3 Core Context, use the Legacy 1.x context
    {
      *hRC = LegacyRC;
    }

    #ifdef DEBUG_MODE
    glDebugMessageCallbackARB((GLDEBUGPROCARB)&DebugCallbackARB, 0);
    glEnable(GL_DEBUG_OUTPUT_SYNCHRONOUS_ARB);
    printf("OpenGL version supported by this platform (%s): \n", glGetString(GL_VERSION));
    #endif

    //TODO: This never reports higher than 8, but display_aa should be 14 if 2,4,and 8 are supported and 8 only when only 8 is supported
    glGetIntegerv(GL_MAX_SAMPLES_EXT, &enigma_user::display_aa);

    GLuint ids[] = { 131185 };
    glDebugMessageControlARB(GL_DEBUG_SOURCE_API_ARB, GL_DEBUG_TYPE_OTHER_ARB, GL_DONT_CARE, 1, ids, GL_FALSE); //Disable notification about rendering HINTS like so:
    //OpenGL: Buffer detailed info: Buffer object 1 (bound to GL_ELEMENT_ARRAY_BUFFER_ARB, usage hint is GL_STATIC_DRAW) will use VIDEO memory as the source for buffer object operations. [source=API type=OTHER severity=UNDEFINED (33387) id=131185]
  }


=======
            *hRC = wglCreateContextAttribsARB( enigma::window_hDC,0, attribs );
            wglMakeCurrent( NULL,NULL );
            wglDeleteContext( LegacyRC );
            wglMakeCurrent(enigma::window_hDC, *hRC );
    }
    else // Unable to get a 3.0 Core Context, use the Legacy 1.x context
    {
            *hRC = LegacyRC;
    }
    
    //TODO: This never reports higher than 8, but display_aa should be 14 if 2,4,and 8 are supported and 8 only when only 8 is supported
    glGetIntegerv(GL_MAX_SAMPLES_EXT, &enigma_user::display_aa);
  }

>>>>>>> b59e5896
  void WindowResized() {
    // clear the window color, viewport does not need set because backbuffer was just recreated
    enigma_user::draw_clear(enigma_user::window_get_color());
  }

  void DisableDrawing (HWND hWnd, HDC hDC, HGLRC hRC)
  {
      wglMakeCurrent (NULL, NULL);
      wglDeleteContext (hRC);
      ReleaseDC (hWnd, hDC);
  }
}

// NOTE: Changes/fixes that applies to this likely also applies to the OpenGL1 version.

namespace enigma {
  namespace swaphandling {
    bool has_checked_extensions = false;
    bool ext_swapcontrol_supported;

    void investigate_swapcontrol_support() {

      if (has_checked_extensions) return; // Already calculated, no need to calculate it more.

      const char *wgl_extensions = wglGetExtensionsStringARB(window_hDC);

      ext_swapcontrol_supported = strstr(wgl_extensions, "WGL_EXT_swap_control");

      has_checked_extensions = true;
    }
  }

  bool is_ext_swapcontrol_supported() {
    swaphandling::investigate_swapcontrol_support();
    return swaphandling::ext_swapcontrol_supported;
  }
}

#include "Universal_System/roomsystem.h"

namespace enigma_user {
	int display_aa = 0;

	void display_reset(int samples, bool vsync) {
		int interval = vsync ? 1 : 0;

		if (enigma::is_ext_swapcontrol_supported()) {
		  wglSwapIntervalEXT(interval);
		}

		GLint fbo;
		glGetIntegerv(GL_FRAMEBUFFER_BINDING, &fbo);

		GLuint ColorBufferID, DepthBufferID;

		// Cleanup the multi-sampler fbo if turning off multi-sampling
		if (samples == 0) {
			if (enigma::msaa_fbo != 0) {
				glDeleteFramebuffers(1, &enigma::msaa_fbo);
				enigma::msaa_fbo = 0;
			}
			return;
		}

		//TODO: Change the code below to fix this to size properly to views
		// If we don't already have a multi-sample fbo then create one
		if (enigma::msaa_fbo == 0) {
			glGenFramebuffers(1, &enigma::msaa_fbo);
		}
		glBindFramebuffer(GL_FRAMEBUFFER, enigma::msaa_fbo);
		// Now make a multi-sample color buffer
		glGenRenderbuffers(1, &ColorBufferID);
		glBindRenderbuffer(GL_RENDERBUFFER, ColorBufferID);
		glRenderbufferStorageMultisampleEXT(GL_RENDERBUFFER, samples, GL_RGBA8, window_get_region_width(), window_get_region_height());
		// We also need a depth buffer
		glGenRenderbuffersEXT(1, &DepthBufferID);
		glBindRenderbufferEXT(GL_RENDERBUFFER, DepthBufferID);
		glRenderbufferStorageMultisample(GL_RENDERBUFFER, samples, GL_DEPTH_COMPONENT24, window_get_region_width(), window_get_region_height());
		// Attach the render buffers to the multi-sampler fbo
		glFramebufferRenderbuffer(GL_FRAMEBUFFER, GL_COLOR_ATTACHMENT0, GL_RENDERBUFFER, ColorBufferID);
		glFramebufferRenderbuffer(GL_FRAMEBUFFER, GL_DEPTH_ATTACHMENT, GL_RENDERBUFFER, DepthBufferID);
	}


  void screen_refresh() {
    window_set_caption(room_caption);
    enigma::update_mouse_variables();
    SwapBuffers(enigma::window_hDC);
  }

  void set_synchronization(bool enable) {

    // General notes:
    // Setting swapping on and off is platform-dependent and requires platform-specific extensions.
    // Platform-specific extensions are even more bothersome than regular extensions.
    // What functions and features to use depends on which version of OpenGL is used.
    // For more information, see the following pages:
    // http://www.opengl.org/wiki/Load_OpenGL_Functions
    // http://www.opengl.org/wiki/OpenGL_Loading_Library
    // http://www.opengl.org/wiki/Swap_Interval
    // http://en.wikipedia.org/wiki/WGL_%28software%29
    // Also note that OpenGL version >= 3.0 does not use glGetString for getting extensions.

    int interval = enable ? 1 : 0;

    if (enigma::is_ext_swapcontrol_supported()) {
      wglSwapIntervalEXT(interval);
    }
  }
}<|MERGE_RESOLUTION|>--- conflicted
+++ resolved
@@ -29,8 +29,6 @@
 
 namespace enigma
 {
-<<<<<<< HEAD
-
 	#ifdef DEBUG_MODE
 	//Based on code from Cort Stratton (http://www.altdev.co/2011/06/23/improving-opengl-error-messages/)
 	void FormatDebugOutputARB(char outStr[], size_t outStrSize, GLenum source, GLenum type, GLuint id, GLenum severity, const char *msg) {
@@ -76,9 +74,6 @@
 
 	GLuint msaa_fbo = 0;
 
-=======
-  GLuint msaa_fbo = 0;
->>>>>>> b59e5896
   void EnableDrawing (HGLRC *hRC)
   {
     /**
@@ -86,11 +81,6 @@
      * + Updated the Pixel Format to support 24-bitdepth buffers
      * + Correctly create a GL 3.x compliant context
      */
-<<<<<<< HEAD
-
-=======
-  
->>>>>>> b59e5896
     HGLRC LegacyRC;
     PIXELFORMATDESCRIPTOR pfd;
     int iFormat;
@@ -111,11 +101,7 @@
     SetPixelFormat ( enigma::window_hDC, iFormat, &pfd );
     LegacyRC = wglCreateContext( enigma::window_hDC );
     wglMakeCurrent( enigma::window_hDC, LegacyRC );
-<<<<<<< HEAD
-
-=======
-      
->>>>>>> b59e5896
+
     // -- Initialise GLEW
     GLenum err = glewInit();
     if (GLEW_OK != err)
@@ -127,7 +113,6 @@
     int attribs[] =
     {
       WGL_CONTEXT_MAJOR_VERSION_ARB, 3,
-<<<<<<< HEAD
       WGL_CONTEXT_MINOR_VERSION_ARB, 3,
       //WGL_CONTEXT_PROFILE_MASK_ARB, WGL_CONTEXT_COMPATIBILITY_PROFILE_BIT_ARB,
       #ifdef DEBUG_MODE
@@ -135,16 +120,11 @@
       #else
         WGL_CONTEXT_FLAGS_ARB, 0,
       #endif
-=======
-      WGL_CONTEXT_MINOR_VERSION_ARB, 0,
-      WGL_CONTEXT_FLAGS_ARB, 0,
->>>>>>> b59e5896
       0
     };
 
     if ( wglewIsSupported("WGL_ARB_create_context") )
     {
-<<<<<<< HEAD
       *hRC = wglCreateContextAttribsARB( enigma::window_hDC,0, attribs );
       wglMakeCurrent( NULL,NULL );
       wglDeleteContext( LegacyRC );
@@ -169,23 +149,6 @@
     //OpenGL: Buffer detailed info: Buffer object 1 (bound to GL_ELEMENT_ARRAY_BUFFER_ARB, usage hint is GL_STATIC_DRAW) will use VIDEO memory as the source for buffer object operations. [source=API type=OTHER severity=UNDEFINED (33387) id=131185]
   }
 
-
-=======
-            *hRC = wglCreateContextAttribsARB( enigma::window_hDC,0, attribs );
-            wglMakeCurrent( NULL,NULL );
-            wglDeleteContext( LegacyRC );
-            wglMakeCurrent(enigma::window_hDC, *hRC );
-    }
-    else // Unable to get a 3.0 Core Context, use the Legacy 1.x context
-    {
-            *hRC = LegacyRC;
-    }
-    
-    //TODO: This never reports higher than 8, but display_aa should be 14 if 2,4,and 8 are supported and 8 only when only 8 is supported
-    glGetIntegerv(GL_MAX_SAMPLES_EXT, &enigma_user::display_aa);
-  }
-
->>>>>>> b59e5896
   void WindowResized() {
     // clear the window color, viewport does not need set because backbuffer was just recreated
     enigma_user::draw_clear(enigma_user::window_get_color());
