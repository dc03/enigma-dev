--- conflicted
+++ resolved
@@ -15,7 +15,6 @@
 *** with this code. If not, see <http://www.gnu.org/licenses/>
 **/
 
-#include "Bridges/OpenGL/GLload.h"
 #include "Graphics_Systems/graphics_mandatory.h"
 #include "Graphics_Systems/General/GScolors.h"
 
@@ -61,11 +60,6 @@
     //apply context
     glXMakeCurrent(enigma::x11::disp,enigma::x11::win,glxc); //flushes
     glClear(GL_COLOR_BUFFER_BIT|GL_DEPTH_BUFFER_BIT|GL_ACCUM_BUFFER_BIT|GL_STENCIL_BUFFER_BIT);
-<<<<<<< HEAD
-=======
-
-    gl_load_exts();
->>>>>>> 9cd43db1
   }
 
   void DisableDrawing(void* handle) {
