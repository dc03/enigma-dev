--- conflicted
+++ resolved
@@ -16,7 +16,6 @@
 *** with this code. If not, see <http://www.gnu.org/licenses/>
 **/
 
-#include "Bridges/OpenGL/GLload.h"
 #include "Widget_Systems/widgets_mandatory.h"
 #include "Platforms/Win32/WINDOWSmain.h"
 #include "Platforms/General/PFwindow.h"
@@ -24,14 +23,9 @@
 #include "Graphics_Systems/OpenGL/OpenGLHeaders.h"
 
 #include <string>
-<<<<<<< HEAD
 
 #include <epoxy/gl.h>
 #include <epoxy/wgl.h>
-=======
-#include <GL/wglew.h>
-#include <windows.h>
->>>>>>> 9cd43db1
 
 namespace enigma {
 
@@ -74,9 +68,7 @@
   LegacyRC = wglCreateContext( enigma::window_hDC );
   wglMakeCurrent( enigma::window_hDC, LegacyRC );
 
-  gl_load_exts();
-
-  if (graphics_opengl_core && wglewIsSupported("WGL_ARB_create_context"))
+  if (graphics_opengl_core && epoxy_has_wgl_extension(enigma::window_hDC, "WGL_ARB_create_context"))
   {
     // -- Define an array of Context Attributes
     int attribs[] =
