--- conflicted
+++ resolved
@@ -934,7 +934,6 @@
   alSourcei(sound_sources[src]->source, AL_PITCH, emit->pitch);
 }
 
-<<<<<<< HEAD
 void sound_pitch(int sound, float value)
 {
   for(size_t i = 1; i < sound_sources.size(); i++) {
@@ -944,6 +943,4 @@
     }
   }
 }
-=======
-}
->>>>>>> 02c68038
+}