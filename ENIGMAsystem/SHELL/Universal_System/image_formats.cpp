/** Copyright (C) 2008-2011 Josh Ventura
*** Copyright (C) 2013 Ssss
*** Copyright (C) 2013-2014 Robert B. Colton
***
*** This file is a part of the ENIGMA Development Environment.
***
*** ENIGMA is free software: you can redistribute it and/or modify it under the
*** terms of the GNU General Public License as published by the Free Software
*** Foundation, version 3 of the license or any later version.
***
*** This application and its source code is distributed AS-IS, WITHOUT ANY
*** WARRANTY; without even the implied warranty of MERCHANTABILITY or FITNESS
*** FOR A PARTICULAR PURPOSE. See the GNU General Public License for more
*** details.
***
*** You should have received a copy of the GNU General Public License along
*** with this code. If not, see <http://www.gnu.org/licenses/>
**/

#include "image_formats.h"
#include "image_formats_exts.h"
#include "Universal_System/estring.h"
#include "Widget_Systems/widgets_mandatory.h"
#include "Universal_System/nlpo2.h"

#include "gif_format.h"

#include <map>
#include <fstream>      // std::ofstream
#include <sstream>
#include <algorithm>
#include <string>
#include <cstring>
#include <cstdlib>
#include <cstdio>

using namespace std;

#include "nlpo2.h"
inline unsigned int lgpp2(unsigned int x){//Trailing zero count. lg for perfect powers of two
  x =  (x & -x) - 1;
  x -= ((x >> 1) & 0x55555555);
  x =  ((x >> 2) & 0x33333333) + (x & 0x33333333);
  x =  ((x >> 4) + x) & 0x0f0f0f0f;
  x += x >> 8;
  return (x + (x >> 16)) & 63;
}

namespace enigma
{

std::map<std::string, ImageLoadFunction> image_load_handlers;
std::map<std::string, ImageSaveFunction> image_save_handlers;

<<<<<<< HEAD
=======
Color image_get_pixel_color(unsigned char* pxdata, unsigned w, unsigned h, unsigned x, unsigned y) {
  Color c;
  size_t index = 4 * (y * w + x);
  c.b = pxdata[index];
  c.g = pxdata[index + 1];
  c.r = pxdata[index + 2];
  c.a = pxdata[index + 3];
  return c;
}

void image_swap_color(unsigned char* pxdata, unsigned w, unsigned h, Color oldColor, Color newColor) {  
  unsigned int ih, iw;
  for (ih = 0; ih < h; ih++) {
    int index = ih * w * 4;
    
    for (iw = 0; iw < w; iw++) {
      if (
           pxdata[index]     == oldColor.b
        && pxdata[index + 1] == oldColor.g
        && pxdata[index + 2] == oldColor.r
        && pxdata[index + 3] == oldColor.a
        ) {
          pxdata[index]     = newColor.b;
          pxdata[index + 1] = newColor.g;
          pxdata[index + 2] = newColor.r;
          pxdata[index + 3] = newColor.a;
      }

      index += 4;
    }
  }
}

std::vector<RawImage> image_split(unsigned char* pxdata, unsigned w, unsigned h, unsigned imgcount) {
  std::vector<RawImage> imgs(imgcount);
  unsigned splitWidth = w / imgcount;
  
  for (unsigned i = 0; i < imgcount; ++i) {
    
    imgs[i].pxdata = new unsigned char[splitWidth * h * 4]();
    imgs[i].w = splitWidth;
    imgs[i].h = h;
    
    unsigned ih,iw;
    unsigned xcelloffset = i * splitWidth * 4;
    
    for (ih = 0; ih < h; ih++) {
      unsigned tmp = ih * w * 4 + xcelloffset;
      unsigned tmpcell = ih * splitWidth * 4;
      
      for (iw = 0; iw < splitWidth; iw++) {
        imgs[i].pxdata[tmpcell]     = pxdata[tmp];
        imgs[i].pxdata[tmpcell + 1] = pxdata[tmp + 1];
        imgs[i].pxdata[tmpcell + 2] = pxdata[tmp + 2];
        imgs[i].pxdata[tmpcell + 3] = pxdata[tmp + 3];
        tmp += 4;
        tmpcell += 4;
      }
    }
  }
  
  return imgs;
}

RawImage image_pad(unsigned char* pxdata, unsigned origWidth, unsigned origHeight, unsigned newWidth, unsigned newHeight) {
  RawImage padded;
  padded.w = newWidth;
  padded.h = newHeight;
  
  padded.pxdata = new unsigned char[4 * newWidth * newHeight + 1];
  
  unsigned char* imgpxptr = padded.pxdata;
  unsigned rowindex, colindex;
  for (rowindex = 0; rowindex < origHeight; rowindex++) {
    for (colindex = 0; colindex < origWidth; colindex++) {
      *imgpxptr++ = *pxdata++;
      *imgpxptr++ = *pxdata++;
      *imgpxptr++ = *pxdata++;
      *imgpxptr++ = *pxdata++;
    }
    
    std::memset(imgpxptr, 0, (newWidth - colindex) << 2);
    imgpxptr += (newWidth - colindex) << 2;
  }
  
  std::memset(imgpxptr, 0, (newHeight - origHeight) * newWidth);
  
  return padded;
}

>>>>>>> 63ba80cb
unsigned long *bgra_to_argb(unsigned char *bgra_data, unsigned pngwidth, unsigned pngheight, bool prepend_size) {
  unsigned widfull = nlpo2dc(pngwidth) + 1, hgtfull = nlpo2dc(pngheight) + 1, ih, iw;
  const int bitmap_size = widfull * hgtfull * 4;
  unsigned char *bitmap = new unsigned char[bitmap_size]();

  unsigned i = 0;
  unsigned elem_numb = pngwidth * pngheight + ((prepend_size) ? 2 : 0);
  unsigned long *result = new unsigned long[elem_numb]();
  if (prepend_size) {
    result[i++] = pngwidth; result[i++] = pngheight; // this is required for xlib icon hint
  }

  for (ih = 0; ih < pngheight; ih++) {
    unsigned tmp = ih * widfull * 4;
    for (iw = 0; iw < pngwidth; iw++) {
      bitmap[tmp + 0] = bgra_data[4 * pngwidth * ih + iw * 4 + 0];
      bitmap[tmp + 1] = bgra_data[4 * pngwidth * ih + iw * 4 + 1];
      bitmap[tmp + 2] = bgra_data[4 * pngwidth * ih + iw * 4 + 2];
      bitmap[tmp + 3] = bgra_data[4 * pngwidth * ih + iw * 4 + 3];
      result[i++] = bitmap[tmp + 0] | (bitmap[tmp + 1] << 8) | (bitmap[tmp + 2] << 16) | (bitmap[tmp + 3] << 24);
      tmp += 4;
    }
  }

  delete[] bitmap;
  return result;
}

void image_add_loader(std::string format, ImageLoadFunction fnc) {
  image_load_handlers[format] = fnc;
}

void image_add_saver(std::string format, ImageSaveFunction fnc) {
  image_save_handlers[format] = fnc;
}

unsigned char* image_flip(const unsigned char* data, unsigned width, unsigned height, unsigned bytes) {
  //flipped upside down
  unsigned sz = width * height;
  unsigned char* rgbdata = new unsigned char[sz * bytes];
  for (unsigned int i = 0; i < height; i++) { // Doesn't matter the order now
    memcpy(&rgbdata[i*width*bytes*sizeof(unsigned char)],           // address of destination
           &data[(height-i-1)*width*bytes*sizeof(unsigned char)],   // address of source
           width*bytes*sizeof(unsigned char) );                     // number of bytes to copy
  }

  return rgbdata;
}

string image_get_format(string filename) {
  size_t fp = filename.find_last_of(".");
  if (fp == string::npos){
    return "";
  }
  string ext = filename.substr(fp);
  transform(ext.begin(), ext.end(), ext.begin(), ::tolower);
  return ext;
}

/// Generic all-purpose image loading call.
unsigned char* image_load(string filename, string format, unsigned int* width, unsigned int* height, unsigned int* fullwidth, unsigned int* fullheight, int* imgnumb, bool flipped) {
  if (format.compare(".bmp") == 0) {
    return image_load_bmp(filename, width, height, fullwidth, fullheight, flipped);
  } else if (format.compare(".gif") == 0) {
    return image_load_gif(filename, width, height, fullwidth, fullheight, imgnumb, flipped);
  }
  auto handler = image_load_handlers.find(format);
  if (handler != image_load_handlers.end()) {
    return (*handler).second(filename, width, height, fullwidth, fullheight, flipped);
  }
  return image_load_bmp(filename, width, height, fullwidth, fullheight, flipped);
}


/// Generic all-purpose image loading call that will regexp the filename for the format and call the appropriate function.
unsigned char* image_load(string filename, unsigned int* width, unsigned int* height, unsigned int* fullwidth, unsigned int* fullheight, int* imgnumb, bool flipped) {
  string format = image_get_format(filename);
  if (format.empty()) {
    format = ".bmp";
  }
  return image_load(filename, format, width, height, fullwidth, fullheight, imgnumb, flipped);
}

/// Generic all-purpose image saving call.
int image_save(string filename, const unsigned char* data, string format, unsigned width, unsigned height, unsigned fullwidth, unsigned fullheight, bool flipped) {
  if (format.compare(".bmp") == 0) {
    return image_save_bmp(filename, data, width, height, fullwidth, fullheight, flipped);
  }
  auto handler = image_save_handlers.find(format);
  if (handler != image_save_handlers.end()) {
    return (*handler).second(filename, data, width, height, fullwidth, fullheight, flipped);
  }
  return image_save_bmp(filename, data, width, height, fullwidth, fullheight, flipped);
}

/// Generic all-purpose image saving call that will regexp the filename for the format and call the appropriate function.
int image_save(string filename, const unsigned char* data, unsigned width, unsigned height, unsigned fullwidth, unsigned fullheight, bool flipped) {
  string format = image_get_format(filename);
  if (format.empty()) {
    format = ".bmp";
  }
  return image_save(filename, data, format, width, height, fullwidth, fullheight, flipped);
}

unsigned char* image_load_bmp(
    string filename, unsigned int* width, unsigned int* height,
    unsigned int* fullwidth, unsigned int* fullheight, bool flipped) {
  if (std::ifstream bmp{filename}) {
    std::stringstream buffer;
    buffer << bmp.rdbuf();
    return image_decode_bmp(buffer.str(), width, height,
                            fullwidth, fullheight, flipped);
  }
  return nullptr;
}

namespace {

#pragma pack(push, whatever)
#pragma pack(2)
enum class BitmapCompression: uint32_t {
  RGB       = 0x00,
  RLE8      = 0x01,
  RLE4      = 0x02,
  BITFIELDS = 0x03,
  JPEG      = 0x04,
  PNG       = 0x05,
  CMYK      = 0x0B,
  CMYKRLE8  = 0x0C,
  CMYKRLE4  = 0x0D
};

enum class LogicalColorSpace: uint32_t {
  CALIBRATED_RGB = 0,   // Invokes the wrath of the calibration vectors below
  sRGB    = 0x73524742, // 'sRGB', big endian
  WINDOWS = 0x57696E20  // 'Win ', big endian (Windows default colorspace)
};

enum class BitmapIntent: uint32_t {
  ABS_COLORIMETRIC, // Maintains white point; match to nearest color in dest gamut.
  BUSINESS, // Maintains saturation; used when undithered colors are required.
  GRAPHICS, // Maintains colorimetric match; used for everything
  IMAGES // Maintains contrast; used for photographs and natural images
};

struct FP2d30 {
  int32_t fraction: 30;
  int32_t whole: 2;
  FP2d30(): fraction(0), whole(0) {}
};

struct FP2d30Vec {
  FP2d30 x, y, z;
};

struct BMPFileHeader {
  const int8_t magic_b = 'B';
  const int8_t magic_m = 'M';
  uint32_t size = 0;
  const int16_t reserved1 = 0;
  const int16_t reserved2 = 0;
  const uint32_t dataStart;
};

static_assert(sizeof(BMPFileHeader) == 14);

struct BMPInfoHeader {
  const uint32_t size = sizeof(*this);
  uint32_t width, height;
  const uint16_t numMipmaps = 1;  // Bitmap still only supports one...
  uint16_t bitsPerPixel = 32;
  BitmapCompression compression = BitmapCompression::BITFIELDS;
  uint32_t imageSize = 0;
  uint32_t hPixelsPerMeter = 26;
  uint32_t vPixelsPerMeter = 26;
  uint32_t colorUsed = 0;
  uint32_t colorImportant = 0;
  uint32_t maskRed   = 0x000000FF;
  uint32_t maskGreen = 0x0000FF00;
  uint32_t maskBlue  = 0x00FF0000;
  uint32_t maskAlpha = 0xFF000000;
  LogicalColorSpace colorSpace = LogicalColorSpace::sRGB;
  FP2d30Vec endpointRed = {};
  FP2d30Vec endpointGreen = {};
  FP2d30Vec endpointBlue = {};
  uint32_t gammaRed = 0;
  uint32_t gammaGreen = 0;
  uint32_t gammaBlue = 0;
  BitmapIntent intent = BitmapIntent::GRAPHICS;
  int32_t profileData = 0;
  int32_t profileSize = 0;
  const int32_t reserved = 0;

  bool isRGBA() const {
    return  maskRed == 0xFF000000 && maskGreen == 0x00FF0000 &&
           maskBlue == 0x0000FF00 && maskAlpha == 0x000000FF;
  }
  bool isARGB() const {
    return maskAlpha == 0xFF000000 &&  maskRed == 0x00FF0000 &&
           maskGreen == 0x0000FF00 && maskBlue == 0x000000FF;
  }
};

#pragma pack(pop)
}  // namespace


unsigned char* image_decode_bmp(
    const string &image_data, unsigned int* width, unsigned int* height,
    unsigned int* fullwidth, unsigned int* fullheight, bool flipped) {
  // Check file size against bitmap header size
  if (image_data.length() < sizeof(BMPFileHeader)) {
    fprintf(stderr, "Junk bitmap of size %lu", image_data.size());
    return nullptr;
  }

  const BMPFileHeader &bmp_file = *(BMPFileHeader*) image_data.data();

  // Verify magic number, check header offset sanity.
  if (bmp_file.magic_b != 'B' || bmp_file.magic_m != 'M' ||
      bmp_file.dataStart + sizeof(BMPInfoHeader) > image_data.length()) {
    fprintf(stderr, "Junk bitmap of size %lu", image_data.size());
    return nullptr;
  }

  const BMPInfoHeader &bmp_info =
      *(BMPInfoHeader*) (image_data.data() + sizeof(BMPFileHeader));

  if(bmp_info.bitsPerPixel != 32 && bmp_info.bitsPerPixel != 24) {
    fprintf(stderr, "No support for %dbpp bitmaps\n", bmp_info.bitsPerPixel);
    return nullptr;
  }
  const bool rgba = bmp_info.isRGBA();
  const bool argb = bmp_info.isARGB();
  if (bmp_info.bitsPerPixel == 32 && !rgba && !argb) {
    fprintf(stderr, "No support for mask format (%08X, %08X, %08X, %08X)\n",
            bmp_info.maskRed, bmp_info.maskGreen, bmp_info.maskBlue,
            bmp_info.maskAlpha);
    return nullptr;
  }

  const unsigned widfull = nlpo2dc(bmp_info.width) + 1;
  const unsigned hgtfull = nlpo2dc(bmp_info.height) + 1;
  const unsigned bitmap_size = widfull*hgtfull*4;

  unsigned char* bitmap = new unsigned char[bitmap_size](); // Initialize to 0.

  // Calculate the number of nulls that follows each line.
  const int overlap = bmp_info.width * (bmp_info.bitsPerPixel / 8) % 4;
  const int pad = overlap ? 4 - overlap : 0;

  printf("Bitmap pad: %d\n", pad);
  const char *bmp_it = image_data.data() + bmp_file.dataStart;

  for (unsigned ih = 0; ih < bmp_info.height; ih++) {
    unsigned tmp = 0;
    if (flipped) {
      tmp = ih * widfull * 4;
    } else {
      tmp = (bmp_info.height - 1 - ih) * widfull * 4;
    }
    for (unsigned iw = 0; iw < bmp_info.width; iw++) {
      if (bmp_info.bitsPerPixel == 24) {
        bitmap[tmp+0] = *bmp_it++;
        bitmap[tmp+1] = *bmp_it++;
        bitmap[tmp+2] = *bmp_it++;
        bitmap[tmp+3] = (char) 0xFF;
      }
      else if (bmp_info.bitsPerPixel == 32) {
        if (argb) {
          bitmap[tmp+0] = *bmp_it++;
          bitmap[tmp+1] = *bmp_it++;
          bitmap[tmp+2] = *bmp_it++;
          bitmap[tmp+3] = *bmp_it++;
        } else {
          bitmap[tmp+3] = *bmp_it++;
          bitmap[tmp+0] = *bmp_it++;
          bitmap[tmp+1] = *bmp_it++;
          bitmap[tmp+2] = *bmp_it++;
        }
      }
      tmp += 4;
    }
    bmp_it += pad;
  }
  *width  = bmp_info.width;
  *height = bmp_info.height;
  *fullwidth  = widfull;
  *fullheight = hgtfull;
  return bitmap;
}

unsigned char* image_load_gif(string filename, unsigned int* width, unsigned int* height, unsigned int* fullwidth, unsigned int* fullheight, int* imgnumb, bool flipped) {
  unsigned int error = 0;
  unsigned char* image = 0;

  error = load_gif_file(filename.c_str(), image, *width, *height, *fullwidth, *fullheight, *imgnumb);
  if (error) {
    DEBUG_MESSAGE(load_gif_error_text(error), MESSAGE_TYPE::M_ERROR);
    return NULL;
  }

  return image;
}

int image_save_bmp(string filename, const unsigned char* data, unsigned width, unsigned height, unsigned fullwidth, unsigned fullheight, bool flipped) {
  unsigned sz = width * height;
  FILE *bmp = fopen(filename.c_str(), "wb");
  if (!bmp) return -1;
  fwrite("BM", 2, 1, bmp);

  sz <<= 2;
  fwrite(&sz,4,1,bmp);
  fwrite("\0\0\0\0\x36\0\0\0\x28\0\0",12,1,bmp);
  fwrite(&width,4,1,bmp);
  fwrite(&height,4,1,bmp);
  //NOTE: x20 = 32bit full color, x18 = 24bit no alpha
  fwrite("\1\0\x20\0\0\0\0\0\0\0\0\0\0\0\0\0\0\0\0\0\0\0\0\0\0\0\0",28,1,bmp);

  unsigned bytes = 4;

  width *= bytes;
  fullwidth *= bytes;
  unsigned lastbyte = fullwidth * height;

  for (unsigned i = 0; i < lastbyte; i += fullwidth) {
    unsigned tmp = i;
    if (!flipped) {
      tmp = lastbyte - i;
    }
    for (unsigned ii = 0; ii < width; ii += bytes) {
      fwrite(&data[tmp + ii + 0],sizeof(char),1,bmp);
      fwrite(&data[tmp + ii + 1],sizeof(char),1,bmp);
      fwrite(&data[tmp + ii + 2],sizeof(char),1,bmp);
      fwrite(&data[tmp + ii + 3],sizeof(char),1,bmp);
    }
  }

  fclose(bmp);
  return 0;
}

}<|MERGE_RESOLUTION|>--- conflicted
+++ resolved
@@ -52,8 +52,6 @@
 std::map<std::string, ImageLoadFunction> image_load_handlers;
 std::map<std::string, ImageSaveFunction> image_save_handlers;
 
-<<<<<<< HEAD
-=======
 Color image_get_pixel_color(unsigned char* pxdata, unsigned w, unsigned h, unsigned x, unsigned y) {
   Color c;
   size_t index = 4 * (y * w + x);
@@ -144,7 +142,6 @@
   return padded;
 }
 
->>>>>>> 63ba80cb
 unsigned long *bgra_to_argb(unsigned char *bgra_data, unsigned pngwidth, unsigned pngheight, bool prepend_size) {
   unsigned widfull = nlpo2dc(pngwidth) + 1, hgtfull = nlpo2dc(pngheight) + 1, ih, iw;
   const int bitmap_size = widfull * hgtfull * 4;
