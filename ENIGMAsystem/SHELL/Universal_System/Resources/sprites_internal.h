--- conflicted
+++ resolved
@@ -101,13 +101,6 @@
 BoundingBox sprite_get_bbox_relative(int spr);
 RawImage sprite_get_raw(int spr, unsigned subimg);
 
-<<<<<<< HEAD
-bool get_sprite_mtx(sprite* &spr, int id);
-
-extern const bbox_rect_t &sprite_get_bbox(int sprid);
-extern const bbox_rect_t &sprite_get_bbox_relative(int sprid);
-=======
->>>>>>> 63ba80cb
 }  //namespace enigma
 
 #endif  // ENIGMA_SPRITESTRUCT