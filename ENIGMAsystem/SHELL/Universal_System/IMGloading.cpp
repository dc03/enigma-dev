--- conflicted
+++ resolved
@@ -31,7 +31,7 @@
 }
 namespace enigma
 {
-  char* load_bitmap(string filename,int* width,int* height, int* fullwidth, int* fullheight)
+  char* load_bitmap(string filename, unsigned int* width, unsigned int* height, unsigned int* fullwidth, unsigned int* fullheight)
   {
     FILE *imgfile;
     int bmpstart,bmpwidth,bmpheight;
@@ -69,15 +69,9 @@
     {
       int tmp = ih*widfull*4;
       for (iw=0; iw < bmpwidth; iw++){
-<<<<<<< HEAD
-        bitmap[tmp+3] = (char)0xFF;
-        bitmap[tmp+2] = fgetc(imgfile);
-        bitmap[tmp+1] = fgetc(imgfile);
-        bitmap[tmp]   = fgetc(imgfile);
-=======
         if(bitdepth == 24)
         {
-                bitmap[tmp+3] = 255;
+                bitmap[tmp+3] = (char)0xFF;
                 bitmap[tmp+2] = fgetc(imgfile);
                 bitmap[tmp+1] = fgetc(imgfile);
                 bitmap[tmp]   = fgetc(imgfile);
@@ -99,7 +93,6 @@
                         bitmap[tmp]   = fgetc(imgfile);
                 }
         }
->>>>>>> e159759d
         tmp+=4;
       }
       fseek(imgfile,pad,SEEK_CUR);
